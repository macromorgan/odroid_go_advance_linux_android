/*
 * Fast Ethernet Controller (FEC) driver for Motorola MPC8xx.
 * Copyright (c) 1997 Dan Malek (dmalek@jlc.net)
 *
 * Right now, I am very wasteful with the buffers.  I allocate memory
 * pages and then divide them into 2K frame buffers.  This way I know I
 * have buffers large enough to hold one frame within one buffer descriptor.
 * Once I get this working, I will use 64 or 128 byte CPM buffers, which
 * will be much more memory efficient and will easily handle lots of
 * small packets.
 *
 * Much better multiple PHY support by Magnus Damm.
 * Copyright (c) 2000 Ericsson Radio Systems AB.
 *
 * Support for FEC controller of ColdFire processors.
 * Copyright (c) 2001-2005 Greg Ungerer (gerg@snapgear.com)
 *
 * Bug fixes and cleanup by Philippe De Muyter (phdm@macqel.be)
 * Copyright (c) 2004-2006 Macq Electronique SA.
 *
 * Copyright (C) 2010-2011 Freescale Semiconductor, Inc.
 */

#include <linux/module.h>
#include <linux/kernel.h>
#include <linux/string.h>
#include <linux/ptrace.h>
#include <linux/errno.h>
#include <linux/ioport.h>
#include <linux/slab.h>
#include <linux/interrupt.h>
#include <linux/pci.h>
#include <linux/init.h>
#include <linux/delay.h>
#include <linux/netdevice.h>
#include <linux/etherdevice.h>
#include <linux/skbuff.h>
#include <linux/spinlock.h>
#include <linux/workqueue.h>
#include <linux/bitops.h>
#include <linux/io.h>
#include <linux/irq.h>
#include <linux/clk.h>
#include <linux/platform_device.h>
#include <linux/phy.h>
#include <linux/fec.h>
#include <linux/of.h>
#include <linux/of_device.h>
#include <linux/of_gpio.h>
#include <linux/of_net.h>
#include <linux/pinctrl/consumer.h>
#include <linux/regulator/consumer.h>

#include <asm/cacheflush.h>

#ifndef CONFIG_ARM
#include <asm/coldfire.h>
#include <asm/mcfsim.h>
#endif

#include "fec.h"

#if defined(CONFIG_ARM)
#define FEC_ALIGNMENT	0xf
#else
#define FEC_ALIGNMENT	0x3
#endif

#define DRIVER_NAME	"fec"
#define FEC_NAPI_WEIGHT	64

/* Pause frame feild and FIFO threshold */
#define FEC_ENET_FCE	(1 << 5)
#define FEC_ENET_RSEM_V	0x84
#define FEC_ENET_RSFL_V	16
#define FEC_ENET_RAEM_V	0x8
#define FEC_ENET_RAFL_V	0x8
#define FEC_ENET_OPD_V	0xFFF0

/* Controller is ENET-MAC */
#define FEC_QUIRK_ENET_MAC		(1 << 0)
/* Controller needs driver to swap frame */
#define FEC_QUIRK_SWAP_FRAME		(1 << 1)
/* Controller uses gasket */
#define FEC_QUIRK_USE_GASKET		(1 << 2)
/* Controller has GBIT support */
#define FEC_QUIRK_HAS_GBIT		(1 << 3)
/* Controller has extend desc buffer */
#define FEC_QUIRK_HAS_BUFDESC_EX	(1 << 4)

static struct platform_device_id fec_devtype[] = {
	{
		/* keep it for coldfire */
		.name = DRIVER_NAME,
		.driver_data = 0,
	}, {
		.name = "imx25-fec",
		.driver_data = FEC_QUIRK_USE_GASKET,
	}, {
		.name = "imx27-fec",
		.driver_data = 0,
	}, {
		.name = "imx28-fec",
		.driver_data = FEC_QUIRK_ENET_MAC | FEC_QUIRK_SWAP_FRAME,
	}, {
		.name = "imx6q-fec",
		.driver_data = FEC_QUIRK_ENET_MAC | FEC_QUIRK_HAS_GBIT |
				FEC_QUIRK_HAS_BUFDESC_EX,
	}, {
		/* sentinel */
	}
};
MODULE_DEVICE_TABLE(platform, fec_devtype);

enum imx_fec_type {
	IMX25_FEC = 1,	/* runs on i.mx25/50/53 */
	IMX27_FEC,	/* runs on i.mx27/35/51 */
	IMX28_FEC,
	IMX6Q_FEC,
};

static const struct of_device_id fec_dt_ids[] = {
	{ .compatible = "fsl,imx25-fec", .data = &fec_devtype[IMX25_FEC], },
	{ .compatible = "fsl,imx27-fec", .data = &fec_devtype[IMX27_FEC], },
	{ .compatible = "fsl,imx28-fec", .data = &fec_devtype[IMX28_FEC], },
	{ .compatible = "fsl,imx6q-fec", .data = &fec_devtype[IMX6Q_FEC], },
	{ /* sentinel */ }
};
MODULE_DEVICE_TABLE(of, fec_dt_ids);

static unsigned char macaddr[ETH_ALEN];
module_param_array(macaddr, byte, NULL, 0);
MODULE_PARM_DESC(macaddr, "FEC Ethernet MAC address");

#if defined(CONFIG_M5272)
/*
 * Some hardware gets it MAC address out of local flash memory.
 * if this is non-zero then assume it is the address to get MAC from.
 */
#if defined(CONFIG_NETtel)
#define	FEC_FLASHMAC	0xf0006006
#elif defined(CONFIG_GILBARCONAP) || defined(CONFIG_SCALES)
#define	FEC_FLASHMAC	0xf0006000
#elif defined(CONFIG_CANCam)
#define	FEC_FLASHMAC	0xf0020000
#elif defined (CONFIG_M5272C3)
#define	FEC_FLASHMAC	(0xffe04000 + 4)
#elif defined(CONFIG_MOD5272)
#define FEC_FLASHMAC	0xffc0406b
#else
#define	FEC_FLASHMAC	0
#endif
#endif /* CONFIG_M5272 */

#if (((RX_RING_SIZE + TX_RING_SIZE) * 32) > PAGE_SIZE)
#error "FEC: descriptor ring size constants too large"
#endif

/* Interrupt events/masks. */
#define FEC_ENET_HBERR	((uint)0x80000000)	/* Heartbeat error */
#define FEC_ENET_BABR	((uint)0x40000000)	/* Babbling receiver */
#define FEC_ENET_BABT	((uint)0x20000000)	/* Babbling transmitter */
#define FEC_ENET_GRA	((uint)0x10000000)	/* Graceful stop complete */
#define FEC_ENET_TXF	((uint)0x08000000)	/* Full frame transmitted */
#define FEC_ENET_TXB	((uint)0x04000000)	/* A buffer was transmitted */
#define FEC_ENET_RXF	((uint)0x02000000)	/* Full frame received */
#define FEC_ENET_RXB	((uint)0x01000000)	/* A buffer was received */
#define FEC_ENET_MII	((uint)0x00800000)	/* MII interrupt */
#define FEC_ENET_EBERR	((uint)0x00400000)	/* SDMA bus error */

#define FEC_DEFAULT_IMASK (FEC_ENET_TXF | FEC_ENET_RXF | FEC_ENET_MII)
#define FEC_RX_DISABLED_IMASK (FEC_DEFAULT_IMASK & (~FEC_ENET_RXF))

/* The FEC stores dest/src/type, data, and checksum for receive packets.
 */
#define PKT_MAXBUF_SIZE		1518
#define PKT_MINBUF_SIZE		64
#define PKT_MAXBLR_SIZE		1520

/*
 * The 5270/5271/5280/5282/532x RX control register also contains maximum frame
 * size bits. Other FEC hardware does not, so we need to take that into
 * account when setting it.
 */
#if defined(CONFIG_M523x) || defined(CONFIG_M527x) || defined(CONFIG_M528x) || \
    defined(CONFIG_M520x) || defined(CONFIG_M532x) || defined(CONFIG_ARM)
#define	OPT_FRAME_SIZE	(PKT_MAXBUF_SIZE << 16)
#else
#define	OPT_FRAME_SIZE	0
#endif

/* FEC MII MMFR bits definition */
#define FEC_MMFR_ST		(1 << 30)
#define FEC_MMFR_OP_READ	(2 << 28)
#define FEC_MMFR_OP_WRITE	(1 << 28)
#define FEC_MMFR_PA(v)		((v & 0x1f) << 23)
#define FEC_MMFR_RA(v)		((v & 0x1f) << 18)
#define FEC_MMFR_TA		(2 << 16)
#define FEC_MMFR_DATA(v)	(v & 0xffff)

#define FEC_MII_TIMEOUT		30000 /* us */

/* Transmitter timeout */
#define TX_TIMEOUT (2 * HZ)

#define FEC_PAUSE_FLAG_AUTONEG	0x1
#define FEC_PAUSE_FLAG_ENABLE	0x2

static int mii_cnt;

static struct bufdesc *fec_enet_get_nextdesc(struct bufdesc *bdp, int is_ex)
{
	struct bufdesc_ex *ex = (struct bufdesc_ex *)bdp;
	if (is_ex)
		return (struct bufdesc *)(ex + 1);
	else
		return bdp + 1;
}

static struct bufdesc *fec_enet_get_prevdesc(struct bufdesc *bdp, int is_ex)
{
	struct bufdesc_ex *ex = (struct bufdesc_ex *)bdp;
	if (is_ex)
		return (struct bufdesc *)(ex - 1);
	else
		return bdp - 1;
}

static void *swap_buffer(void *bufaddr, int len)
{
	int i;
	unsigned int *buf = bufaddr;

	for (i = 0; i < (len + 3) / 4; i++, buf++)
		*buf = cpu_to_be32(*buf);

	return bufaddr;
}

static netdev_tx_t
fec_enet_start_xmit(struct sk_buff *skb, struct net_device *ndev)
{
	struct fec_enet_private *fep = netdev_priv(ndev);
	const struct platform_device_id *id_entry =
				platform_get_device_id(fep->pdev);
	struct bufdesc *bdp;
	void *bufaddr;
	unsigned short	status;
	unsigned int index;

	if (!fep->link) {
		/* Link is down or autonegotiation is in progress. */
		return NETDEV_TX_BUSY;
	}

	/* Fill in a Tx ring entry */
	bdp = fep->cur_tx;

	status = bdp->cbd_sc;

	if (status & BD_ENET_TX_READY) {
		/* Ooops.  All transmit buffers are full.  Bail out.
		 * This should not happen, since ndev->tbusy should be set.
		 */
		printk("%s: tx queue full!.\n", ndev->name);
		return NETDEV_TX_BUSY;
	}

	/* Clear all of the status flags */
	status &= ~BD_ENET_TX_STATS;

	/* Set buffer length and buffer pointer */
	bufaddr = skb->data;
	bdp->cbd_datlen = skb->len;

	/*
	 * On some FEC implementations data must be aligned on
	 * 4-byte boundaries. Use bounce buffers to copy data
	 * and get it aligned. Ugh.
	 */
	if (fep->bufdesc_ex)
		index = (struct bufdesc_ex *)bdp -
			(struct bufdesc_ex *)fep->tx_bd_base;
	else
		index = bdp - fep->tx_bd_base;

	if (((unsigned long) bufaddr) & FEC_ALIGNMENT) {
		memcpy(fep->tx_bounce[index], skb->data, skb->len);
		bufaddr = fep->tx_bounce[index];
	}

	/*
	 * Some design made an incorrect assumption on endian mode of
	 * the system that it's running on. As the result, driver has to
	 * swap every frame going to and coming from the controller.
	 */
	if (id_entry->driver_data & FEC_QUIRK_SWAP_FRAME)
		swap_buffer(bufaddr, skb->len);

	/* Save skb pointer */
	fep->tx_skbuff[index] = skb;

	/* Push the data cache so the CPM does not get stale memory
	 * data.
	 */
	bdp->cbd_bufaddr = dma_map_single(&fep->pdev->dev, bufaddr,
			FEC_ENET_TX_FRSIZE, DMA_TO_DEVICE);

	/* Send it on its way.  Tell FEC it's ready, interrupt when done,
	 * it's the last BD of the frame, and to put the CRC on the end.
	 */
	status |= (BD_ENET_TX_READY | BD_ENET_TX_INTR
			| BD_ENET_TX_LAST | BD_ENET_TX_TC);
	bdp->cbd_sc = status;

	if (fep->bufdesc_ex) {

		struct bufdesc_ex *ebdp = (struct bufdesc_ex *)bdp;
		ebdp->cbd_bdu = 0;
		if (unlikely(skb_shinfo(skb)->tx_flags & SKBTX_HW_TSTAMP &&
			fep->hwts_tx_en)) {
			ebdp->cbd_esc = (BD_ENET_TX_TS | BD_ENET_TX_INT);
			skb_shinfo(skb)->tx_flags |= SKBTX_IN_PROGRESS;
		} else {

			ebdp->cbd_esc = BD_ENET_TX_INT;
		}
	}
	/* If this was the last BD in the ring, start at the beginning again. */
	if (status & BD_ENET_TX_WRAP)
		bdp = fep->tx_bd_base;
	else
		bdp = fec_enet_get_nextdesc(bdp, fep->bufdesc_ex);

	fep->cur_tx = bdp;

	if (fep->cur_tx == fep->dirty_tx)
		netif_stop_queue(ndev);

	/* Trigger transmission start */
	writel(0, fep->hwp + FEC_X_DES_ACTIVE);

	skb_tx_timestamp(skb);

	return NETDEV_TX_OK;
}

/* Init RX & TX buffer descriptors
 */
static void fec_enet_bd_init(struct net_device *dev)
{
	struct fec_enet_private *fep = netdev_priv(dev);
	struct bufdesc *bdp;
	unsigned int i;

	/* Initialize the receive buffer descriptors. */
	bdp = fep->rx_bd_base;
	for (i = 0; i < RX_RING_SIZE; i++) {

		/* Initialize the BD for every fragment in the page. */
		if (bdp->cbd_bufaddr)
			bdp->cbd_sc = BD_ENET_RX_EMPTY;
		else
			bdp->cbd_sc = 0;
		bdp = fec_enet_get_nextdesc(bdp, fep->bufdesc_ex);
	}

	/* Set the last buffer to wrap */
	bdp = fec_enet_get_prevdesc(bdp, fep->bufdesc_ex);
	bdp->cbd_sc |= BD_SC_WRAP;

	fep->cur_rx = fep->rx_bd_base;

	/* ...and the same for transmit */
	bdp = fep->tx_bd_base;
	fep->cur_tx = bdp;
	for (i = 0; i < TX_RING_SIZE; i++) {

		/* Initialize the BD for every fragment in the page. */
		bdp->cbd_sc = 0;
		if (bdp->cbd_bufaddr && fep->tx_skbuff[i]) {
			dev_kfree_skb_any(fep->tx_skbuff[i]);
			fep->tx_skbuff[i] = NULL;
		}
		bdp->cbd_bufaddr = 0;
		bdp = fec_enet_get_nextdesc(bdp, fep->bufdesc_ex);
	}

	/* Set the last buffer to wrap */
	bdp = fec_enet_get_prevdesc(bdp, fep->bufdesc_ex);
	bdp->cbd_sc |= BD_SC_WRAP;
	fep->dirty_tx = bdp;
}

/* This function is called to start or restart the FEC during a link
 * change.  This only happens when switching between half and full
 * duplex.
 */
static void
fec_restart(struct net_device *ndev, int duplex)
{
	struct fec_enet_private *fep = netdev_priv(ndev);
	const struct platform_device_id *id_entry =
				platform_get_device_id(fep->pdev);
	int i;
	u32 temp_mac[2];
	u32 rcntl = OPT_FRAME_SIZE | 0x04;
	u32 ecntl = 0x2; /* ETHEREN */

	/* Whack a reset.  We should wait for this. */
	writel(1, fep->hwp + FEC_ECNTRL);
	udelay(10);

	/*
	 * enet-mac reset will reset mac address registers too,
	 * so need to reconfigure it.
	 */
	if (id_entry->driver_data & FEC_QUIRK_ENET_MAC) {
		memcpy(&temp_mac, ndev->dev_addr, ETH_ALEN);
		writel(cpu_to_be32(temp_mac[0]), fep->hwp + FEC_ADDR_LOW);
		writel(cpu_to_be32(temp_mac[1]), fep->hwp + FEC_ADDR_HIGH);
	}

	/* Clear any outstanding interrupt. */
	writel(0xffc00000, fep->hwp + FEC_IEVENT);

	/* Reset all multicast.	*/
	writel(0, fep->hwp + FEC_GRP_HASH_TABLE_HIGH);
	writel(0, fep->hwp + FEC_GRP_HASH_TABLE_LOW);
#ifndef CONFIG_M5272
	writel(0, fep->hwp + FEC_HASH_TABLE_HIGH);
	writel(0, fep->hwp + FEC_HASH_TABLE_LOW);
#endif

	/* Set maximum receive buffer size. */
	writel(PKT_MAXBLR_SIZE, fep->hwp + FEC_R_BUFF_SIZE);

	fec_enet_bd_init(ndev);

	/* Set receive and transmit descriptor base. */
	writel(fep->bd_dma, fep->hwp + FEC_R_DES_START);
	if (fep->bufdesc_ex)
		writel((unsigned long)fep->bd_dma + sizeof(struct bufdesc_ex)
			* RX_RING_SIZE, fep->hwp + FEC_X_DES_START);
	else
		writel((unsigned long)fep->bd_dma + sizeof(struct bufdesc)
			* RX_RING_SIZE,	fep->hwp + FEC_X_DES_START);


	for (i = 0; i <= TX_RING_MOD_MASK; i++) {
		if (fep->tx_skbuff[i]) {
			dev_kfree_skb_any(fep->tx_skbuff[i]);
			fep->tx_skbuff[i] = NULL;
		}
	}

	/* Enable MII mode */
	if (duplex) {
		/* FD enable */
		writel(0x04, fep->hwp + FEC_X_CNTRL);
	} else {
		/* No Rcv on Xmit */
		rcntl |= 0x02;
		writel(0x0, fep->hwp + FEC_X_CNTRL);
	}

	fep->full_duplex = duplex;

	/* Set MII speed */
	writel(fep->phy_speed, fep->hwp + FEC_MII_SPEED);

	/*
	 * The phy interface and speed need to get configured
	 * differently on enet-mac.
	 */
	if (id_entry->driver_data & FEC_QUIRK_ENET_MAC) {
		/* Enable flow control and length check */
		rcntl |= 0x40000000 | 0x00000020;

		/* RGMII, RMII or MII */
		if (fep->phy_interface == PHY_INTERFACE_MODE_RGMII)
			rcntl |= (1 << 6);
		else if (fep->phy_interface == PHY_INTERFACE_MODE_RMII)
			rcntl |= (1 << 8);
		else
			rcntl &= ~(1 << 8);

		/* 1G, 100M or 10M */
		if (fep->phy_dev) {
			if (fep->phy_dev->speed == SPEED_1000)
				ecntl |= (1 << 5);
			else if (fep->phy_dev->speed == SPEED_100)
				rcntl &= ~(1 << 9);
			else
				rcntl |= (1 << 9);
		}
	} else {
#ifdef FEC_MIIGSK_ENR
		if (id_entry->driver_data & FEC_QUIRK_USE_GASKET) {
			u32 cfgr;
			/* disable the gasket and wait */
			writel(0, fep->hwp + FEC_MIIGSK_ENR);
			while (readl(fep->hwp + FEC_MIIGSK_ENR) & 4)
				udelay(1);

			/*
			 * configure the gasket:
			 *   RMII, 50 MHz, no loopback, no echo
			 *   MII, 25 MHz, no loopback, no echo
			 */
			cfgr = (fep->phy_interface == PHY_INTERFACE_MODE_RMII)
				? BM_MIIGSK_CFGR_RMII : BM_MIIGSK_CFGR_MII;
			if (fep->phy_dev && fep->phy_dev->speed == SPEED_10)
				cfgr |= BM_MIIGSK_CFGR_FRCONT_10M;
			writel(cfgr, fep->hwp + FEC_MIIGSK_CFGR);

			/* re-enable the gasket */
			writel(2, fep->hwp + FEC_MIIGSK_ENR);
		}
#endif
	}

	/* enable pause frame*/
	if ((fep->pause_flag & FEC_PAUSE_FLAG_ENABLE) ||
	    ((fep->pause_flag & FEC_PAUSE_FLAG_AUTONEG) &&
	     fep->phy_dev && fep->phy_dev->pause)) {
		rcntl |= FEC_ENET_FCE;

		/* set FIFO thresh hold parameter to reduce overrun */
		writel(FEC_ENET_RSEM_V, fep->hwp + FEC_R_FIFO_RSEM);
		writel(FEC_ENET_RSFL_V, fep->hwp + FEC_R_FIFO_RSFL);
		writel(FEC_ENET_RAEM_V, fep->hwp + FEC_R_FIFO_RAEM);
		writel(FEC_ENET_RAFL_V, fep->hwp + FEC_R_FIFO_RAFL);

		/* OPD */
		writel(FEC_ENET_OPD_V, fep->hwp + FEC_OPD);
	} else {
		rcntl &= ~FEC_ENET_FCE;
	}

	writel(rcntl, fep->hwp + FEC_R_CNTRL);

	if (id_entry->driver_data & FEC_QUIRK_ENET_MAC) {
		/* enable ENET endian swap */
		ecntl |= (1 << 8);
		/* enable ENET store and forward mode */
		writel(1 << 8, fep->hwp + FEC_X_WMRK);
	}

	if (fep->bufdesc_ex)
		ecntl |= (1 << 4);

	/* And last, enable the transmit and receive processing */
	writel(ecntl, fep->hwp + FEC_ECNTRL);
	writel(0, fep->hwp + FEC_R_DES_ACTIVE);

	if (fep->bufdesc_ex)
		fec_ptp_start_cyclecounter(ndev);

	/* Enable interrupts we wish to service */
	writel(FEC_DEFAULT_IMASK, fep->hwp + FEC_IMASK);
}

static void
fec_stop(struct net_device *ndev)
{
	struct fec_enet_private *fep = netdev_priv(ndev);
	const struct platform_device_id *id_entry =
				platform_get_device_id(fep->pdev);
	u32 rmii_mode = readl(fep->hwp + FEC_R_CNTRL) & (1 << 8);

	/* We cannot expect a graceful transmit stop without link !!! */
	if (fep->link) {
		writel(1, fep->hwp + FEC_X_CNTRL); /* Graceful transmit stop */
		udelay(10);
		if (!(readl(fep->hwp + FEC_IEVENT) & FEC_ENET_GRA))
			printk("fec_stop : Graceful transmit stop did not complete !\n");
	}

	/* Whack a reset.  We should wait for this. */
	writel(1, fep->hwp + FEC_ECNTRL);
	udelay(10);
	writel(fep->phy_speed, fep->hwp + FEC_MII_SPEED);
	writel(FEC_DEFAULT_IMASK, fep->hwp + FEC_IMASK);

	/* We have to keep ENET enabled to have MII interrupt stay working */
	if (id_entry->driver_data & FEC_QUIRK_ENET_MAC) {
		writel(2, fep->hwp + FEC_ECNTRL);
		writel(rmii_mode, fep->hwp + FEC_R_CNTRL);
	}
}


static void
fec_timeout(struct net_device *ndev)
{
	struct fec_enet_private *fep = netdev_priv(ndev);

	ndev->stats.tx_errors++;

	fec_restart(ndev, fep->full_duplex);
	netif_wake_queue(ndev);
}

static void
fec_enet_tx(struct net_device *ndev)
{
	struct	fec_enet_private *fep;
	struct bufdesc *bdp;
	unsigned short status;
	struct	sk_buff	*skb;
	int	index = 0;

	fep = netdev_priv(ndev);
	bdp = fep->dirty_tx;

	/* get next bdp of dirty_tx */
	if (bdp->cbd_sc & BD_ENET_TX_WRAP)
		bdp = fep->tx_bd_base;
	else
		bdp = fec_enet_get_nextdesc(bdp, fep->bufdesc_ex);

	while (((status = bdp->cbd_sc) & BD_ENET_TX_READY) == 0) {

		/* current queue is empty */
		if (bdp == fep->cur_tx)
			break;

		if (fep->bufdesc_ex)
			index = (struct bufdesc_ex *)bdp -
				(struct bufdesc_ex *)fep->tx_bd_base;
		else
			index = bdp - fep->tx_bd_base;

		dma_unmap_single(&fep->pdev->dev, bdp->cbd_bufaddr,
				FEC_ENET_TX_FRSIZE, DMA_TO_DEVICE);
		bdp->cbd_bufaddr = 0;

		skb = fep->tx_skbuff[index];

		/* Check for errors. */
		if (status & (BD_ENET_TX_HB | BD_ENET_TX_LC |
				   BD_ENET_TX_RL | BD_ENET_TX_UN |
				   BD_ENET_TX_CSL)) {
			ndev->stats.tx_errors++;
			if (status & BD_ENET_TX_HB)  /* No heartbeat */
				ndev->stats.tx_heartbeat_errors++;
			if (status & BD_ENET_TX_LC)  /* Late collision */
				ndev->stats.tx_window_errors++;
			if (status & BD_ENET_TX_RL)  /* Retrans limit */
				ndev->stats.tx_aborted_errors++;
			if (status & BD_ENET_TX_UN)  /* Underrun */
				ndev->stats.tx_fifo_errors++;
			if (status & BD_ENET_TX_CSL) /* Carrier lost */
				ndev->stats.tx_carrier_errors++;
		} else {
			ndev->stats.tx_packets++;
		}

		if (unlikely(skb_shinfo(skb)->tx_flags & SKBTX_IN_PROGRESS) &&
			fep->bufdesc_ex) {
			struct skb_shared_hwtstamps shhwtstamps;
			unsigned long flags;
			struct bufdesc_ex *ebdp = (struct bufdesc_ex *)bdp;

			memset(&shhwtstamps, 0, sizeof(shhwtstamps));
			spin_lock_irqsave(&fep->tmreg_lock, flags);
			shhwtstamps.hwtstamp = ns_to_ktime(
				timecounter_cyc2time(&fep->tc, ebdp->ts));
			spin_unlock_irqrestore(&fep->tmreg_lock, flags);
			skb_tstamp_tx(skb, &shhwtstamps);
		}

		if (status & BD_ENET_TX_READY)
			printk("HEY! Enet xmit interrupt and TX_READY.\n");

		/* Deferred means some collisions occurred during transmit,
		 * but we eventually sent the packet OK.
		 */
		if (status & BD_ENET_TX_DEF)
			ndev->stats.collisions++;

		/* Free the sk buffer associated with this last transmit */
		dev_kfree_skb_any(skb);
		fep->tx_skbuff[index] = NULL;

		fep->dirty_tx = bdp;

		/* Update pointer to next buffer descriptor to be transmitted */
		if (status & BD_ENET_TX_WRAP)
			bdp = fep->tx_bd_base;
		else
			bdp = fec_enet_get_nextdesc(bdp, fep->bufdesc_ex);

		/* Since we have freed up a buffer, the ring is no longer full
		 */
		if (fep->dirty_tx != fep->cur_tx) {
			if (netif_queue_stopped(ndev))
				netif_wake_queue(ndev);
		}
	}
	return;
}


/* During a receive, the cur_rx points to the current incoming buffer.
 * When we update through the ring, if the next incoming buffer has
 * not been given to the system, we just set the empty indicator,
 * effectively tossing the packet.
 */
static int
fec_enet_rx(struct net_device *ndev, int budget)
{
	struct fec_enet_private *fep = netdev_priv(ndev);
	const struct platform_device_id *id_entry =
				platform_get_device_id(fep->pdev);
	struct bufdesc *bdp;
	unsigned short status;
	struct	sk_buff	*skb;
	ushort	pkt_len;
	__u8 *data;
	int	pkt_received = 0;

#ifdef CONFIG_M532x
	flush_cache_all();
#endif

	/* First, grab all of the stats for the incoming packet.
	 * These get messed up if we get called due to a busy condition.
	 */
	bdp = fep->cur_rx;

	while (!((status = bdp->cbd_sc) & BD_ENET_RX_EMPTY)) {

		if (pkt_received >= budget)
			break;
		pkt_received++;

		/* Since we have allocated space to hold a complete frame,
		 * the last indicator should be set.
		 */
		if ((status & BD_ENET_RX_LAST) == 0)
			printk("FEC ENET: rcv is not +last\n");

		if (!fep->opened)
			goto rx_processing_done;

		/* Check for errors. */
		if (status & (BD_ENET_RX_LG | BD_ENET_RX_SH | BD_ENET_RX_NO |
			   BD_ENET_RX_CR | BD_ENET_RX_OV)) {
			ndev->stats.rx_errors++;
			if (status & (BD_ENET_RX_LG | BD_ENET_RX_SH)) {
				/* Frame too long or too short. */
				ndev->stats.rx_length_errors++;
			}
			if (status & BD_ENET_RX_NO)	/* Frame alignment */
				ndev->stats.rx_frame_errors++;
			if (status & BD_ENET_RX_CR)	/* CRC Error */
				ndev->stats.rx_crc_errors++;
			if (status & BD_ENET_RX_OV)	/* FIFO overrun */
				ndev->stats.rx_fifo_errors++;
		}

		/* Report late collisions as a frame error.
		 * On this error, the BD is closed, but we don't know what we
		 * have in the buffer.  So, just drop this frame on the floor.
		 */
		if (status & BD_ENET_RX_CL) {
			ndev->stats.rx_errors++;
			ndev->stats.rx_frame_errors++;
			goto rx_processing_done;
		}

		/* Process the incoming frame. */
		ndev->stats.rx_packets++;
		pkt_len = bdp->cbd_datlen;
		ndev->stats.rx_bytes += pkt_len;
		data = (__u8*)__va(bdp->cbd_bufaddr);

		dma_unmap_single(&fep->pdev->dev, bdp->cbd_bufaddr,
				FEC_ENET_TX_FRSIZE, DMA_FROM_DEVICE);

		if (id_entry->driver_data & FEC_QUIRK_SWAP_FRAME)
			swap_buffer(data, pkt_len);

		/* This does 16 byte alignment, exactly what we need.
		 * The packet length includes FCS, but we don't want to
		 * include that when passing upstream as it messes up
		 * bridging applications.
		 */
		skb = netdev_alloc_skb(ndev, pkt_len - 4 + NET_IP_ALIGN);

		if (unlikely(!skb)) {
			printk("%s: Memory squeeze, dropping packet.\n",
					ndev->name);
			ndev->stats.rx_dropped++;
		} else {
			skb_reserve(skb, NET_IP_ALIGN);
			skb_put(skb, pkt_len - 4);	/* Make room */
			skb_copy_to_linear_data(skb, data, pkt_len - 4);
			skb->protocol = eth_type_trans(skb, ndev);

			/* Get receive timestamp from the skb */
			if (fep->hwts_rx_en && fep->bufdesc_ex) {
				struct skb_shared_hwtstamps *shhwtstamps =
							    skb_hwtstamps(skb);
				unsigned long flags;
				struct bufdesc_ex *ebdp =
					(struct bufdesc_ex *)bdp;

				memset(shhwtstamps, 0, sizeof(*shhwtstamps));

				spin_lock_irqsave(&fep->tmreg_lock, flags);
				shhwtstamps->hwtstamp = ns_to_ktime(
				    timecounter_cyc2time(&fep->tc, ebdp->ts));
				spin_unlock_irqrestore(&fep->tmreg_lock, flags);
			}

			if (!skb_defer_rx_timestamp(skb))
				napi_gro_receive(&fep->napi, skb);
		}

		bdp->cbd_bufaddr = dma_map_single(&fep->pdev->dev, data,
				FEC_ENET_TX_FRSIZE, DMA_FROM_DEVICE);
rx_processing_done:
		/* Clear the status flags for this buffer */
		status &= ~BD_ENET_RX_STATS;

		/* Mark the buffer empty */
		status |= BD_ENET_RX_EMPTY;
		bdp->cbd_sc = status;

		if (fep->bufdesc_ex) {
			struct bufdesc_ex *ebdp = (struct bufdesc_ex *)bdp;

			ebdp->cbd_esc = BD_ENET_RX_INT;
			ebdp->cbd_prot = 0;
			ebdp->cbd_bdu = 0;
		}

		/* Update BD pointer to next entry */
		if (status & BD_ENET_RX_WRAP)
			bdp = fep->rx_bd_base;
		else
			bdp = fec_enet_get_nextdesc(bdp, fep->bufdesc_ex);
		/* Doing this here will keep the FEC running while we process
		 * incoming frames.  On a heavily loaded network, we should be
		 * able to keep up at the expense of system resources.
		 */
		writel(0, fep->hwp + FEC_R_DES_ACTIVE);
	}
	fep->cur_rx = bdp;

	return pkt_received;
}

static irqreturn_t
fec_enet_interrupt(int irq, void *dev_id)
{
	struct net_device *ndev = dev_id;
	struct fec_enet_private *fep = netdev_priv(ndev);
	uint int_events;
	irqreturn_t ret = IRQ_NONE;

	do {
		int_events = readl(fep->hwp + FEC_IEVENT);
		writel(int_events, fep->hwp + FEC_IEVENT);

		if (int_events & (FEC_ENET_RXF | FEC_ENET_TXF)) {
			ret = IRQ_HANDLED;

			/* Disable the RX interrupt */
			if (napi_schedule_prep(&fep->napi)) {
				writel(FEC_RX_DISABLED_IMASK,
					fep->hwp + FEC_IMASK);
				__napi_schedule(&fep->napi);
			}
		}

		if (int_events & FEC_ENET_MII) {
			ret = IRQ_HANDLED;
			complete(&fep->mdio_done);
		}
	} while (int_events);

	return ret;
}

static int fec_enet_rx_napi(struct napi_struct *napi, int budget)
{
	struct net_device *ndev = napi->dev;
	int pkts = fec_enet_rx(ndev, budget);
	struct fec_enet_private *fep = netdev_priv(ndev);

	fec_enet_tx(ndev);

	if (pkts < budget) {
		napi_complete(napi);
		writel(FEC_DEFAULT_IMASK, fep->hwp + FEC_IMASK);
	}
	return pkts;
}

/* ------------------------------------------------------------------------- */
static void fec_get_mac(struct net_device *ndev)
{
	struct fec_enet_private *fep = netdev_priv(ndev);
	struct fec_platform_data *pdata = fep->pdev->dev.platform_data;
	unsigned char *iap, tmpaddr[ETH_ALEN];

	/*
	 * try to get mac address in following order:
	 *
	 * 1) module parameter via kernel command line in form
	 *    fec.macaddr=0x00,0x04,0x9f,0x01,0x30,0xe0
	 */
	iap = macaddr;

#ifdef CONFIG_OF
	/*
	 * 2) from device tree data
	 */
	if (!is_valid_ether_addr(iap)) {
		struct device_node *np = fep->pdev->dev.of_node;
		if (np) {
			const char *mac = of_get_mac_address(np);
			if (mac)
				iap = (unsigned char *) mac;
		}
	}
#endif

	/*
	 * 3) from flash or fuse (via platform data)
	 */
	if (!is_valid_ether_addr(iap)) {
#ifdef CONFIG_M5272
		if (FEC_FLASHMAC)
			iap = (unsigned char *)FEC_FLASHMAC;
#else
		if (pdata)
			iap = (unsigned char *)&pdata->mac;
#endif
	}

	/*
	 * 4) FEC mac registers set by bootloader
	 */
	if (!is_valid_ether_addr(iap)) {
		*((unsigned long *) &tmpaddr[0]) =
			be32_to_cpu(readl(fep->hwp + FEC_ADDR_LOW));
		*((unsigned short *) &tmpaddr[4]) =
			be16_to_cpu(readl(fep->hwp + FEC_ADDR_HIGH) >> 16);
		iap = &tmpaddr[0];
	}

	memcpy(ndev->dev_addr, iap, ETH_ALEN);

	/* Adjust MAC if using macaddr */
	if (iap == macaddr)
		 ndev->dev_addr[ETH_ALEN-1] = macaddr[ETH_ALEN-1] + fep->dev_id;
}

/* ------------------------------------------------------------------------- */

/*
 * Phy section
 */
static void fec_enet_adjust_link(struct net_device *ndev)
{
	struct fec_enet_private *fep = netdev_priv(ndev);
	struct phy_device *phy_dev = fep->phy_dev;
	unsigned long flags;

	int status_change = 0;

	spin_lock_irqsave(&fep->hw_lock, flags);

	/* Prevent a state halted on mii error */
	if (fep->mii_timeout && phy_dev->state == PHY_HALTED) {
		phy_dev->state = PHY_RESUMING;
		goto spin_unlock;
	}

	if (phy_dev->link) {
		if (!fep->link) {
			fep->link = phy_dev->link;
			status_change = 1;
		}

		if (fep->full_duplex != phy_dev->duplex)
			status_change = 1;

		if (phy_dev->speed != fep->speed) {
			fep->speed = phy_dev->speed;
			status_change = 1;
		}

		/* if any of the above changed restart the FEC */
		if (status_change)
			fec_restart(ndev, phy_dev->duplex);
	} else {
		if (fep->link) {
			fec_stop(ndev);
			status_change = 1;
		}
	}

spin_unlock:
	spin_unlock_irqrestore(&fep->hw_lock, flags);

	if (status_change)
		phy_print_status(phy_dev);
}

static int fec_enet_mdio_read(struct mii_bus *bus, int mii_id, int regnum)
{
	struct fec_enet_private *fep = bus->priv;
	unsigned long time_left;

	fep->mii_timeout = 0;
	init_completion(&fep->mdio_done);

	/* start a read op */
	writel(FEC_MMFR_ST | FEC_MMFR_OP_READ |
		FEC_MMFR_PA(mii_id) | FEC_MMFR_RA(regnum) |
		FEC_MMFR_TA, fep->hwp + FEC_MII_DATA);

	/* wait for end of transfer */
	time_left = wait_for_completion_timeout(&fep->mdio_done,
			usecs_to_jiffies(FEC_MII_TIMEOUT));
	if (time_left == 0) {
		fep->mii_timeout = 1;
		printk(KERN_ERR "FEC: MDIO read timeout\n");
		return -ETIMEDOUT;
	}

	/* return value */
	return FEC_MMFR_DATA(readl(fep->hwp + FEC_MII_DATA));
}

static int fec_enet_mdio_write(struct mii_bus *bus, int mii_id, int regnum,
			   u16 value)
{
	struct fec_enet_private *fep = bus->priv;
	unsigned long time_left;

	fep->mii_timeout = 0;
	init_completion(&fep->mdio_done);

	/* start a write op */
	writel(FEC_MMFR_ST | FEC_MMFR_OP_WRITE |
		FEC_MMFR_PA(mii_id) | FEC_MMFR_RA(regnum) |
		FEC_MMFR_TA | FEC_MMFR_DATA(value),
		fep->hwp + FEC_MII_DATA);

	/* wait for end of transfer */
	time_left = wait_for_completion_timeout(&fep->mdio_done,
			usecs_to_jiffies(FEC_MII_TIMEOUT));
	if (time_left == 0) {
		fep->mii_timeout = 1;
		printk(KERN_ERR "FEC: MDIO write timeout\n");
		return -ETIMEDOUT;
	}

	return 0;
}

static int fec_enet_mdio_reset(struct mii_bus *bus)
{
	return 0;
}

static int fec_enet_mii_probe(struct net_device *ndev)
{
	struct fec_enet_private *fep = netdev_priv(ndev);
	const struct platform_device_id *id_entry =
				platform_get_device_id(fep->pdev);
	struct phy_device *phy_dev = NULL;
	char mdio_bus_id[MII_BUS_ID_SIZE];
	char phy_name[MII_BUS_ID_SIZE + 3];
	int phy_id;
	int dev_id = fep->dev_id;

	fep->phy_dev = NULL;

	/* check for attached phy */
	for (phy_id = 0; (phy_id < PHY_MAX_ADDR); phy_id++) {
		if ((fep->mii_bus->phy_mask & (1 << phy_id)))
			continue;
		if (fep->mii_bus->phy_map[phy_id] == NULL)
			continue;
		if (fep->mii_bus->phy_map[phy_id]->phy_id == 0)
			continue;
		if (dev_id--)
			continue;
		strncpy(mdio_bus_id, fep->mii_bus->id, MII_BUS_ID_SIZE);
		break;
	}

	if (phy_id >= PHY_MAX_ADDR) {
		printk(KERN_INFO
			"%s: no PHY, assuming direct connection to switch\n",
			ndev->name);
		strncpy(mdio_bus_id, "fixed-0", MII_BUS_ID_SIZE);
		phy_id = 0;
	}

	snprintf(phy_name, sizeof(phy_name), PHY_ID_FMT, mdio_bus_id, phy_id);
	phy_dev = phy_connect(ndev, phy_name, &fec_enet_adjust_link,
			      fep->phy_interface);
	if (IS_ERR(phy_dev)) {
		printk(KERN_ERR "%s: could not attach to PHY\n", ndev->name);
		return PTR_ERR(phy_dev);
	}

	/* mask with MAC supported features */
	if (id_entry->driver_data & FEC_QUIRK_HAS_GBIT) {
		phy_dev->supported &= PHY_GBIT_FEATURES;
		phy_dev->supported |= SUPPORTED_Pause;
	}
	else
		phy_dev->supported &= PHY_BASIC_FEATURES;

	phy_dev->advertising = phy_dev->supported;

	fep->phy_dev = phy_dev;
	fep->link = 0;
	fep->full_duplex = 0;

	printk(KERN_INFO
		"%s: Freescale FEC PHY driver [%s] (mii_bus:phy_addr=%s, irq=%d)\n",
		ndev->name,
		fep->phy_dev->drv->name, dev_name(&fep->phy_dev->dev),
		fep->phy_dev->irq);

	return 0;
}

static int fec_enet_mii_init(struct platform_device *pdev)
{
	static struct mii_bus *fec0_mii_bus;
	struct net_device *ndev = platform_get_drvdata(pdev);
	struct fec_enet_private *fep = netdev_priv(ndev);
	const struct platform_device_id *id_entry =
				platform_get_device_id(fep->pdev);
	int err = -ENXIO, i;

	/*
	 * The dual fec interfaces are not equivalent with enet-mac.
	 * Here are the differences:
	 *
	 *  - fec0 supports MII & RMII modes while fec1 only supports RMII
	 *  - fec0 acts as the 1588 time master while fec1 is slave
	 *  - external phys can only be configured by fec0
	 *
	 * That is to say fec1 can not work independently. It only works
	 * when fec0 is working. The reason behind this design is that the
	 * second interface is added primarily for Switch mode.
	 *
	 * Because of the last point above, both phys are attached on fec0
	 * mdio interface in board design, and need to be configured by
	 * fec0 mii_bus.
	 */
	if ((id_entry->driver_data & FEC_QUIRK_ENET_MAC) && fep->dev_id > 0) {
		/* fec1 uses fec0 mii_bus */
		if (mii_cnt && fec0_mii_bus) {
			fep->mii_bus = fec0_mii_bus;
			mii_cnt++;
			return 0;
		}
		return -ENOENT;
	}

	fep->mii_timeout = 0;

	/*
	 * Set MII speed to 2.5 MHz (= clk_get_rate() / 2 * phy_speed)
	 *
	 * The formula for FEC MDC is 'ref_freq / (MII_SPEED x 2)' while
	 * for ENET-MAC is 'ref_freq / ((MII_SPEED + 1) x 2)'.  The i.MX28
	 * Reference Manual has an error on this, and gets fixed on i.MX6Q
	 * document.
	 */
	fep->phy_speed = DIV_ROUND_UP(clk_get_rate(fep->clk_ahb), 5000000);
	if (id_entry->driver_data & FEC_QUIRK_ENET_MAC)
		fep->phy_speed--;
	fep->phy_speed <<= 1;
	writel(fep->phy_speed, fep->hwp + FEC_MII_SPEED);

	fep->mii_bus = mdiobus_alloc();
	if (fep->mii_bus == NULL) {
		err = -ENOMEM;
		goto err_out;
	}

	fep->mii_bus->name = "fec_enet_mii_bus";
	fep->mii_bus->read = fec_enet_mdio_read;
	fep->mii_bus->write = fec_enet_mdio_write;
	fep->mii_bus->reset = fec_enet_mdio_reset;
	snprintf(fep->mii_bus->id, MII_BUS_ID_SIZE, "%s-%x",
		pdev->name, fep->dev_id + 1);
	fep->mii_bus->priv = fep;
	fep->mii_bus->parent = &pdev->dev;

	fep->mii_bus->irq = kmalloc(sizeof(int) * PHY_MAX_ADDR, GFP_KERNEL);
	if (!fep->mii_bus->irq) {
		err = -ENOMEM;
		goto err_out_free_mdiobus;
	}

	for (i = 0; i < PHY_MAX_ADDR; i++)
		fep->mii_bus->irq[i] = PHY_POLL;

	if (mdiobus_register(fep->mii_bus))
		goto err_out_free_mdio_irq;

	mii_cnt++;

	/* save fec0 mii_bus */
	if (id_entry->driver_data & FEC_QUIRK_ENET_MAC)
		fec0_mii_bus = fep->mii_bus;

	return 0;

err_out_free_mdio_irq:
	kfree(fep->mii_bus->irq);
err_out_free_mdiobus:
	mdiobus_free(fep->mii_bus);
err_out:
	return err;
}

static void fec_enet_mii_remove(struct fec_enet_private *fep)
{
	if (--mii_cnt == 0) {
		mdiobus_unregister(fep->mii_bus);
		kfree(fep->mii_bus->irq);
		mdiobus_free(fep->mii_bus);
	}
}

static int fec_enet_get_settings(struct net_device *ndev,
				  struct ethtool_cmd *cmd)
{
	struct fec_enet_private *fep = netdev_priv(ndev);
	struct phy_device *phydev = fep->phy_dev;

	if (!phydev)
		return -ENODEV;

	return phy_ethtool_gset(phydev, cmd);
}

static int fec_enet_set_settings(struct net_device *ndev,
				 struct ethtool_cmd *cmd)
{
	struct fec_enet_private *fep = netdev_priv(ndev);
	struct phy_device *phydev = fep->phy_dev;

	if (!phydev)
		return -ENODEV;

	return phy_ethtool_sset(phydev, cmd);
}

static void fec_enet_get_drvinfo(struct net_device *ndev,
				 struct ethtool_drvinfo *info)
{
	struct fec_enet_private *fep = netdev_priv(ndev);

	strlcpy(info->driver, fep->pdev->dev.driver->name,
		sizeof(info->driver));
	strlcpy(info->version, "Revision: 1.0", sizeof(info->version));
	strlcpy(info->bus_info, dev_name(&ndev->dev), sizeof(info->bus_info));
}

static int fec_enet_get_ts_info(struct net_device *ndev,
				struct ethtool_ts_info *info)
{
	struct fec_enet_private *fep = netdev_priv(ndev);

	if (fep->bufdesc_ex) {

		info->so_timestamping = SOF_TIMESTAMPING_TX_SOFTWARE |
					SOF_TIMESTAMPING_RX_SOFTWARE |
					SOF_TIMESTAMPING_SOFTWARE |
					SOF_TIMESTAMPING_TX_HARDWARE |
					SOF_TIMESTAMPING_RX_HARDWARE |
					SOF_TIMESTAMPING_RAW_HARDWARE;
		if (fep->ptp_clock)
			info->phc_index = ptp_clock_index(fep->ptp_clock);
		else
			info->phc_index = -1;

		info->tx_types = (1 << HWTSTAMP_TX_OFF) |
				 (1 << HWTSTAMP_TX_ON);

		info->rx_filters = (1 << HWTSTAMP_FILTER_NONE) |
				   (1 << HWTSTAMP_FILTER_ALL);
		return 0;
	} else {
		return ethtool_op_get_ts_info(ndev, info);
	}
}

static void fec_enet_get_pauseparam(struct net_device *ndev,
				    struct ethtool_pauseparam *pause)
{
	struct fec_enet_private *fep = netdev_priv(ndev);

	pause->autoneg = (fep->pause_flag & FEC_PAUSE_FLAG_AUTONEG) != 0;
	pause->tx_pause = (fep->pause_flag & FEC_PAUSE_FLAG_ENABLE) != 0;
	pause->rx_pause = pause->tx_pause;
}

static int fec_enet_set_pauseparam(struct net_device *ndev,
				   struct ethtool_pauseparam *pause)
{
	struct fec_enet_private *fep = netdev_priv(ndev);

	if (pause->tx_pause != pause->rx_pause) {
		netdev_info(ndev,
			"hardware only support enable/disable both tx and rx");
		return -EINVAL;
	}

	fep->pause_flag = 0;

	/* tx pause must be same as rx pause */
	fep->pause_flag |= pause->rx_pause ? FEC_PAUSE_FLAG_ENABLE : 0;
	fep->pause_flag |= pause->autoneg ? FEC_PAUSE_FLAG_AUTONEG : 0;

	if (pause->rx_pause || pause->autoneg) {
		fep->phy_dev->supported |= ADVERTISED_Pause;
		fep->phy_dev->advertising |= ADVERTISED_Pause;
	} else {
		fep->phy_dev->supported &= ~ADVERTISED_Pause;
		fep->phy_dev->advertising &= ~ADVERTISED_Pause;
	}

	if (pause->autoneg) {
		if (netif_running(ndev))
			fec_stop(ndev);
		phy_start_aneg(fep->phy_dev);
	}
	if (netif_running(ndev))
		fec_restart(ndev, 0);

	return 0;
}

static const struct ethtool_ops fec_enet_ethtool_ops = {
	.get_pauseparam		= fec_enet_get_pauseparam,
	.set_pauseparam		= fec_enet_set_pauseparam,
	.get_settings		= fec_enet_get_settings,
	.set_settings		= fec_enet_set_settings,
	.get_drvinfo		= fec_enet_get_drvinfo,
	.get_link		= ethtool_op_get_link,
	.get_ts_info		= fec_enet_get_ts_info,
};

static int fec_enet_ioctl(struct net_device *ndev, struct ifreq *rq, int cmd)
{
	struct fec_enet_private *fep = netdev_priv(ndev);
	struct phy_device *phydev = fep->phy_dev;

	if (!netif_running(ndev))
		return -EINVAL;

	if (!phydev)
		return -ENODEV;

	if (cmd == SIOCSHWTSTAMP && fep->bufdesc_ex)
		return fec_ptp_ioctl(ndev, rq, cmd);

	return phy_mii_ioctl(phydev, rq, cmd);
}

static void fec_enet_free_buffers(struct net_device *ndev)
{
	struct fec_enet_private *fep = netdev_priv(ndev);
	unsigned int i;
	struct sk_buff *skb;
	struct bufdesc	*bdp;

	bdp = fep->rx_bd_base;
	for (i = 0; i < RX_RING_SIZE; i++) {
		skb = fep->rx_skbuff[i];

		if (bdp->cbd_bufaddr)
			dma_unmap_single(&fep->pdev->dev, bdp->cbd_bufaddr,
					FEC_ENET_RX_FRSIZE, DMA_FROM_DEVICE);
		if (skb)
			dev_kfree_skb(skb);
		bdp = fec_enet_get_nextdesc(bdp, fep->bufdesc_ex);
	}

	bdp = fep->tx_bd_base;
	for (i = 0; i < TX_RING_SIZE; i++)
		kfree(fep->tx_bounce[i]);
}

static int fec_enet_alloc_buffers(struct net_device *ndev)
{
	struct fec_enet_private *fep = netdev_priv(ndev);
	unsigned int i;
	struct sk_buff *skb;
	struct bufdesc	*bdp;

	bdp = fep->rx_bd_base;
	for (i = 0; i < RX_RING_SIZE; i++) {
		skb = netdev_alloc_skb(ndev, FEC_ENET_RX_FRSIZE);
		if (!skb) {
			fec_enet_free_buffers(ndev);
			return -ENOMEM;
		}
		fep->rx_skbuff[i] = skb;

		bdp->cbd_bufaddr = dma_map_single(&fep->pdev->dev, skb->data,
				FEC_ENET_RX_FRSIZE, DMA_FROM_DEVICE);
		bdp->cbd_sc = BD_ENET_RX_EMPTY;

		if (fep->bufdesc_ex) {
			struct bufdesc_ex *ebdp = (struct bufdesc_ex *)bdp;
			ebdp->cbd_esc = BD_ENET_RX_INT;
		}

		bdp = fec_enet_get_nextdesc(bdp, fep->bufdesc_ex);
	}

	/* Set the last buffer to wrap. */
	bdp = fec_enet_get_prevdesc(bdp, fep->bufdesc_ex);
	bdp->cbd_sc |= BD_SC_WRAP;

	bdp = fep->tx_bd_base;
	for (i = 0; i < TX_RING_SIZE; i++) {
		fep->tx_bounce[i] = kmalloc(FEC_ENET_TX_FRSIZE, GFP_KERNEL);

		bdp->cbd_sc = 0;
		bdp->cbd_bufaddr = 0;

		if (fep->bufdesc_ex) {
			struct bufdesc_ex *ebdp = (struct bufdesc_ex *)bdp;
			ebdp->cbd_esc = BD_ENET_RX_INT;
		}

		bdp = fec_enet_get_nextdesc(bdp, fep->bufdesc_ex);
	}

	/* Set the last buffer to wrap. */
	bdp = fec_enet_get_prevdesc(bdp, fep->bufdesc_ex);
	bdp->cbd_sc |= BD_SC_WRAP;

	return 0;
}

static int
fec_enet_open(struct net_device *ndev)
{
	struct fec_enet_private *fep = netdev_priv(ndev);
	int ret;

	napi_enable(&fep->napi);

	/* I should reset the ring buffers here, but I don't yet know
	 * a simple way to do that.
	 */

	ret = fec_enet_alloc_buffers(ndev);
	if (ret)
		return ret;

	/* Probe and connect to PHY when open the interface */
	ret = fec_enet_mii_probe(ndev);
	if (ret) {
		fec_enet_free_buffers(ndev);
		return ret;
	}
	phy_start(fep->phy_dev);
	netif_start_queue(ndev);
	fep->opened = 1;
	return 0;
}

static int
fec_enet_close(struct net_device *ndev)
{
	struct fec_enet_private *fep = netdev_priv(ndev);

	/* Don't know what to do yet. */
	napi_disable(&fep->napi);
	fep->opened = 0;
	netif_stop_queue(ndev);
	fec_stop(ndev);

	if (fep->phy_dev) {
		phy_stop(fep->phy_dev);
		phy_disconnect(fep->phy_dev);
	}

	fec_enet_free_buffers(ndev);

	return 0;
}

/* Set or clear the multicast filter for this adaptor.
 * Skeleton taken from sunlance driver.
 * The CPM Ethernet implementation allows Multicast as well as individual
 * MAC address filtering.  Some of the drivers check to make sure it is
 * a group multicast address, and discard those that are not.  I guess I
 * will do the same for now, but just remove the test if you want
 * individual filtering as well (do the upper net layers want or support
 * this kind of feature?).
 */

#define HASH_BITS	6		/* #bits in hash */
#define CRC32_POLY	0xEDB88320

static void set_multicast_list(struct net_device *ndev)
{
	struct fec_enet_private *fep = netdev_priv(ndev);
	struct netdev_hw_addr *ha;
	unsigned int i, bit, data, crc, tmp;
	unsigned char hash;

	if (ndev->flags & IFF_PROMISC) {
		tmp = readl(fep->hwp + FEC_R_CNTRL);
		tmp |= 0x8;
		writel(tmp, fep->hwp + FEC_R_CNTRL);
		return;
	}

	tmp = readl(fep->hwp + FEC_R_CNTRL);
	tmp &= ~0x8;
	writel(tmp, fep->hwp + FEC_R_CNTRL);

	if (ndev->flags & IFF_ALLMULTI) {
		/* Catch all multicast addresses, so set the
		 * filter to all 1's
		 */
		writel(0xffffffff, fep->hwp + FEC_GRP_HASH_TABLE_HIGH);
		writel(0xffffffff, fep->hwp + FEC_GRP_HASH_TABLE_LOW);

		return;
	}

	/* Clear filter and add the addresses in hash register
	 */
	writel(0, fep->hwp + FEC_GRP_HASH_TABLE_HIGH);
	writel(0, fep->hwp + FEC_GRP_HASH_TABLE_LOW);

	netdev_for_each_mc_addr(ha, ndev) {
		/* calculate crc32 value of mac address */
		crc = 0xffffffff;

		for (i = 0; i < ndev->addr_len; i++) {
			data = ha->addr[i];
			for (bit = 0; bit < 8; bit++, data >>= 1) {
				crc = (crc >> 1) ^
				(((crc ^ data) & 1) ? CRC32_POLY : 0);
			}
		}

		/* only upper 6 bits (HASH_BITS) are used
		 * which point to specific bit in he hash registers
		 */
		hash = (crc >> (32 - HASH_BITS)) & 0x3f;

		if (hash > 31) {
			tmp = readl(fep->hwp + FEC_GRP_HASH_TABLE_HIGH);
			tmp |= 1 << (hash - 32);
			writel(tmp, fep->hwp + FEC_GRP_HASH_TABLE_HIGH);
		} else {
			tmp = readl(fep->hwp + FEC_GRP_HASH_TABLE_LOW);
			tmp |= 1 << hash;
			writel(tmp, fep->hwp + FEC_GRP_HASH_TABLE_LOW);
		}
	}
}

/* Set a MAC change in hardware. */
static int
fec_set_mac_address(struct net_device *ndev, void *p)
{
	struct fec_enet_private *fep = netdev_priv(ndev);
	struct sockaddr *addr = p;

	if (!is_valid_ether_addr(addr->sa_data))
		return -EADDRNOTAVAIL;

	memcpy(ndev->dev_addr, addr->sa_data, ndev->addr_len);

	writel(ndev->dev_addr[3] | (ndev->dev_addr[2] << 8) |
		(ndev->dev_addr[1] << 16) | (ndev->dev_addr[0] << 24),
		fep->hwp + FEC_ADDR_LOW);
	writel((ndev->dev_addr[5] << 16) | (ndev->dev_addr[4] << 24),
		fep->hwp + FEC_ADDR_HIGH);
	return 0;
}

#ifdef CONFIG_NET_POLL_CONTROLLER
/**
 * fec_poll_controller - FEC Poll controller function
 * @dev: The FEC network adapter
 *
 * Polled functionality used by netconsole and others in non interrupt mode
 *
 */
void fec_poll_controller(struct net_device *dev)
{
	int i;
	struct fec_enet_private *fep = netdev_priv(dev);

	for (i = 0; i < FEC_IRQ_NUM; i++) {
		if (fep->irq[i] > 0) {
			disable_irq(fep->irq[i]);
			fec_enet_interrupt(fep->irq[i], dev);
			enable_irq(fep->irq[i]);
		}
	}
}
#endif

static const struct net_device_ops fec_netdev_ops = {
	.ndo_open		= fec_enet_open,
	.ndo_stop		= fec_enet_close,
	.ndo_start_xmit		= fec_enet_start_xmit,
	.ndo_set_rx_mode	= set_multicast_list,
	.ndo_change_mtu		= eth_change_mtu,
	.ndo_validate_addr	= eth_validate_addr,
	.ndo_tx_timeout		= fec_timeout,
	.ndo_set_mac_address	= fec_set_mac_address,
	.ndo_do_ioctl		= fec_enet_ioctl,
#ifdef CONFIG_NET_POLL_CONTROLLER
	.ndo_poll_controller	= fec_poll_controller,
#endif
};

 /*
  * XXX:  We need to clean up on failure exits here.
  *
  */
static int fec_enet_init(struct net_device *ndev)
{
	struct fec_enet_private *fep = netdev_priv(ndev);
	struct bufdesc *cbd_base;
<<<<<<< HEAD
	struct bufdesc *bdp;
	unsigned int i;
=======
>>>>>>> e8094b2c

	/* Allocate memory for buffer descriptors. */
	cbd_base = dma_alloc_coherent(NULL, PAGE_SIZE, &fep->bd_dma,
			GFP_KERNEL);
	if (!cbd_base) {
		printk("FEC: allocate descriptor memory failed?\n");
		return -ENOMEM;
	}

	memset(cbd_base, 0, PAGE_SIZE);
	spin_lock_init(&fep->hw_lock);

	fep->netdev = ndev;

	/* Get the Ethernet address */
	fec_get_mac(ndev);

	/* Set receive and transmit descriptor base. */
	fep->rx_bd_base = cbd_base;
	if (fep->bufdesc_ex)
		fep->tx_bd_base = (struct bufdesc *)
			(((struct bufdesc_ex *)cbd_base) + RX_RING_SIZE);
	else
		fep->tx_bd_base = cbd_base + RX_RING_SIZE;

	/* The FEC Ethernet specific entries in the device structure */
	ndev->watchdog_timeo = TX_TIMEOUT;
	ndev->netdev_ops = &fec_netdev_ops;
	ndev->ethtool_ops = &fec_enet_ethtool_ops;

	writel(FEC_RX_DISABLED_IMASK, fep->hwp + FEC_IMASK);
	netif_napi_add(ndev, &fep->napi, fec_enet_rx_napi, FEC_NAPI_WEIGHT);

	fec_restart(ndev, 0);

	return 0;
}

#ifdef CONFIG_OF
static int fec_get_phy_mode_dt(struct platform_device *pdev)
{
	struct device_node *np = pdev->dev.of_node;

	if (np)
		return of_get_phy_mode(np);

	return -ENODEV;
}

static void fec_reset_phy(struct platform_device *pdev)
{
	int err, phy_reset;
	int msec = 1;
	struct device_node *np = pdev->dev.of_node;

	if (!np)
		return;

	of_property_read_u32(np, "phy-reset-duration", &msec);
	/* A sane reset duration should not be longer than 1s */
	if (msec > 1000)
		msec = 1;

	phy_reset = of_get_named_gpio(np, "phy-reset-gpios", 0);
	if (!gpio_is_valid(phy_reset))
		return;

	err = devm_gpio_request_one(&pdev->dev, phy_reset,
				    GPIOF_OUT_INIT_LOW, "phy-reset");
	if (err) {
		dev_err(&pdev->dev, "failed to get phy-reset-gpios: %d\n", err);
		return;
	}
	msleep(msec);
	gpio_set_value(phy_reset, 1);
}
#else /* CONFIG_OF */
static int fec_get_phy_mode_dt(struct platform_device *pdev)
{
	return -ENODEV;
}

static void fec_reset_phy(struct platform_device *pdev)
{
	/*
	 * In case of platform probe, the reset has been done
	 * by machine code.
	 */
}
#endif /* CONFIG_OF */

static int
fec_probe(struct platform_device *pdev)
{
	struct fec_enet_private *fep;
	struct fec_platform_data *pdata;
	struct net_device *ndev;
	int i, irq, ret = 0;
	struct resource *r;
	const struct of_device_id *of_id;
	static int dev_id;
	struct pinctrl *pinctrl;
	struct regulator *reg_phy;

	of_id = of_match_device(fec_dt_ids, &pdev->dev);
	if (of_id)
		pdev->id_entry = of_id->data;

	r = platform_get_resource(pdev, IORESOURCE_MEM, 0);
	if (!r)
		return -ENXIO;

	r = request_mem_region(r->start, resource_size(r), pdev->name);
	if (!r)
		return -EBUSY;

	/* Init network device */
	ndev = alloc_etherdev(sizeof(struct fec_enet_private));
	if (!ndev) {
		ret = -ENOMEM;
		goto failed_alloc_etherdev;
	}

	SET_NETDEV_DEV(ndev, &pdev->dev);

	/* setup board info structure */
	fep = netdev_priv(ndev);

	/* default enable pause frame auto negotiation */
	if (pdev->id_entry &&
	    (pdev->id_entry->driver_data & FEC_QUIRK_HAS_GBIT))
		fep->pause_flag |= FEC_PAUSE_FLAG_AUTONEG;

	fep->hwp = ioremap(r->start, resource_size(r));
	fep->pdev = pdev;
	fep->dev_id = dev_id++;

	fep->bufdesc_ex = 0;

	if (!fep->hwp) {
		ret = -ENOMEM;
		goto failed_ioremap;
	}

	platform_set_drvdata(pdev, ndev);

	ret = fec_get_phy_mode_dt(pdev);
	if (ret < 0) {
		pdata = pdev->dev.platform_data;
		if (pdata)
			fep->phy_interface = pdata->phy;
		else
			fep->phy_interface = PHY_INTERFACE_MODE_MII;
	} else {
		fep->phy_interface = ret;
	}

	pinctrl = devm_pinctrl_get_select_default(&pdev->dev);
	if (IS_ERR(pinctrl)) {
		ret = PTR_ERR(pinctrl);
		goto failed_pin;
	}

	fep->clk_ipg = devm_clk_get(&pdev->dev, "ipg");
	if (IS_ERR(fep->clk_ipg)) {
		ret = PTR_ERR(fep->clk_ipg);
		goto failed_clk;
	}

	fep->clk_ahb = devm_clk_get(&pdev->dev, "ahb");
	if (IS_ERR(fep->clk_ahb)) {
		ret = PTR_ERR(fep->clk_ahb);
		goto failed_clk;
	}

	fep->clk_ptp = devm_clk_get(&pdev->dev, "ptp");
	fep->bufdesc_ex =
		pdev->id_entry->driver_data & FEC_QUIRK_HAS_BUFDESC_EX;
	if (IS_ERR(fep->clk_ptp)) {
		ret = PTR_ERR(fep->clk_ptp);
		fep->bufdesc_ex = 0;
	}

	clk_prepare_enable(fep->clk_ahb);
	clk_prepare_enable(fep->clk_ipg);
	if (!IS_ERR(fep->clk_ptp))
		clk_prepare_enable(fep->clk_ptp);

	reg_phy = devm_regulator_get(&pdev->dev, "phy");
	if (!IS_ERR(reg_phy)) {
		ret = regulator_enable(reg_phy);
		if (ret) {
			dev_err(&pdev->dev,
				"Failed to enable phy regulator: %d\n", ret);
			goto failed_regulator;
		}
	}

	fec_reset_phy(pdev);

	if (fep->bufdesc_ex)
		fec_ptp_init(ndev, pdev);

	ret = fec_enet_init(ndev);
	if (ret)
		goto failed_init;

	for (i = 0; i < FEC_IRQ_NUM; i++) {
		irq = platform_get_irq(pdev, i);
		if (irq < 0) {
			if (i)
				break;
			ret = irq;
			goto failed_irq;
		}
		ret = request_irq(irq, fec_enet_interrupt, IRQF_DISABLED, pdev->name, ndev);
		if (ret) {
			while (--i >= 0) {
				irq = platform_get_irq(pdev, i);
				free_irq(irq, ndev);
			}
			goto failed_irq;
		}
	}

	ret = fec_enet_mii_init(pdev);
	if (ret)
		goto failed_mii_init;

	/* Carrier starts down, phylib will bring it up */
	netif_carrier_off(ndev);

	ret = register_netdev(ndev);
	if (ret)
		goto failed_register;

	return 0;

failed_register:
	fec_enet_mii_remove(fep);
failed_mii_init:
failed_init:
	for (i = 0; i < FEC_IRQ_NUM; i++) {
		irq = platform_get_irq(pdev, i);
		if (irq > 0)
			free_irq(irq, ndev);
	}
failed_irq:
failed_regulator:
	clk_disable_unprepare(fep->clk_ahb);
	clk_disable_unprepare(fep->clk_ipg);
	if (!IS_ERR(fep->clk_ptp))
		clk_disable_unprepare(fep->clk_ptp);
failed_pin:
failed_clk:
	iounmap(fep->hwp);
failed_ioremap:
	free_netdev(ndev);
failed_alloc_etherdev:
	release_mem_region(r->start, resource_size(r));

	return ret;
}

static int
fec_drv_remove(struct platform_device *pdev)
{
	struct net_device *ndev = platform_get_drvdata(pdev);
	struct fec_enet_private *fep = netdev_priv(ndev);
	struct resource *r;
	int i;

	unregister_netdev(ndev);
	fec_enet_mii_remove(fep);
	del_timer_sync(&fep->time_keep);
	clk_disable_unprepare(fep->clk_ptp);
	if (fep->ptp_clock)
		ptp_clock_unregister(fep->ptp_clock);
	clk_disable_unprepare(fep->clk_ahb);
	clk_disable_unprepare(fep->clk_ipg);
	for (i = 0; i < FEC_IRQ_NUM; i++) {
		int irq = platform_get_irq(pdev, i);
		if (irq > 0)
			free_irq(irq, ndev);
	}
	iounmap(fep->hwp);
	free_netdev(ndev);

	r = platform_get_resource(pdev, IORESOURCE_MEM, 0);
	BUG_ON(!r);
	release_mem_region(r->start, resource_size(r));

	platform_set_drvdata(pdev, NULL);

	return 0;
}

#ifdef CONFIG_PM
static int
fec_suspend(struct device *dev)
{
	struct net_device *ndev = dev_get_drvdata(dev);
	struct fec_enet_private *fep = netdev_priv(ndev);

	if (netif_running(ndev)) {
		fec_stop(ndev);
		netif_device_detach(ndev);
	}
	clk_disable_unprepare(fep->clk_ahb);
	clk_disable_unprepare(fep->clk_ipg);

	return 0;
}

static int
fec_resume(struct device *dev)
{
	struct net_device *ndev = dev_get_drvdata(dev);
	struct fec_enet_private *fep = netdev_priv(ndev);

	clk_prepare_enable(fep->clk_ahb);
	clk_prepare_enable(fep->clk_ipg);
	if (netif_running(ndev)) {
		fec_restart(ndev, fep->full_duplex);
		netif_device_attach(ndev);
	}

	return 0;
}

static const struct dev_pm_ops fec_pm_ops = {
	.suspend	= fec_suspend,
	.resume		= fec_resume,
	.freeze		= fec_suspend,
	.thaw		= fec_resume,
	.poweroff	= fec_suspend,
	.restore	= fec_resume,
};
#endif

static struct platform_driver fec_driver = {
	.driver	= {
		.name	= DRIVER_NAME,
		.owner	= THIS_MODULE,
#ifdef CONFIG_PM
		.pm	= &fec_pm_ops,
#endif
		.of_match_table = fec_dt_ids,
	},
	.id_table = fec_devtype,
	.probe	= fec_probe,
	.remove	= fec_drv_remove,
};

module_platform_driver(fec_driver);

MODULE_LICENSE("GPL");<|MERGE_RESOLUTION|>--- conflicted
+++ resolved
@@ -1645,11 +1645,6 @@
 {
 	struct fec_enet_private *fep = netdev_priv(ndev);
 	struct bufdesc *cbd_base;
-<<<<<<< HEAD
-	struct bufdesc *bdp;
-	unsigned int i;
-=======
->>>>>>> e8094b2c
 
 	/* Allocate memory for buffer descriptors. */
 	cbd_base = dma_alloc_coherent(NULL, PAGE_SIZE, &fep->bd_dma,
