/*
 * Copyright (c) 2015-2016 Quantenna Communications, Inc.
 * All rights reserved.
 *
 * This program is free software; you can redistribute it and/or
 * modify it under the terms of the GNU General Public License
 * as published by the Free Software Foundation; either version 2
 * of the License, or (at your option) any later version.
 *
 * This program is distributed in the hope that it will be useful,
 * but WITHOUT ANY WARRANTY; without even the implied warranty of
 * MERCHANTABILITY or FITNESS FOR A PARTICULAR PURPOSE.  See the
 * GNU General Public License for more details.
 *
 */

#ifndef _QTN_QLINK_H_
#define _QTN_QLINK_H_

#include <linux/ieee80211.h>

<<<<<<< HEAD
#define QLINK_PROTO_VER		6
=======
#define QLINK_PROTO_VER		11
>>>>>>> 661e50bc

#define QLINK_MACID_RSVD		0xFF
#define QLINK_VIFID_RSVD		0xFF

/* Common QLINK protocol messages definitions.
 */

/**
 * enum qlink_msg_type - QLINK message types
 *
 * Used to distinguish between message types of QLINK protocol.
 *
 * @QLINK_MSG_TYPE_CMD: Message is carrying data of a command sent from
 *	driver to wireless hardware.
 * @QLINK_MSG_TYPE_CMDRSP: Message is carrying data of a response to a command.
 *	Sent from wireless HW to driver in reply to previously issued command.
 * @QLINK_MSG_TYPE_EVENT: Data for an event originated in wireless hardware and
 *	sent asynchronously to driver.
 */
enum qlink_msg_type {
	QLINK_MSG_TYPE_CMD	= 1,
	QLINK_MSG_TYPE_CMDRSP	= 2,
	QLINK_MSG_TYPE_EVENT	= 3
};

/**
 * struct qlink_msg_header - common QLINK protocol message header
 *
 * Portion of QLINK protocol header common for all message types.
 *
 * @type: Message type, one of &enum qlink_msg_type.
 * @len: Total length of message including all headers.
 */
struct qlink_msg_header {
	__le16 type;
	__le16 len;
} __packed;

/* Generic definitions of data and information carried in QLINK messages
 */

/**
 * enum qlink_hw_capab - device capabilities.
 *
 * @QLINK_HW_CAPAB_REG_UPDATE: device can update it's regulatory region.
 * @QLINK_HW_CAPAB_STA_INACT_TIMEOUT: device implements a logic to kick-out
 *	associated STAs due to inactivity. Inactivity timeout period is taken
 *	from QLINK_CMD_START_AP parameters.
 */
enum qlink_hw_capab {
	QLINK_HW_CAPAB_REG_UPDATE = BIT(0),
	QLINK_HW_CAPAB_STA_INACT_TIMEOUT = BIT(1),
};

enum qlink_iface_type {
	QLINK_IFTYPE_AP		= 1,
	QLINK_IFTYPE_STATION	= 2,
	QLINK_IFTYPE_ADHOC	= 3,
	QLINK_IFTYPE_MONITOR	= 4,
	QLINK_IFTYPE_WDS	= 5,
	QLINK_IFTYPE_AP_VLAN	= 6,
};

/**
 * struct qlink_intf_info - information on virtual interface.
 *
 * Data describing a single virtual interface.
 *
 * @if_type: Mode of interface operation, one of &enum qlink_iface_type
 * @vlanid: VLAN ID for AP_VLAN interface type
 * @mac_addr: MAC address of virtual interface.
 */
struct qlink_intf_info {
	__le16 if_type;
	__le16 vlanid;
	u8 mac_addr[ETH_ALEN];
	u8 rsvd[2];
} __packed;

enum qlink_sta_flags {
	QLINK_STA_FLAG_INVALID		= 0,
	QLINK_STA_FLAG_AUTHORIZED		= BIT(0),
	QLINK_STA_FLAG_SHORT_PREAMBLE	= BIT(1),
	QLINK_STA_FLAG_WME			= BIT(2),
	QLINK_STA_FLAG_MFP			= BIT(3),
	QLINK_STA_FLAG_AUTHENTICATED		= BIT(4),
	QLINK_STA_FLAG_TDLS_PEER		= BIT(5),
	QLINK_STA_FLAG_ASSOCIATED		= BIT(6),
};

enum qlink_channel_width {
	QLINK_CHAN_WIDTH_5 = 0,
	QLINK_CHAN_WIDTH_10,
	QLINK_CHAN_WIDTH_20_NOHT,
	QLINK_CHAN_WIDTH_20,
	QLINK_CHAN_WIDTH_40,
	QLINK_CHAN_WIDTH_80,
	QLINK_CHAN_WIDTH_80P80,
	QLINK_CHAN_WIDTH_160,
};

/**
<<<<<<< HEAD
 * struct qlink_chandef - qlink channel definition
 *
=======
 * struct qlink_channel - qlink control channel definition
 *
 * @hw_value: hardware-specific value for the channel
 * @center_freq: center frequency in MHz
 * @flags: channel flags from &enum qlink_channel_flags
 * @band: band this channel belongs to
 * @max_antenna_gain: maximum antenna gain in dBi
 * @max_power: maximum transmission power (in dBm)
 * @max_reg_power: maximum regulatory transmission power (in dBm)
 * @dfs_state: current state of this channel.
 *      Only relevant if radar is required on this channel.
 * @beacon_found: helper to regulatory code to indicate when a beacon
 *	has been found on this channel. Use regulatory_hint_found_beacon()
 *	to enable this, this is useful only on 5 GHz band.
 */
struct qlink_channel {
	__le16 hw_value;
	__le16 center_freq;
	__le32 flags;
	u8 band;
	u8 max_antenna_gain;
	u8 max_power;
	u8 max_reg_power;
	__le32 dfs_cac_ms;
	u8 dfs_state;
	u8 beacon_found;
	u8 rsvd[2];
} __packed;

/**
 * struct qlink_chandef - qlink channel definition
 *
 * @chan: primary channel definition
>>>>>>> 661e50bc
 * @center_freq1: center frequency of first segment
 * @center_freq2: center frequency of second segment (80+80 only)
 * @width: channel width, one of @enum qlink_channel_width
 */
struct qlink_chandef {
<<<<<<< HEAD
	__le16 center_freq1;
	__le16 center_freq2;
	u8 width;
	u8 rsvd[3];
=======
	struct qlink_channel chan;
	__le16 center_freq1;
	__le16 center_freq2;
	u8 width;
	u8 rsvd;
>>>>>>> 661e50bc
} __packed;

#define QLINK_MAX_NR_CIPHER_SUITES            5
#define QLINK_MAX_NR_AKM_SUITES               2

struct qlink_auth_encr {
	__le32 wpa_versions;
	__le32 cipher_group;
	__le32 n_ciphers_pairwise;
	__le32 ciphers_pairwise[QLINK_MAX_NR_CIPHER_SUITES];
	__le32 n_akm_suites;
	__le32 akm_suites[QLINK_MAX_NR_AKM_SUITES];
	__le16 control_port_ethertype;
	u8 auth_type;
	u8 privacy;
	u8 control_port;
	u8 control_port_no_encrypt;
	u8 rsvd[2];
} __packed;

<<<<<<< HEAD
=======
/**
 * struct qlink_sta_info_state - station flags mask/value
 *
 * @mask: STA flags mask, bitmap of &enum qlink_sta_flags
 * @value: STA flags values, bitmap of &enum qlink_sta_flags
 */
struct qlink_sta_info_state {
	__le32 mask;
	__le32 value;
} __packed;

>>>>>>> 661e50bc
/* QLINK Command messages related definitions
 */

/**
 * enum qlink_cmd_type - list of supported commands
 *
 * Commands are QLINK messages of type @QLINK_MSG_TYPE_CMD, sent by driver to
 * wireless network device for processing. Device is expected to send back a
 * reply message of type &QLINK_MSG_TYPE_CMDRSP, containing at least command
 * execution status (one of &enum qlink_cmd_result). Reply message
 * may also contain data payload specific to the command type.
 *
 * @QLINK_CMD_BAND_INFO_GET: for the specified MAC and specified band, get
 *	the band's description including number of operational channels and
 *	info on each channel, HT/VHT capabilities, supported rates etc.
 *	This command is generic to a specified MAC, interface index must be set
 *	to QLINK_VIFID_RSVD in command header.
 * @QLINK_CMD_REG_NOTIFY: notify device about regulatory domain change. This
 *	command is supported only if device reports QLINK_HW_SUPPORTS_REG_UPDATE
 *	capability.
 * @QLINK_CMD_START_CAC: start radar detection procedure on a specified channel.
 */
enum qlink_cmd_type {
	QLINK_CMD_FW_INIT		= 0x0001,
	QLINK_CMD_FW_DEINIT		= 0x0002,
	QLINK_CMD_REGISTER_MGMT		= 0x0003,
	QLINK_CMD_SEND_MGMT_FRAME	= 0x0004,
	QLINK_CMD_MGMT_SET_APPIE	= 0x0005,
	QLINK_CMD_PHY_PARAMS_GET	= 0x0011,
	QLINK_CMD_PHY_PARAMS_SET	= 0x0012,
	QLINK_CMD_GET_HW_INFO		= 0x0013,
	QLINK_CMD_MAC_INFO		= 0x0014,
	QLINK_CMD_ADD_INTF		= 0x0015,
	QLINK_CMD_DEL_INTF		= 0x0016,
	QLINK_CMD_CHANGE_INTF		= 0x0017,
	QLINK_CMD_UPDOWN_INTF		= 0x0018,
	QLINK_CMD_REG_NOTIFY		= 0x0019,
	QLINK_CMD_BAND_INFO_GET		= 0x001A,
	QLINK_CMD_CHAN_SWITCH		= 0x001B,
	QLINK_CMD_CHAN_GET		= 0x001C,
<<<<<<< HEAD
=======
	QLINK_CMD_START_CAC		= 0x001D,
>>>>>>> 661e50bc
	QLINK_CMD_START_AP		= 0x0021,
	QLINK_CMD_STOP_AP		= 0x0022,
	QLINK_CMD_SET_MAC_ACL		= 0x0023,
	QLINK_CMD_GET_STA_INFO		= 0x0030,
	QLINK_CMD_ADD_KEY		= 0x0040,
	QLINK_CMD_DEL_KEY		= 0x0041,
	QLINK_CMD_SET_DEFAULT_KEY	= 0x0042,
	QLINK_CMD_SET_DEFAULT_MGMT_KEY	= 0x0043,
	QLINK_CMD_CHANGE_STA		= 0x0051,
	QLINK_CMD_DEL_STA		= 0x0052,
	QLINK_CMD_SCAN			= 0x0053,
	QLINK_CMD_CHAN_STATS		= 0x0054,
	QLINK_CMD_CONNECT		= 0x0060,
	QLINK_CMD_DISCONNECT		= 0x0061,
};

/**
 * struct qlink_cmd - QLINK command message header
 *
 * Header used for QLINK messages of QLINK_MSG_TYPE_CMD type.
 *
 * @mhdr: Common QLINK message header.
 * @cmd_id: command id, one of &enum qlink_cmd_type.
 * @seq_num: sequence number of command message, used for matching with
 *	response message.
 * @macid: index of physical radio device the command is destined to or
 *	QLINK_MACID_RSVD if not applicable.
 * @vifid: index of virtual wireless interface on specified @macid the command
 *	is destined to or QLINK_VIFID_RSVD if not applicable.
 */
struct qlink_cmd {
	struct qlink_msg_header mhdr;
	__le16 cmd_id;
	__le16 seq_num;
	u8 rsvd[2];
	u8 macid;
	u8 vifid;
} __packed;

/**
 * struct qlink_cmd_manage_intf - interface management command
 *
 * Data for interface management commands QLINK_CMD_ADD_INTF, QLINK_CMD_DEL_INTF
 * and QLINK_CMD_CHANGE_INTF.
 *
 * @intf_info: interface description.
 */
struct qlink_cmd_manage_intf {
	struct qlink_cmd chdr;
	struct qlink_intf_info intf_info;
} __packed;

enum qlink_mgmt_frame_type {
	QLINK_MGMT_FRAME_ASSOC_REQ	= 0x00,
	QLINK_MGMT_FRAME_ASSOC_RESP	= 0x01,
	QLINK_MGMT_FRAME_REASSOC_REQ	= 0x02,
	QLINK_MGMT_FRAME_REASSOC_RESP	= 0x03,
	QLINK_MGMT_FRAME_PROBE_REQ	= 0x04,
	QLINK_MGMT_FRAME_PROBE_RESP	= 0x05,
	QLINK_MGMT_FRAME_BEACON		= 0x06,
	QLINK_MGMT_FRAME_ATIM		= 0x07,
	QLINK_MGMT_FRAME_DISASSOC	= 0x08,
	QLINK_MGMT_FRAME_AUTH		= 0x09,
	QLINK_MGMT_FRAME_DEAUTH		= 0x0A,
	QLINK_MGMT_FRAME_ACTION		= 0x0B,

	QLINK_MGMT_FRAME_TYPE_COUNT
};

/**
 * struct qlink_cmd_mgmt_frame_register - data for QLINK_CMD_REGISTER_MGMT
 *
 * @frame_type: MGMT frame type the registration request describes, one of
 *	&enum qlink_mgmt_frame_type.
 * @do_register: 0 - unregister, otherwise register for reception of specified
 *	MGMT frame type.
 */
struct qlink_cmd_mgmt_frame_register {
	struct qlink_cmd chdr;
	__le16 frame_type;
	u8 do_register;
} __packed;

enum qlink_mgmt_frame_tx_flags {
	QLINK_MGMT_FRAME_TX_FLAG_NONE		= 0,
	QLINK_MGMT_FRAME_TX_FLAG_OFFCHAN	= BIT(0),
	QLINK_MGMT_FRAME_TX_FLAG_NO_CCK		= BIT(1),
	QLINK_MGMT_FRAME_TX_FLAG_ACK_NOWAIT	= BIT(2),
};

/**
 * struct qlink_cmd_mgmt_frame_tx - data for QLINK_CMD_SEND_MGMT_FRAME command
 *
 * @cookie: opaque request identifier.
 * @freq: Frequency to use for frame transmission.
 * @flags: Transmission flags, one of &enum qlink_mgmt_frame_tx_flags.
 * @frame_data: frame to transmit.
 */
struct qlink_cmd_mgmt_frame_tx {
	struct qlink_cmd chdr;
	__le32 cookie;
	__le16 freq;
	__le16 flags;
	u8 frame_data[0];
} __packed;

/**
 * struct qlink_cmd_get_sta_info - data for QLINK_CMD_GET_STA_INFO command
 *
 * @sta_addr: MAC address of the STA statistics is requested for.
 */
struct qlink_cmd_get_sta_info {
	struct qlink_cmd chdr;
	u8 sta_addr[ETH_ALEN];
} __packed;

/**
 * struct qlink_cmd_add_key - data for QLINK_CMD_ADD_KEY command.
 *
 * @key_index: index of the key being installed.
 * @pairwise: whether to use pairwise key.
 * @addr: MAC address of a STA key is being installed to.
 * @cipher: cipher suite.
 * @vlanid: VLAN ID for AP_VLAN interface type
 * @key_data: key data itself.
 */
struct qlink_cmd_add_key {
	struct qlink_cmd chdr;
	u8 key_index;
	u8 pairwise;
	u8 addr[ETH_ALEN];
	__le32 cipher;
	__le16 vlanid;
	u8 key_data[0];
} __packed;

/**
 * struct qlink_cmd_del_key_req - data for QLINK_CMD_DEL_KEY command
 *
 * @key_index: index of the key being removed.
 * @pairwise: whether to use pairwise key.
 * @addr: MAC address of a STA for which a key is removed.
 */
struct qlink_cmd_del_key {
	struct qlink_cmd chdr;
	u8 key_index;
	u8 pairwise;
	u8 addr[ETH_ALEN];
} __packed;

/**
 * struct qlink_cmd_set_def_key - data for QLINK_CMD_SET_DEFAULT_KEY command
 *
 * @key_index: index of the key to be set as default one.
 * @unicast: key is unicast.
 * @multicast: key is multicast.
 */
struct qlink_cmd_set_def_key {
	struct qlink_cmd chdr;
	u8 key_index;
	u8 unicast;
	u8 multicast;
} __packed;

/**
 * struct qlink_cmd_set_def_mgmt_key - data for QLINK_CMD_SET_DEFAULT_MGMT_KEY
 *
 * @key_index: index of the key to be set as default MGMT key.
 */
struct qlink_cmd_set_def_mgmt_key {
	struct qlink_cmd chdr;
	u8 key_index;
} __packed;

/**
 * struct qlink_cmd_change_sta - data for QLINK_CMD_CHANGE_STA command
 *
 * @flag_update: STA flags to update
 * @if_type: Mode of interface operation, one of &enum qlink_iface_type
 * @vlanid: VLAN ID to assign to specific STA
 * @sta_addr: address of the STA for which parameters are set.
 */
struct qlink_cmd_change_sta {
	struct qlink_cmd chdr;
	struct qlink_sta_info_state flag_update;
	__le16 if_type;
	__le16 vlanid;
	u8 sta_addr[ETH_ALEN];
} __packed;

/**
 * struct qlink_cmd_del_sta - data for QLINK_CMD_DEL_STA command.
 *
 * See &struct station_del_parameters
 */
struct qlink_cmd_del_sta {
	struct qlink_cmd chdr;
	__le16 reason_code;
	u8 subtype;
	u8 sta_addr[ETH_ALEN];
} __packed;

enum qlink_sta_connect_flags {
	QLINK_STA_CONNECT_DISABLE_HT	= BIT(0),
	QLINK_STA_CONNECT_DISABLE_VHT	= BIT(1),
	QLINK_STA_CONNECT_USE_RRM	= BIT(2),
};

/**
 * struct qlink_cmd_connect - data for QLINK_CMD_CONNECT command
 *
 * @bssid: BSSID of the BSS to connect to.
 * @bssid_hint: recommended AP BSSID for initial connection to the BSS or
 *	00:00:00:00:00:00 if not specified.
 * @prev_bssid: previous BSSID, if specified (not 00:00:00:00:00:00) indicates
 *	a request to reassociate.
 * @bg_scan_period: period of background scan.
 * @flags: one of &enum qlink_sta_connect_flags.
 * @ht_capa: HT Capabilities overrides.
 * @ht_capa_mask: The bits of ht_capa which are to be used.
 * @vht_capa: VHT Capability overrides
 * @vht_capa_mask: The bits of vht_capa which are to be used.
 * @aen: authentication information.
 * @mfp: whether to use management frame protection.
 * @payload: variable portion of connection request.
 */
struct qlink_cmd_connect {
	struct qlink_cmd chdr;
	u8 bssid[ETH_ALEN];
	u8 bssid_hint[ETH_ALEN];
	u8 prev_bssid[ETH_ALEN];
	__le16 bg_scan_period;
	__le32 flags;
	struct ieee80211_ht_cap ht_capa;
	struct ieee80211_ht_cap ht_capa_mask;
	struct ieee80211_vht_cap vht_capa;
	struct ieee80211_vht_cap vht_capa_mask;
	struct qlink_auth_encr aen;
	u8 mfp;
	u8 pbss;
	u8 rsvd[2];
	u8 payload[0];
} __packed;

/**
 * struct qlink_cmd_disconnect - data for QLINK_CMD_DISCONNECT command
 *
 * @reason: code of the reason of disconnect, see &enum ieee80211_reasoncode.
 */
struct qlink_cmd_disconnect {
	struct qlink_cmd chdr;
	__le16 reason;
} __packed;

/**
 * struct qlink_cmd_updown - data for QLINK_CMD_UPDOWN_INTF command
 *
 * @if_up: bring specified interface DOWN (if_up==0) or UP (otherwise).
 *	Interface is specified in common command header @chdr.
 */
struct qlink_cmd_updown {
	struct qlink_cmd chdr;
	u8 if_up;
} __packed;

/**
 * enum qlink_band - a list of frequency bands
 *
 * @QLINK_BAND_2GHZ: 2.4GHz band
 * @QLINK_BAND_5GHZ: 5GHz band
 * @QLINK_BAND_60GHZ: 60GHz band
 */
enum qlink_band {
	QLINK_BAND_2GHZ = BIT(0),
	QLINK_BAND_5GHZ = BIT(1),
	QLINK_BAND_60GHZ = BIT(2),
};

/**
 * struct qlink_cmd_band_info_get - data for QLINK_CMD_BAND_INFO_GET command
 *
 * @band: a PHY band for which information is queried, one of @enum qlink_band
 */
struct qlink_cmd_band_info_get {
	struct qlink_cmd chdr;
	u8 band;
} __packed;

/**
 * struct qlink_cmd_get_chan_stats - data for QLINK_CMD_CHAN_STATS command
 *
 * @channel: channel number according to 802.11 17.3.8.3.2 and Annex J
 */
struct qlink_cmd_get_chan_stats {
	struct qlink_cmd chdr;
	__le16 channel;
} __packed;

/**
 * enum qlink_reg_initiator - Indicates the initiator of a reg domain request
 *
 * See &enum nl80211_reg_initiator for more info.
 */
enum qlink_reg_initiator {
	QLINK_REGDOM_SET_BY_CORE,
	QLINK_REGDOM_SET_BY_USER,
	QLINK_REGDOM_SET_BY_DRIVER,
	QLINK_REGDOM_SET_BY_COUNTRY_IE,
};

/**
 * enum qlink_user_reg_hint_type - type of user regulatory hint
 *
 * See &enum nl80211_user_reg_hint_type for more info.
 */
enum qlink_user_reg_hint_type {
	QLINK_USER_REG_HINT_USER	= 0,
	QLINK_USER_REG_HINT_CELL_BASE	= 1,
	QLINK_USER_REG_HINT_INDOOR	= 2,
};

/**
 * struct qlink_cmd_reg_notify - data for QLINK_CMD_REG_NOTIFY command
 *
 * @alpha2: the ISO / IEC 3166 alpha2 country code.
 * @initiator: which entity sent the request, one of &enum qlink_reg_initiator.
 * @user_reg_hint_type: type of hint for QLINK_REGDOM_SET_BY_USER request, one
 *	of &enum qlink_user_reg_hint_type.
 */
struct qlink_cmd_reg_notify {
	struct qlink_cmd chdr;
	u8 alpha2[2];
	u8 initiator;
	u8 user_reg_hint_type;
} __packed;

/**
 * struct qlink_cmd_chan_switch - data for QLINK_CMD_CHAN_SWITCH command
 *
 * @channel: channel number according to 802.11 17.3.8.3.2 and Annex J
 * @radar_required: whether radar detection is required on the new channel
 * @block_tx: whether transmissions should be blocked while changing
 * @beacon_count: number of beacons until switch
 */
struct qlink_cmd_chan_switch {
	struct qlink_cmd chdr;
	__le16 channel;
	u8 radar_required;
	u8 block_tx;
	u8 beacon_count;
} __packed;

/**
 * enum qlink_hidden_ssid - values for %NL80211_ATTR_HIDDEN_SSID
 *
 * Refer to &enum nl80211_hidden_ssid
 */
enum qlink_hidden_ssid {
	QLINK_HIDDEN_SSID_NOT_IN_USE,
	QLINK_HIDDEN_SSID_ZERO_LEN,
	QLINK_HIDDEN_SSID_ZERO_CONTENTS
};

/**
 * struct qlink_cmd_start_ap - data for QLINK_CMD_START_AP command
 *
 * @beacon_interval: beacon interval
 * @inactivity_timeout: station's inactivity period in seconds
 * @dtim_period: DTIM period
 * @hidden_ssid: whether to hide the SSID, one of &enum qlink_hidden_ssid
 * @smps_mode: SMPS mode
 * @ht_required: stations must support HT
 * @vht_required: stations must support VHT
 * @aen: encryption info
 * @info: variable configurations
 */
struct qlink_cmd_start_ap {
	struct qlink_cmd chdr;
	__le16 beacon_interval;
	__le16 inactivity_timeout;
	u8 dtim_period;
	u8 hidden_ssid;
	u8 smps_mode;
	u8 p2p_ctwindow;
	u8 p2p_opp_ps;
	u8 pbss;
	u8 ht_required;
	u8 vht_required;
	struct qlink_auth_encr aen;
	u8 info[0];
} __packed;

<<<<<<< HEAD
=======
/**
 * struct qlink_cmd_start_cac - data for QLINK_CMD_START_CAC command
 *
 * @chan: a channel to start a radar detection procedure on.
 * @cac_time_ms: CAC time.
 */
struct qlink_cmd_start_cac {
	struct qlink_cmd chdr;
	struct qlink_chandef chan;
	__le32 cac_time_ms;
} __packed;

enum qlink_acl_policy {
	QLINK_ACL_POLICY_ACCEPT_UNLESS_LISTED,
	QLINK_ACL_POLICY_DENY_UNLESS_LISTED,
};

struct qlink_mac_address {
	u8 addr[ETH_ALEN];
} __packed;

/**
 * struct qlink_acl_data - ACL data
 *
 * @policy: filter policy, one of &enum qlink_acl_policy.
 * @num_entries: number of MAC addresses in array.
 * @mac_address: MAC addresses array.
 */
struct qlink_acl_data {
	__le32 policy;
	__le32 num_entries;
	struct qlink_mac_address mac_addrs[0];
} __packed;

>>>>>>> 661e50bc
/* QLINK Command Responses messages related definitions
 */

enum qlink_cmd_result {
	QLINK_CMD_RESULT_OK = 0,
	QLINK_CMD_RESULT_INVALID,
	QLINK_CMD_RESULT_ENOTSUPP,
	QLINK_CMD_RESULT_ENOTFOUND,
	QLINK_CMD_RESULT_EALREADY,
};

/**
 * struct qlink_resp - QLINK command response message header
 *
 * Header used for QLINK messages of QLINK_MSG_TYPE_CMDRSP type.
 *
 * @mhdr: see &struct qlink_msg_header.
 * @cmd_id: command ID the response corresponds to, one of &enum qlink_cmd_type.
 * @seq_num: sequence number of command message, used for matching with
 *	response message.
 * @result: result of the command execution, one of &enum qlink_cmd_result.
 * @macid: index of physical radio device the response is sent from or
 *	QLINK_MACID_RSVD if not applicable.
 * @vifid: index of virtual wireless interface on specified @macid the response
 *	is sent from or QLINK_VIFID_RSVD if not applicable.
 */
struct qlink_resp {
	struct qlink_msg_header mhdr;
	__le16 cmd_id;
	__le16 seq_num;
	__le16 result;
	u8 macid;
	u8 vifid;
} __packed;

/**
 * struct qlink_resp_get_mac_info - response for QLINK_CMD_MAC_INFO command
 *
 * Data describing specific physical device providing wireless MAC
 * functionality.
 *
 * @dev_mac: MAC address of physical WMAC device (used for first BSS on
 *	specified WMAC).
 * @num_tx_chain: Number of transmit chains used by WMAC.
 * @num_rx_chain: Number of receive chains used by WMAC.
 * @vht_cap_mod_mask: mask specifying which VHT capabilities can be altered.
 * @ht_cap_mod_mask: mask specifying which HT capabilities can be altered.
 * @bands_cap: wireless bands WMAC can operate in, bitmap of &enum qlink_band.
 * @max_ap_assoc_sta: Maximum number of associations supported by WMAC.
 * @radar_detect_widths: bitmask of channels BW for which WMAC can detect radar.
 * @var_info: variable-length WMAC info data.
 */
struct qlink_resp_get_mac_info {
	struct qlink_resp rhdr;
	u8 dev_mac[ETH_ALEN];
	u8 num_tx_chain;
	u8 num_rx_chain;
	struct ieee80211_vht_cap vht_cap_mod_mask;
	struct ieee80211_ht_cap ht_cap_mod_mask;
	__le16 max_ap_assoc_sta;
	__le16 radar_detect_widths;
<<<<<<< HEAD
=======
	__le32 max_acl_mac_addrs;
>>>>>>> 661e50bc
	u8 bands_cap;
	u8 rsvd[1];
	u8 var_info[0];
} __packed;

/**
 * enum qlink_dfs_regions - regulatory DFS regions
 *
 * Corresponds to &enum nl80211_dfs_regions.
 */
enum qlink_dfs_regions {
	QLINK_DFS_UNSET	= 0,
	QLINK_DFS_FCC	= 1,
	QLINK_DFS_ETSI	= 2,
	QLINK_DFS_JP	= 3,
};

/**
 * struct qlink_resp_get_hw_info - response for QLINK_CMD_GET_HW_INFO command
 *
 * Description of wireless hardware capabilities and features.
 *
 * @fw_ver: wireless hardware firmware version.
 * @hw_capab: Bitmap of capabilities supported by firmware.
 * @ql_proto_ver: Version of QLINK protocol used by firmware.
 * @num_mac: Number of separate physical radio devices provided by hardware.
 * @mac_bitmap: Bitmap of MAC IDs that are active and can be used in firmware.
 * @total_tx_chains: total number of transmit chains used by device.
 * @total_rx_chains: total number of receive chains.
 * @alpha2: country code ID firmware is configured to.
 * @n_reg_rules: number of regulatory rules TLVs in variable portion of the
 *	message.
 * @dfs_region: regulatory DFS region, one of @enum qlink_dfs_region.
 * @info: variable-length HW info, can contain QTN_TLV_ID_REG_RULE.
 */
struct qlink_resp_get_hw_info {
	struct qlink_resp rhdr;
	__le32 fw_ver;
	__le32 hw_capab;
	__le32 bld_tmstamp;
	__le32 plat_id;
	__le32 hw_ver;
	__le16 ql_proto_ver;
	u8 num_mac;
	u8 mac_bitmap;
	u8 total_tx_chain;
	u8 total_rx_chain;
	u8 alpha2[2];
	u8 n_reg_rules;
	u8 dfs_region;
	u8 info[0];
} __packed;

/**
 * struct qlink_resp_manage_intf - response for interface management commands
 *
 * Response data for QLINK_CMD_ADD_INTF and QLINK_CMD_CHANGE_INTF commands.
 *
 * @rhdr: Common Command Response message header.
 * @intf_info: interface description.
 */
struct qlink_resp_manage_intf {
	struct qlink_resp rhdr;
	struct qlink_intf_info intf_info;
} __packed;

enum qlink_sta_info_rate_flags {
	QLINK_STA_INFO_RATE_FLAG_HT_MCS		= BIT(0),
	QLINK_STA_INFO_RATE_FLAG_VHT_MCS	= BIT(1),
	QLINK_STA_INFO_RATE_FLAG_SHORT_GI	= BIT(2),
	QLINK_STA_INFO_RATE_FLAG_60G		= BIT(3),
};

/**
 * struct qlink_resp_get_sta_info - response for QLINK_CMD_GET_STA_INFO command
 *
 * Response data containing statistics for specified STA.
 *
 * @filled: a bitmask of &enum qlink_sta_info, specifies which info in response
 *	is valid.
 * @sta_addr: MAC address of STA the response carries statistic for.
 * @info: variable statistics for specified STA.
 */
struct qlink_resp_get_sta_info {
	struct qlink_resp rhdr;
	u8 sta_addr[ETH_ALEN];
	u8 rsvd[2];
	u8 info[0];
} __packed;

/**
 * struct qlink_resp_band_info_get - response for QLINK_CMD_BAND_INFO_GET cmd
 *
 * @band: frequency band that the response describes, one of @enum qlink_band.
 * @num_chans: total number of channels info TLVs contained in reply.
 * @num_bitrates: total number of bitrate TLVs contained in reply.
 * @info: variable-length info portion.
 */
struct qlink_resp_band_info_get {
	struct qlink_resp rhdr;
	u8 band;
	u8 num_chans;
	u8 num_bitrates;
	u8 rsvd[1];
	u8 info[0];
} __packed;

/**
 * struct qlink_resp_phy_params - response for QLINK_CMD_PHY_PARAMS_GET command
 *
 * @info: variable-length array of PHY params.
 */
struct qlink_resp_phy_params {
	struct qlink_resp rhdr;
	u8 info[0];
} __packed;

/**
 * struct qlink_resp_get_chan_stats - response for QLINK_CMD_CHAN_STATS cmd
 *
 * @info: variable-length channel info.
 */
struct qlink_resp_get_chan_stats {
	struct qlink_cmd rhdr;
	u8 info[0];
} __packed;

/**
 * struct qlink_resp_channel_get - response for QLINK_CMD_CHAN_GET command
 *
 * @chan: definition of current operating channel.
 */
struct qlink_resp_channel_get {
	struct qlink_resp rhdr;
	struct qlink_chandef chan;
} __packed;

/* QLINK Events messages related definitions
 */

enum qlink_event_type {
	QLINK_EVENT_STA_ASSOCIATED	= 0x0021,
	QLINK_EVENT_STA_DEAUTH		= 0x0022,
	QLINK_EVENT_MGMT_RECEIVED	= 0x0023,
	QLINK_EVENT_SCAN_RESULTS	= 0x0024,
	QLINK_EVENT_SCAN_COMPLETE	= 0x0025,
	QLINK_EVENT_BSS_JOIN		= 0x0026,
	QLINK_EVENT_BSS_LEAVE		= 0x0027,
	QLINK_EVENT_FREQ_CHANGE		= 0x0028,
	QLINK_EVENT_RADAR		= 0x0029,
};

/**
 * struct qlink_event - QLINK event message header
 *
 * Header used for QLINK messages of QLINK_MSG_TYPE_EVENT type.
 *
 * @mhdr: Common QLINK message header.
 * @event_id: Specifies specific event ID, one of &enum qlink_event_type.
 * @macid: index of physical radio device the event was generated on or
 *	QLINK_MACID_RSVD if not applicable.
 * @vifid: index of virtual wireless interface on specified @macid the event
 *	was generated on or QLINK_VIFID_RSVD if not applicable.
 */
struct qlink_event {
	struct qlink_msg_header mhdr;
	__le16 event_id;
	u8 macid;
	u8 vifid;
} __packed;

/**
 * struct qlink_event_sta_assoc - data for QLINK_EVENT_STA_ASSOCIATED event
 *
 * @sta_addr: Address of a STA for which new association event was generated
 * @frame_control: control bits from 802.11 ASSOC_REQUEST header.
 * @payload: IEs from association request.
 */
struct qlink_event_sta_assoc {
	struct qlink_event ehdr;
	u8 sta_addr[ETH_ALEN];
	__le16 frame_control;
	u8 ies[0];
} __packed;

/**
 * struct qlink_event_sta_deauth - data for QLINK_EVENT_STA_DEAUTH event
 *
 * @sta_addr: Address of a deauthenticated STA.
 * @reason: reason for deauthentication.
 */
struct qlink_event_sta_deauth {
	struct qlink_event ehdr;
	u8 sta_addr[ETH_ALEN];
	__le16 reason;
} __packed;

/**
 * struct qlink_event_bss_join - data for QLINK_EVENT_BSS_JOIN event
 *
 * @bssid: BSSID of a BSS which interface tried to joined.
 * @status: status of joining attempt, see &enum ieee80211_statuscode.
 */
struct qlink_event_bss_join {
	struct qlink_event ehdr;
	u8 bssid[ETH_ALEN];
	__le16 status;
} __packed;

/**
 * struct qlink_event_bss_leave - data for QLINK_EVENT_BSS_LEAVE event
 *
 * @reason: reason of disconnecting from BSS.
 */
struct qlink_event_bss_leave {
	struct qlink_event ehdr;
	__le16 reason;
} __packed;

/**
 * struct qlink_event_freq_change - data for QLINK_EVENT_FREQ_CHANGE event
 *
 * @chan: new operating channel definition
 */
struct qlink_event_freq_change {
	struct qlink_event ehdr;
	struct qlink_chandef chan;
} __packed;

enum qlink_rxmgmt_flags {
	QLINK_RXMGMT_FLAG_ANSWERED = 1 << 0,
};

/**
 * struct qlink_event_rxmgmt - data for QLINK_EVENT_MGMT_RECEIVED event
 *
 * @freq: Frequency on which the frame was received in MHz.
 * @flags: bitmap of &enum qlink_rxmgmt_flags.
 * @sig_dbm: signal strength in dBm.
 * @frame_data: data of Rx'd frame itself.
 */
struct qlink_event_rxmgmt {
	struct qlink_event ehdr;
	__le32 freq;
	__le32 flags;
	s8 sig_dbm;
	u8 rsvd[3];
	u8 frame_data[0];
} __packed;

/**
 * struct qlink_event_scan_result - data for QLINK_EVENT_SCAN_RESULTS event
 *
 * @tsf: TSF timestamp indicating when scan results were generated.
 * @freq: Center frequency of the channel where BSS for which the scan result
 *	event was generated was discovered.
 * @capab: capabilities field.
 * @bintval: beacon interval announced by discovered BSS.
<<<<<<< HEAD
 * @signal: signal strength.
=======
 * @sig_dbm: signal strength in dBm.
>>>>>>> 661e50bc
 * @bssid: BSSID announced by discovered BSS.
 * @ssid_len: length of SSID announced by BSS.
 * @ssid: SSID announced by discovered BSS.
 * @payload: IEs that are announced by discovered BSS in its MGMt frames.
 */
struct qlink_event_scan_result {
	struct qlink_event ehdr;
	__le64 tsf;
	__le16 freq;
	__le16 capab;
	__le16 bintval;
<<<<<<< HEAD
	s8 signal;
=======
	s8 sig_dbm;
>>>>>>> 661e50bc
	u8 ssid_len;
	u8 ssid[IEEE80211_MAX_SSID_LEN];
	u8 bssid[ETH_ALEN];
	u8 rsvd[2];
	u8 payload[0];
} __packed;

/**
 * enum qlink_scan_complete_flags - indicates result of scan request.
 *
 * @QLINK_SCAN_NONE: Scan request was processed.
 * @QLINK_SCAN_ABORTED: Scan was aborted.
 */
enum qlink_scan_complete_flags {
	QLINK_SCAN_NONE		= 0,
	QLINK_SCAN_ABORTED	= BIT(0),
};

/**
 * struct qlink_event_scan_complete - data for QLINK_EVENT_SCAN_COMPLETE event
 *
 * @flags: flags indicating the status of pending scan request,
 *	see &enum qlink_scan_complete_flags.
 */
struct qlink_event_scan_complete {
	struct qlink_event ehdr;
	__le32 flags;
} __packed;

enum qlink_radar_event {
	QLINK_RADAR_DETECTED,
	QLINK_RADAR_CAC_FINISHED,
	QLINK_RADAR_CAC_ABORTED,
	QLINK_RADAR_NOP_FINISHED,
	QLINK_RADAR_PRE_CAC_EXPIRED,
};

/**
 * struct qlink_event_radar - data for QLINK_EVENT_RADAR event
 *
 * @chan: channel on which radar event happened.
 * @event: radar event type, one of &enum qlink_radar_event.
 */
struct qlink_event_radar {
	struct qlink_event ehdr;
	struct qlink_chandef chan;
	u8 event;
	u8 rsvd[3];
} __packed;

/* QLINK TLVs (Type-Length Values) definitions
 */

/**
 * enum qlink_tlv_id - list of TLVs that Qlink messages can carry
 *
 * @QTN_TLV_ID_STA_STATS_MAP: a bitmap of &enum qlink_sta_info, used to
 *	indicate which statistic carried in QTN_TLV_ID_STA_STATS is valid.
 * @QTN_TLV_ID_STA_STATS: per-STA statistics as defined by
 *	&struct qlink_sta_stats. Valid values are marked as such in a bitmap
 *	carried by QTN_TLV_ID_STA_STATS_MAP.
 */
enum qlink_tlv_id {
	QTN_TLV_ID_FRAG_THRESH		= 0x0201,
	QTN_TLV_ID_RTS_THRESH		= 0x0202,
	QTN_TLV_ID_SRETRY_LIMIT		= 0x0203,
	QTN_TLV_ID_LRETRY_LIMIT		= 0x0204,
	QTN_TLV_ID_REG_RULE		= 0x0207,
	QTN_TLV_ID_CHANNEL		= 0x020F,
	QTN_TLV_ID_CHANDEF		= 0x0210,
<<<<<<< HEAD
=======
	QTN_TLV_ID_STA_STATS_MAP	= 0x0211,
	QTN_TLV_ID_STA_STATS		= 0x0212,
>>>>>>> 661e50bc
	QTN_TLV_ID_COVERAGE_CLASS	= 0x0213,
	QTN_TLV_ID_IFACE_LIMIT		= 0x0214,
	QTN_TLV_ID_NUM_IFACE_COMB	= 0x0215,
	QTN_TLV_ID_CHANNEL_STATS	= 0x0216,
	QTN_TLV_ID_KEY			= 0x0302,
	QTN_TLV_ID_SEQ			= 0x0303,
	QTN_TLV_ID_IE_SET		= 0x0305,
	QTN_TLV_ID_EXT_CAPABILITY_MASK	= 0x0306,
	QTN_TLV_ID_ACL_DATA		= 0x0307,
	QTN_TLV_ID_BUILD_NAME		= 0x0401,
	QTN_TLV_ID_BUILD_REV		= 0x0402,
	QTN_TLV_ID_BUILD_TYPE		= 0x0403,
	QTN_TLV_ID_BUILD_LABEL		= 0x0404,
	QTN_TLV_ID_HW_ID		= 0x0405,
	QTN_TLV_ID_CALIBRATION_VER	= 0x0406,
	QTN_TLV_ID_UBOOT_VER		= 0x0407,
};

struct qlink_tlv_hdr {
	__le16 type;
	__le16 len;
	u8 val[0];
} __packed;

struct qlink_iface_comb_num {
	__le32 iface_comb_num;
} __packed;

struct qlink_iface_limit {
	__le16 max_num;
	__le16 type;
} __packed;

struct qlink_iface_limit_record {
	__le16 max_interfaces;
	u8 num_different_channels;
	u8 n_limits;
	struct qlink_iface_limit limits[0];
} __packed;

#define QLINK_RSSI_OFFSET	120

struct qlink_tlv_frag_rts_thr {
	struct qlink_tlv_hdr hdr;
	__le16 thr;
} __packed;

struct qlink_tlv_rlimit {
	struct qlink_tlv_hdr hdr;
	u8 rlimit;
} __packed;

struct qlink_tlv_cclass {
	struct qlink_tlv_hdr hdr;
	u8 cclass;
} __packed;

/**
 * enum qlink_reg_rule_flags - regulatory rule flags
 *
 * See description of &enum nl80211_reg_rule_flags
 */
enum qlink_reg_rule_flags {
	QLINK_RRF_NO_OFDM	= BIT(0),
	QLINK_RRF_NO_CCK	= BIT(1),
	QLINK_RRF_NO_INDOOR	= BIT(2),
	QLINK_RRF_NO_OUTDOOR	= BIT(3),
	QLINK_RRF_DFS		= BIT(4),
	QLINK_RRF_PTP_ONLY	= BIT(5),
	QLINK_RRF_PTMP_ONLY	= BIT(6),
	QLINK_RRF_NO_IR		= BIT(7),
	QLINK_RRF_AUTO_BW	= BIT(8),
	QLINK_RRF_IR_CONCURRENT	= BIT(9),
	QLINK_RRF_NO_HT40MINUS	= BIT(10),
	QLINK_RRF_NO_HT40PLUS	= BIT(11),
	QLINK_RRF_NO_80MHZ	= BIT(12),
	QLINK_RRF_NO_160MHZ	= BIT(13),
};

/**
 * struct qlink_tlv_reg_rule - data for QTN_TLV_ID_REG_RULE TLV
 *
 * Regulatory rule description.
 *
 * @start_freq_khz: start frequency of the range the rule is attributed to.
 * @end_freq_khz: end frequency of the range the rule is attributed to.
 * @max_bandwidth_khz: max bandwidth that channels in specified range can be
 *	configured to.
 * @max_antenna_gain: max antenna gain that can be used in the specified
 *	frequency range, dBi.
 * @max_eirp: maximum EIRP.
 * @flags: regulatory rule flags in &enum qlink_reg_rule_flags.
 * @dfs_cac_ms: DFS CAC period.
 */
struct qlink_tlv_reg_rule {
	struct qlink_tlv_hdr hdr;
	__le32 start_freq_khz;
	__le32 end_freq_khz;
	__le32 max_bandwidth_khz;
	__le32 max_antenna_gain;
	__le32 max_eirp;
	__le32 flags;
	__le32 dfs_cac_ms;
} __packed;

enum qlink_channel_flags {
	QLINK_CHAN_DISABLED		= BIT(0),
	QLINK_CHAN_NO_IR		= BIT(1),
	QLINK_CHAN_RADAR		= BIT(3),
	QLINK_CHAN_NO_HT40PLUS		= BIT(4),
	QLINK_CHAN_NO_HT40MINUS		= BIT(5),
	QLINK_CHAN_NO_OFDM		= BIT(6),
	QLINK_CHAN_NO_80MHZ		= BIT(7),
	QLINK_CHAN_NO_160MHZ		= BIT(8),
	QLINK_CHAN_INDOOR_ONLY		= BIT(9),
	QLINK_CHAN_IR_CONCURRENT	= BIT(10),
	QLINK_CHAN_NO_20MHZ		= BIT(11),
	QLINK_CHAN_NO_10MHZ		= BIT(12),
};

enum qlink_dfs_state {
	QLINK_DFS_USABLE,
	QLINK_DFS_UNAVAILABLE,
	QLINK_DFS_AVAILABLE,
};

/**
 * struct qlink_tlv_channel - data for QTN_TLV_ID_CHANNEL TLV
 *
 * Channel settings.
 *
 * @channel: ieee80211 channel settings.
 */
struct qlink_tlv_channel {
	struct qlink_tlv_hdr hdr;
	struct qlink_channel chan;
} __packed;

/**
 * struct qlink_tlv_chandef - data for QTN_TLV_ID_CHANDEF TLV
 *
 * Channel definition.
 *
 * @chan: channel definition data.
 */
struct qlink_tlv_chandef {
	struct qlink_tlv_hdr hdr;
<<<<<<< HEAD
	struct qlink_chandef chan;
=======
	struct qlink_chandef chdef;
>>>>>>> 661e50bc
} __packed;

enum qlink_ie_set_type {
	QLINK_IE_SET_UNKNOWN,
	QLINK_IE_SET_ASSOC_REQ,
	QLINK_IE_SET_ASSOC_RESP,
	QLINK_IE_SET_PROBE_REQ,
	QLINK_IE_SET_SCAN,
	QLINK_IE_SET_BEACON_HEAD,
	QLINK_IE_SET_BEACON_TAIL,
	QLINK_IE_SET_BEACON_IES,
	QLINK_IE_SET_PROBE_RESP,
	QLINK_IE_SET_PROBE_RESP_IES,
};

/**
 * struct qlink_tlv_ie_set - data for QTN_TLV_ID_IE_SET
 *
 * @type: type of MGMT frame IEs belong to, one of &enum qlink_ie_set_type.
 * @flags: for future use.
 * @ie_data: IEs data.
 */
struct qlink_tlv_ie_set {
	struct qlink_tlv_hdr hdr;
	u8 type;
	u8 flags;
	u8 ie_data[0];
} __packed;

struct qlink_chan_stats {
	__le32 chan_num;
	__le32 cca_tx;
	__le32 cca_rx;
	__le32 cca_busy;
	__le32 cca_try;
	s8 chan_noise;
} __packed;

/**
 * enum qlink_sta_info - station information bitmap
 *
 * Used to indicate which statistics values in &struct qlink_sta_stats
 * are valid. Individual values are used to fill a bitmap carried in a
 * payload of QTN_TLV_ID_STA_STATS_MAP.
 *
 * @QLINK_STA_INFO_CONNECTED_TIME: connected_time value is valid.
 * @QLINK_STA_INFO_INACTIVE_TIME: inactive_time value is valid.
 * @QLINK_STA_INFO_RX_BYTES: lower 32 bits of rx_bytes value are valid.
 * @QLINK_STA_INFO_TX_BYTES: lower 32 bits of tx_bytes value are valid.
 * @QLINK_STA_INFO_RX_BYTES64: rx_bytes value is valid.
 * @QLINK_STA_INFO_TX_BYTES64: tx_bytes value is valid.
 * @QLINK_STA_INFO_RX_DROP_MISC: rx_dropped_misc value is valid.
 * @QLINK_STA_INFO_BEACON_RX: rx_beacon value is valid.
 * @QLINK_STA_INFO_SIGNAL: signal value is valid.
 * @QLINK_STA_INFO_SIGNAL_AVG: signal_avg value is valid.
 * @QLINK_STA_INFO_RX_BITRATE: rxrate value is valid.
 * @QLINK_STA_INFO_TX_BITRATE: txrate value is valid.
 * @QLINK_STA_INFO_RX_PACKETS: rx_packets value is valid.
 * @QLINK_STA_INFO_TX_PACKETS: tx_packets value is valid.
 * @QLINK_STA_INFO_TX_RETRIES: tx_retries value is valid.
 * @QLINK_STA_INFO_TX_FAILED: tx_failed value is valid.
 * @QLINK_STA_INFO_STA_FLAGS: sta_flags value is valid.
 */
enum qlink_sta_info {
	QLINK_STA_INFO_CONNECTED_TIME,
	QLINK_STA_INFO_INACTIVE_TIME,
	QLINK_STA_INFO_RX_BYTES,
	QLINK_STA_INFO_TX_BYTES,
	QLINK_STA_INFO_RX_BYTES64,
	QLINK_STA_INFO_TX_BYTES64,
	QLINK_STA_INFO_RX_DROP_MISC,
	QLINK_STA_INFO_BEACON_RX,
	QLINK_STA_INFO_SIGNAL,
	QLINK_STA_INFO_SIGNAL_AVG,
	QLINK_STA_INFO_RX_BITRATE,
	QLINK_STA_INFO_TX_BITRATE,
	QLINK_STA_INFO_RX_PACKETS,
	QLINK_STA_INFO_TX_PACKETS,
	QLINK_STA_INFO_TX_RETRIES,
	QLINK_STA_INFO_TX_FAILED,
	QLINK_STA_INFO_STA_FLAGS,
	QLINK_STA_INFO_NUM,
};

/**
 * struct qlink_sta_info_rate - STA rate statistics
 *
 * @rate: data rate in Mbps.
 * @flags: bitmap of &enum qlink_sta_info_rate_flags.
 * @mcs: 802.11-defined MCS index.
 * nss: Number of Spatial Streams.
 * @bw: bandwidth, one of &enum qlink_channel_width.
 */
struct qlink_sta_info_rate {
	__le16 rate;
	u8 flags;
	u8 mcs;
	u8 nss;
	u8 bw;
} __packed;

/**
 * struct qlink_sta_stats - data for QTN_TLV_ID_STA_STATS
 *
 * Carries statistics of a STA. Not all fields may be filled with
 * valid values. Valid fields should be indicated as such using a bitmap of
 * &enum qlink_sta_info. Bitmap is carried separately in a payload of
 * QTN_TLV_ID_STA_STATS_MAP.
 */
struct qlink_sta_stats {
	__le64 rx_bytes;
	__le64 tx_bytes;
	__le64 rx_beacon;
	__le64 rx_duration;
	__le64 t_offset;
	__le32 connected_time;
	__le32 inactive_time;
	__le32 rx_packets;
	__le32 tx_packets;
	__le32 tx_retries;
	__le32 tx_failed;
	__le32 rx_dropped_misc;
	__le32 beacon_loss_count;
	__le32 expected_throughput;
	struct qlink_sta_info_state sta_flags;
	struct qlink_sta_info_rate txrate;
	struct qlink_sta_info_rate rxrate;
	__le16 llid;
	__le16 plid;
	u8 local_pm;
	u8 peer_pm;
	u8 nonpeer_pm;
	u8 rx_beacon_signal_avg;
	u8 plink_state;
	u8 signal;
	u8 signal_avg;
	u8 rsvd[1];
};

#endif /* _QTN_QLINK_H_ */<|MERGE_RESOLUTION|>--- conflicted
+++ resolved
@@ -19,11 +19,7 @@
 
 #include <linux/ieee80211.h>
 
-<<<<<<< HEAD
-#define QLINK_PROTO_VER		6
-=======
 #define QLINK_PROTO_VER		11
->>>>>>> 661e50bc
 
 #define QLINK_MACID_RSVD		0xFF
 #define QLINK_VIFID_RSVD		0xFF
@@ -126,10 +122,6 @@
 };
 
 /**
-<<<<<<< HEAD
- * struct qlink_chandef - qlink channel definition
- *
-=======
  * struct qlink_channel - qlink control channel definition
  *
  * @hw_value: hardware-specific value for the channel
@@ -163,24 +155,16 @@
  * struct qlink_chandef - qlink channel definition
  *
  * @chan: primary channel definition
->>>>>>> 661e50bc
  * @center_freq1: center frequency of first segment
  * @center_freq2: center frequency of second segment (80+80 only)
  * @width: channel width, one of @enum qlink_channel_width
  */
 struct qlink_chandef {
-<<<<<<< HEAD
-	__le16 center_freq1;
-	__le16 center_freq2;
-	u8 width;
-	u8 rsvd[3];
-=======
 	struct qlink_channel chan;
 	__le16 center_freq1;
 	__le16 center_freq2;
 	u8 width;
 	u8 rsvd;
->>>>>>> 661e50bc
 } __packed;
 
 #define QLINK_MAX_NR_CIPHER_SUITES            5
@@ -201,8 +185,6 @@
 	u8 rsvd[2];
 } __packed;
 
-<<<<<<< HEAD
-=======
 /**
  * struct qlink_sta_info_state - station flags mask/value
  *
@@ -214,7 +196,6 @@
 	__le32 value;
 } __packed;
 
->>>>>>> 661e50bc
 /* QLINK Command messages related definitions
  */
 
@@ -255,10 +236,7 @@
 	QLINK_CMD_BAND_INFO_GET		= 0x001A,
 	QLINK_CMD_CHAN_SWITCH		= 0x001B,
 	QLINK_CMD_CHAN_GET		= 0x001C,
-<<<<<<< HEAD
-=======
 	QLINK_CMD_START_CAC		= 0x001D,
->>>>>>> 661e50bc
 	QLINK_CMD_START_AP		= 0x0021,
 	QLINK_CMD_STOP_AP		= 0x0022,
 	QLINK_CMD_SET_MAC_ACL		= 0x0023,
@@ -651,8 +629,6 @@
 	u8 info[0];
 } __packed;
 
-<<<<<<< HEAD
-=======
 /**
  * struct qlink_cmd_start_cac - data for QLINK_CMD_START_CAC command
  *
@@ -687,7 +663,6 @@
 	struct qlink_mac_address mac_addrs[0];
 } __packed;
 
->>>>>>> 661e50bc
 /* QLINK Command Responses messages related definitions
  */
 
@@ -749,10 +724,7 @@
 	struct ieee80211_ht_cap ht_cap_mod_mask;
 	__le16 max_ap_assoc_sta;
 	__le16 radar_detect_widths;
-<<<<<<< HEAD
-=======
 	__le32 max_acl_mac_addrs;
->>>>>>> 661e50bc
 	u8 bands_cap;
 	u8 rsvd[1];
 	u8 var_info[0];
@@ -1011,11 +983,7 @@
  *	event was generated was discovered.
  * @capab: capabilities field.
  * @bintval: beacon interval announced by discovered BSS.
-<<<<<<< HEAD
- * @signal: signal strength.
-=======
  * @sig_dbm: signal strength in dBm.
->>>>>>> 661e50bc
  * @bssid: BSSID announced by discovered BSS.
  * @ssid_len: length of SSID announced by BSS.
  * @ssid: SSID announced by discovered BSS.
@@ -1027,11 +995,7 @@
 	__le16 freq;
 	__le16 capab;
 	__le16 bintval;
-<<<<<<< HEAD
-	s8 signal;
-=======
 	s8 sig_dbm;
->>>>>>> 661e50bc
 	u8 ssid_len;
 	u8 ssid[IEEE80211_MAX_SSID_LEN];
 	u8 bssid[ETH_ALEN];
@@ -1102,11 +1066,8 @@
 	QTN_TLV_ID_REG_RULE		= 0x0207,
 	QTN_TLV_ID_CHANNEL		= 0x020F,
 	QTN_TLV_ID_CHANDEF		= 0x0210,
-<<<<<<< HEAD
-=======
 	QTN_TLV_ID_STA_STATS_MAP	= 0x0211,
 	QTN_TLV_ID_STA_STATS		= 0x0212,
->>>>>>> 661e50bc
 	QTN_TLV_ID_COVERAGE_CLASS	= 0x0213,
 	QTN_TLV_ID_IFACE_LIMIT		= 0x0214,
 	QTN_TLV_ID_NUM_IFACE_COMB	= 0x0215,
@@ -1254,11 +1215,7 @@
  */
 struct qlink_tlv_chandef {
 	struct qlink_tlv_hdr hdr;
-<<<<<<< HEAD
-	struct qlink_chandef chan;
-=======
 	struct qlink_chandef chdef;
->>>>>>> 661e50bc
 } __packed;
 
 enum qlink_ie_set_type {
