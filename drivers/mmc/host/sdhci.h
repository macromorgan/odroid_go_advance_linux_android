/* SPDX-License-Identifier: GPL-2.0-or-later */
/*
 *  linux/drivers/mmc/host/sdhci.h - Secure Digital Host Controller Interface driver
 *
 * Header file for Host Controller registers and I/O accessors.
 *
 *  Copyright (C) 2005-2008 Pierre Ossman, All Rights Reserved.
 */
#ifndef __SDHCI_HW_H
#define __SDHCI_HW_H

#include <linux/bits.h>
#include <linux/scatterlist.h>
#include <linux/compiler.h>
#include <linux/types.h>
#include <linux/io.h>
#include <linux/leds.h>
#include <linux/interrupt.h>

#include <linux/mmc/host.h>

/*
 * Controller registers
 */

#define SDHCI_DMA_ADDRESS	0x00
#define SDHCI_ARGUMENT2		SDHCI_DMA_ADDRESS
#define SDHCI_32BIT_BLK_CNT	SDHCI_DMA_ADDRESS

#define SDHCI_BLOCK_SIZE	0x04
#define  SDHCI_MAKE_BLKSZ(dma, blksz) (((dma & 0x7) << 12) | (blksz & 0xFFF))

#define SDHCI_BLOCK_COUNT	0x06

#define SDHCI_ARGUMENT		0x08

#define SDHCI_TRANSFER_MODE	0x0C
#define  SDHCI_TRNS_DMA		0x01
#define  SDHCI_TRNS_BLK_CNT_EN	0x02
#define  SDHCI_TRNS_AUTO_CMD12	0x04
#define  SDHCI_TRNS_AUTO_CMD23	0x08
#define  SDHCI_TRNS_AUTO_SEL	0x0C
#define  SDHCI_TRNS_READ	0x10
#define  SDHCI_TRNS_MULTI	0x20

#define SDHCI_COMMAND		0x0E
#define  SDHCI_CMD_RESP_MASK	0x03
#define  SDHCI_CMD_CRC		0x08
#define  SDHCI_CMD_INDEX	0x10
#define  SDHCI_CMD_DATA		0x20
#define  SDHCI_CMD_ABORTCMD	0xC0

#define  SDHCI_CMD_RESP_NONE	0x00
#define  SDHCI_CMD_RESP_LONG	0x01
#define  SDHCI_CMD_RESP_SHORT	0x02
#define  SDHCI_CMD_RESP_SHORT_BUSY 0x03

#define SDHCI_MAKE_CMD(c, f) (((c & 0xff) << 8) | (f & 0xff))
#define SDHCI_GET_CMD(c) ((c>>8) & 0x3f)

#define SDHCI_RESPONSE		0x10

#define SDHCI_BUFFER		0x20

#define SDHCI_PRESENT_STATE	0x24
#define  SDHCI_CMD_INHIBIT	0x00000001
#define  SDHCI_DATA_INHIBIT	0x00000002
#define  SDHCI_DOING_WRITE	0x00000100
#define  SDHCI_DOING_READ	0x00000200
#define  SDHCI_SPACE_AVAILABLE	0x00000400
#define  SDHCI_DATA_AVAILABLE	0x00000800
#define  SDHCI_CARD_PRESENT	0x00010000
#define   SDHCI_CARD_PRES_SHIFT	16
#define  SDHCI_CD_STABLE	0x00020000
#define  SDHCI_CD_LVL		0x00040000
#define   SDHCI_CD_LVL_SHIFT	18
#define  SDHCI_WRITE_PROTECT	0x00080000
#define  SDHCI_DATA_LVL_MASK	0x00F00000
#define   SDHCI_DATA_LVL_SHIFT	20
#define   SDHCI_DATA_0_LVL_MASK	0x00100000
#define  SDHCI_CMD_LVL		0x01000000

#define SDHCI_HOST_CONTROL	0x28
#define  SDHCI_CTRL_LED		0x01
#define  SDHCI_CTRL_4BITBUS	0x02
#define  SDHCI_CTRL_HISPD	0x04
#define  SDHCI_CTRL_DMA_MASK	0x18
#define   SDHCI_CTRL_SDMA	0x00
#define   SDHCI_CTRL_ADMA1	0x08
#define   SDHCI_CTRL_ADMA32	0x10
#define   SDHCI_CTRL_ADMA64	0x18
#define   SDHCI_CTRL_ADMA3	0x18
#define  SDHCI_CTRL_8BITBUS	0x20
#define  SDHCI_CTRL_CDTEST_INS	0x40
#define  SDHCI_CTRL_CDTEST_EN	0x80

#define SDHCI_POWER_CONTROL	0x29
#define  SDHCI_POWER_ON		0x01
#define  SDHCI_POWER_180	0x0A
#define  SDHCI_POWER_300	0x0C
#define  SDHCI_POWER_330	0x0E

#define SDHCI_BLOCK_GAP_CONTROL	0x2A

#define SDHCI_WAKE_UP_CONTROL	0x2B
#define  SDHCI_WAKE_ON_INT	0x01
#define  SDHCI_WAKE_ON_INSERT	0x02
#define  SDHCI_WAKE_ON_REMOVE	0x04

#define SDHCI_CLOCK_CONTROL	0x2C
#define  SDHCI_DIVIDER_SHIFT	8
#define  SDHCI_DIVIDER_HI_SHIFT	6
#define  SDHCI_DIV_MASK	0xFF
#define  SDHCI_DIV_MASK_LEN	8
#define  SDHCI_DIV_HI_MASK	0x300
#define  SDHCI_PROG_CLOCK_MODE	0x0020
#define  SDHCI_CLOCK_CARD_EN	0x0004
#define  SDHCI_CLOCK_PLL_EN	0x0008
#define  SDHCI_CLOCK_INT_STABLE	0x0002
#define  SDHCI_CLOCK_INT_EN	0x0001

#define SDHCI_TIMEOUT_CONTROL	0x2E

#define SDHCI_SOFTWARE_RESET	0x2F
#define  SDHCI_RESET_ALL	0x01
#define  SDHCI_RESET_CMD	0x02
#define  SDHCI_RESET_DATA	0x04

#define SDHCI_INT_STATUS	0x30
#define SDHCI_INT_ENABLE	0x34
#define SDHCI_SIGNAL_ENABLE	0x38
#define  SDHCI_INT_RESPONSE	0x00000001
#define  SDHCI_INT_DATA_END	0x00000002
#define  SDHCI_INT_BLK_GAP	0x00000004
#define  SDHCI_INT_DMA_END	0x00000008
#define  SDHCI_INT_SPACE_AVAIL	0x00000010
#define  SDHCI_INT_DATA_AVAIL	0x00000020
#define  SDHCI_INT_CARD_INSERT	0x00000040
#define  SDHCI_INT_CARD_REMOVE	0x00000080
#define  SDHCI_INT_CARD_INT	0x00000100
#define  SDHCI_INT_RETUNE	0x00001000
#define  SDHCI_INT_CQE		0x00004000
#define  SDHCI_INT_ERROR	0x00008000
#define  SDHCI_INT_TIMEOUT	0x00010000
#define  SDHCI_INT_CRC		0x00020000
#define  SDHCI_INT_END_BIT	0x00040000
#define  SDHCI_INT_INDEX	0x00080000
#define  SDHCI_INT_DATA_TIMEOUT	0x00100000
#define  SDHCI_INT_DATA_CRC	0x00200000
#define  SDHCI_INT_DATA_END_BIT	0x00400000
#define  SDHCI_INT_BUS_POWER	0x00800000
#define  SDHCI_INT_AUTO_CMD_ERR	0x01000000
#define  SDHCI_INT_ADMA_ERROR	0x02000000

#define  SDHCI_INT_NORMAL_MASK	0x00007FFF
#define  SDHCI_INT_ERROR_MASK	0xFFFF8000

#define  SDHCI_INT_CMD_MASK	(SDHCI_INT_RESPONSE | SDHCI_INT_TIMEOUT | \
		SDHCI_INT_CRC | SDHCI_INT_END_BIT | SDHCI_INT_INDEX | \
		SDHCI_INT_AUTO_CMD_ERR)
#define  SDHCI_INT_DATA_MASK	(SDHCI_INT_DATA_END | SDHCI_INT_DMA_END | \
		SDHCI_INT_DATA_AVAIL | SDHCI_INT_SPACE_AVAIL | \
		SDHCI_INT_DATA_TIMEOUT | SDHCI_INT_DATA_CRC | \
		SDHCI_INT_DATA_END_BIT | SDHCI_INT_ADMA_ERROR | \
		SDHCI_INT_BLK_GAP)
#define SDHCI_INT_ALL_MASK	((unsigned int)-1)

#define SDHCI_CQE_INT_ERR_MASK ( \
	SDHCI_INT_ADMA_ERROR | SDHCI_INT_BUS_POWER | SDHCI_INT_DATA_END_BIT | \
	SDHCI_INT_DATA_CRC | SDHCI_INT_DATA_TIMEOUT | SDHCI_INT_INDEX | \
	SDHCI_INT_END_BIT | SDHCI_INT_CRC | SDHCI_INT_TIMEOUT)

#define SDHCI_CQE_INT_MASK (SDHCI_CQE_INT_ERR_MASK | SDHCI_INT_CQE)

#define SDHCI_AUTO_CMD_STATUS	0x3C
#define  SDHCI_AUTO_CMD_TIMEOUT	0x00000002
#define  SDHCI_AUTO_CMD_CRC	0x00000004
#define  SDHCI_AUTO_CMD_END_BIT	0x00000008
#define  SDHCI_AUTO_CMD_INDEX	0x00000010

#define SDHCI_HOST_CONTROL2		0x3E
#define  SDHCI_CTRL_UHS_MASK		0x0007
#define   SDHCI_CTRL_UHS_SDR12		0x0000
#define   SDHCI_CTRL_UHS_SDR25		0x0001
#define   SDHCI_CTRL_UHS_SDR50		0x0002
#define   SDHCI_CTRL_UHS_SDR104		0x0003
#define   SDHCI_CTRL_UHS_DDR50		0x0004
#define   SDHCI_CTRL_HS400		0x0005 /* Non-standard */
#define  SDHCI_CTRL_VDD_180		0x0008
#define  SDHCI_CTRL_DRV_TYPE_MASK	0x0030
#define   SDHCI_CTRL_DRV_TYPE_B		0x0000
#define   SDHCI_CTRL_DRV_TYPE_A		0x0010
#define   SDHCI_CTRL_DRV_TYPE_C		0x0020
#define   SDHCI_CTRL_DRV_TYPE_D		0x0030
#define  SDHCI_CTRL_EXEC_TUNING		0x0040
#define  SDHCI_CTRL_TUNED_CLK		0x0080
#define  SDHCI_CMD23_ENABLE		0x0800
#define  SDHCI_CTRL_V4_MODE		0x1000
#define  SDHCI_CTRL_64BIT_ADDR		0x2000
#define  SDHCI_CTRL_PRESET_VAL_ENABLE	0x8000

#define SDHCI_CAPABILITIES	0x40
#define  SDHCI_TIMEOUT_CLK_MASK	0x0000003F
#define  SDHCI_TIMEOUT_CLK_SHIFT 0
#define  SDHCI_TIMEOUT_CLK_UNIT	0x00000080
#define  SDHCI_CLOCK_BASE_MASK	0x00003F00
#define  SDHCI_CLOCK_V3_BASE_MASK	0x0000FF00
#define  SDHCI_CLOCK_BASE_SHIFT	8
#define  SDHCI_MAX_BLOCK_MASK	0x00030000
#define  SDHCI_MAX_BLOCK_SHIFT  16
#define  SDHCI_CAN_DO_8BIT	0x00040000
#define  SDHCI_CAN_DO_ADMA2	0x00080000
#define  SDHCI_CAN_DO_ADMA1	0x00100000
#define  SDHCI_CAN_DO_HISPD	0x00200000
#define  SDHCI_CAN_DO_SDMA	0x00400000
#define  SDHCI_CAN_DO_SUSPEND	0x00800000
#define  SDHCI_CAN_VDD_330	0x01000000
#define  SDHCI_CAN_VDD_300	0x02000000
#define  SDHCI_CAN_VDD_180	0x04000000
#define  SDHCI_CAN_64BIT_V4	0x08000000
#define  SDHCI_CAN_64BIT	0x10000000

#define  SDHCI_SUPPORT_SDR50	0x00000001
#define  SDHCI_SUPPORT_SDR104	0x00000002
#define  SDHCI_SUPPORT_DDR50	0x00000004
#define  SDHCI_DRIVER_TYPE_A	0x00000010
#define  SDHCI_DRIVER_TYPE_C	0x00000020
#define  SDHCI_DRIVER_TYPE_D	0x00000040
#define  SDHCI_RETUNING_TIMER_COUNT_MASK	0x00000F00
#define  SDHCI_RETUNING_TIMER_COUNT_SHIFT	8
#define  SDHCI_USE_SDR50_TUNING			0x00002000
#define  SDHCI_RETUNING_MODE_MASK		0x0000C000
#define  SDHCI_RETUNING_MODE_SHIFT		14
#define  SDHCI_CLOCK_MUL_MASK	0x00FF0000
#define  SDHCI_CLOCK_MUL_SHIFT	16
#define  SDHCI_CAN_DO_ADMA3	0x08000000
#define  SDHCI_SUPPORT_HS400	0x80000000 /* Non-standard */

#define SDHCI_CAPABILITIES_1	0x44

#define SDHCI_MAX_CURRENT		0x48
#define  SDHCI_MAX_CURRENT_LIMIT	0xFF
#define  SDHCI_MAX_CURRENT_330_MASK	0x0000FF
#define  SDHCI_MAX_CURRENT_330_SHIFT	0
#define  SDHCI_MAX_CURRENT_300_MASK	0x00FF00
#define  SDHCI_MAX_CURRENT_300_SHIFT	8
#define  SDHCI_MAX_CURRENT_180_MASK	0xFF0000
#define  SDHCI_MAX_CURRENT_180_SHIFT	16
#define   SDHCI_MAX_CURRENT_MULTIPLIER	4

/* 4C-4F reserved for more max current */

#define SDHCI_SET_ACMD12_ERROR	0x50
#define SDHCI_SET_INT_ERROR	0x52

#define SDHCI_ADMA_ERROR	0x54

/* 55-57 reserved */

#define SDHCI_ADMA_ADDRESS	0x58
#define SDHCI_ADMA_ADDRESS_HI	0x5C

/* 60-FB reserved */

#define SDHCI_PRESET_FOR_SDR12 0x66
#define SDHCI_PRESET_FOR_SDR25 0x68
#define SDHCI_PRESET_FOR_SDR50 0x6A
#define SDHCI_PRESET_FOR_SDR104        0x6C
#define SDHCI_PRESET_FOR_DDR50 0x6E
#define SDHCI_PRESET_FOR_HS400 0x74 /* Non-standard */
#define SDHCI_PRESET_DRV_MASK		GENMASK(15, 14)
#define SDHCI_PRESET_CLKGEN_SEL		BIT(10)
#define SDHCI_PRESET_SDCLK_FREQ_MASK	GENMASK(9, 0)

#define SDHCI_SLOT_INT_STATUS	0xFC

#define SDHCI_HOST_VERSION	0xFE
#define  SDHCI_VENDOR_VER_MASK	0xFF00
#define  SDHCI_VENDOR_VER_SHIFT	8
#define  SDHCI_SPEC_VER_MASK	0x00FF
#define  SDHCI_SPEC_VER_SHIFT	0
#define   SDHCI_SPEC_100	0
#define   SDHCI_SPEC_200	1
#define   SDHCI_SPEC_300	2
#define   SDHCI_SPEC_400	3
#define   SDHCI_SPEC_410	4
#define   SDHCI_SPEC_420	5

/*
 * End of controller registers.
 */

#define SDHCI_MAX_DIV_SPEC_200	256
#define SDHCI_MAX_DIV_SPEC_300	2046

/*
 * Host SDMA buffer boundary. Valid values from 4K to 512K in powers of 2.
 */
#define SDHCI_DEFAULT_BOUNDARY_SIZE  (512 * 1024)
#define SDHCI_DEFAULT_BOUNDARY_ARG   (ilog2(SDHCI_DEFAULT_BOUNDARY_SIZE) - 12)

/* ADMA2 32-bit DMA descriptor size */
#define SDHCI_ADMA2_32_DESC_SZ	8

/* ADMA2 32-bit descriptor */
struct sdhci_adma2_32_desc {
	__le16	cmd;
	__le16	len;
	__le32	addr;
}  __packed __aligned(4);

/* ADMA2 data alignment */
#define SDHCI_ADMA2_ALIGN	4
#define SDHCI_ADMA2_MASK	(SDHCI_ADMA2_ALIGN - 1)

/*
 * ADMA2 descriptor alignment.  Some controllers (e.g. Intel) require 8 byte
 * alignment for the descriptor table even in 32-bit DMA mode.  Memory
 * allocation is at least 8 byte aligned anyway, so just stipulate 8 always.
 */
#define SDHCI_ADMA2_DESC_ALIGN	8

/*
 * ADMA2 64-bit DMA descriptor size
 * According to SD Host Controller spec v4.10, there are two kinds of
 * descriptors for 64-bit addressing mode: 96-bit Descriptor and 128-bit
 * Descriptor, if Host Version 4 Enable is set in the Host Control 2
 * register, 128-bit Descriptor will be selected.
 */
#define SDHCI_ADMA2_64_DESC_SZ(host)	((host)->v4_mode ? 16 : 12)

/*
 * ADMA2 64-bit descriptor. Note 12-byte descriptor can't always be 8-byte
 * aligned.
 */
struct sdhci_adma2_64_desc {
	__le16	cmd;
	__le16	len;
	__le32	addr_lo;
	__le32	addr_hi;
}  __packed __aligned(4);

#define ADMA2_TRAN_VALID	0x21
#define ADMA2_NOP_END_VALID	0x3
#define ADMA2_END		0x2

/*
 * Maximum segments assuming a 512KiB maximum requisition size and a minimum
 * 4KiB page size.
 */
#define SDHCI_MAX_SEGS		128

/* Allow for a a command request and a data request at the same time */
#define SDHCI_MAX_MRQS		2

/*
 * 48bit command and 136 bit response in 100KHz clock could take upto 2.48ms.
 * However since the start time of the command, the time between
 * command and response, and the time between response and start of data is
 * not known, set the command transfer time to 10ms.
 */
#define MMC_CMD_TRANSFER_TIME	(10 * NSEC_PER_MSEC) /* max 10 ms */

enum sdhci_cookie {
	COOKIE_UNMAPPED,
	COOKIE_PRE_MAPPED,	/* mapped by sdhci_pre_req() */
	COOKIE_MAPPED,		/* mapped by sdhci_prepare_data() */
};

struct sdhci_host {
	/* Data set by hardware interface driver */
	const char *hw_name;	/* Hardware bus name */

	unsigned int quirks;	/* Deviations from spec. */

/* Controller doesn't honor resets unless we touch the clock register */
#define SDHCI_QUIRK_CLOCK_BEFORE_RESET			(1<<0)
/* Controller has bad caps bits, but really supports DMA */
#define SDHCI_QUIRK_FORCE_DMA				(1<<1)
/* Controller doesn't like to be reset when there is no card inserted. */
#define SDHCI_QUIRK_NO_CARD_NO_RESET			(1<<2)
/* Controller doesn't like clearing the power reg before a change */
#define SDHCI_QUIRK_SINGLE_POWER_WRITE			(1<<3)
/* Controller has flaky internal state so reset it on each ios change */
#define SDHCI_QUIRK_RESET_CMD_DATA_ON_IOS		(1<<4)
/* Controller has an unusable DMA engine */
#define SDHCI_QUIRK_BROKEN_DMA				(1<<5)
/* Controller has an unusable ADMA engine */
#define SDHCI_QUIRK_BROKEN_ADMA				(1<<6)
/* Controller can only DMA from 32-bit aligned addresses */
#define SDHCI_QUIRK_32BIT_DMA_ADDR			(1<<7)
/* Controller can only DMA chunk sizes that are a multiple of 32 bits */
#define SDHCI_QUIRK_32BIT_DMA_SIZE			(1<<8)
/* Controller can only ADMA chunks that are a multiple of 32 bits */
#define SDHCI_QUIRK_32BIT_ADMA_SIZE			(1<<9)
/* Controller needs to be reset after each request to stay stable */
#define SDHCI_QUIRK_RESET_AFTER_REQUEST			(1<<10)
/* Controller needs voltage and power writes to happen separately */
#define SDHCI_QUIRK_NO_SIMULT_VDD_AND_POWER		(1<<11)
/* Controller provides an incorrect timeout value for transfers */
#define SDHCI_QUIRK_BROKEN_TIMEOUT_VAL			(1<<12)
/* Controller has an issue with buffer bits for small transfers */
#define SDHCI_QUIRK_BROKEN_SMALL_PIO			(1<<13)
/* Controller does not provide transfer-complete interrupt when not busy */
#define SDHCI_QUIRK_NO_BUSY_IRQ				(1<<14)
/* Controller has unreliable card detection */
#define SDHCI_QUIRK_BROKEN_CARD_DETECTION		(1<<15)
/* Controller reports inverted write-protect state */
#define SDHCI_QUIRK_INVERTED_WRITE_PROTECT		(1<<16)
/* Controller has unusable command queue engine */
#define SDHCI_QUIRK_BROKEN_CQE				(1<<17)
/* Controller does not like fast PIO transfers */
#define SDHCI_QUIRK_PIO_NEEDS_DELAY			(1<<18)
/* Controller does not have a LED */
#define SDHCI_QUIRK_NO_LED				(1<<19)
/* Controller has to be forced to use block size of 2048 bytes */
#define SDHCI_QUIRK_FORCE_BLK_SZ_2048			(1<<20)
/* Controller cannot do multi-block transfers */
#define SDHCI_QUIRK_NO_MULTIBLOCK			(1<<21)
/* Controller can only handle 1-bit data transfers */
#define SDHCI_QUIRK_FORCE_1_BIT_DATA			(1<<22)
/* Controller needs 10ms delay between applying power and clock */
#define SDHCI_QUIRK_DELAY_AFTER_POWER			(1<<23)
/* Controller uses SDCLK instead of TMCLK for data timeouts */
#define SDHCI_QUIRK_DATA_TIMEOUT_USES_SDCLK		(1<<24)
/* Controller reports wrong base clock capability */
#define SDHCI_QUIRK_CAP_CLOCK_BASE_BROKEN		(1<<25)
/* Controller cannot support End Attribute in NOP ADMA descriptor */
#define SDHCI_QUIRK_NO_ENDATTR_IN_NOPDESC		(1<<26)
/* Controller is missing device caps. Use caps provided by host */
#define SDHCI_QUIRK_MISSING_CAPS			(1<<27)
/* Controller uses Auto CMD12 command to stop the transfer */
#define SDHCI_QUIRK_MULTIBLOCK_READ_ACMD12		(1<<28)
/* Controller doesn't have HISPD bit field in HI-SPEED SD card */
#define SDHCI_QUIRK_NO_HISPD_BIT			(1<<29)
/* Controller treats ADMA descriptors with length 0000h incorrectly */
#define SDHCI_QUIRK_BROKEN_ADMA_ZEROLEN_DESC		(1<<30)
/* The read-only detection via SDHCI_PRESENT_STATE register is unstable */
#define SDHCI_QUIRK_UNSTABLE_RO_DETECT			(1<<31)

	unsigned int quirks2;	/* More deviations from spec. */

#define SDHCI_QUIRK2_HOST_OFF_CARD_ON			(1<<0)
#define SDHCI_QUIRK2_HOST_NO_CMD23			(1<<1)
/* The system physically doesn't support 1.8v, even if the host does */
#define SDHCI_QUIRK2_NO_1_8_V				(1<<2)
#define SDHCI_QUIRK2_PRESET_VALUE_BROKEN		(1<<3)
#define SDHCI_QUIRK2_CARD_ON_NEEDS_BUS_ON		(1<<4)
/* Controller has a non-standard host control register */
#define SDHCI_QUIRK2_BROKEN_HOST_CONTROL		(1<<5)
/* Controller does not support HS200 */
#define SDHCI_QUIRK2_BROKEN_HS200			(1<<6)
/* Controller does not support DDR50 */
#define SDHCI_QUIRK2_BROKEN_DDR50			(1<<7)
/* Stop command (CMD12) can set Transfer Complete when not using MMC_RSP_BUSY */
#define SDHCI_QUIRK2_STOP_WITH_TC			(1<<8)
/* Controller does not support 64-bit DMA */
#define SDHCI_QUIRK2_BROKEN_64_BIT_DMA			(1<<9)
/* need clear transfer mode register before send cmd */
#define SDHCI_QUIRK2_CLEAR_TRANSFERMODE_REG_BEFORE_CMD	(1<<10)
/* Capability register bit-63 indicates HS400 support */
#define SDHCI_QUIRK2_CAPS_BIT63_FOR_HS400		(1<<11)
/* forced tuned clock */
#define SDHCI_QUIRK2_TUNING_WORK_AROUND			(1<<12)
/* disable the block count for single block transactions */
#define SDHCI_QUIRK2_SUPPORT_SINGLE			(1<<13)
/* Controller broken with using ACMD23 */
#define SDHCI_QUIRK2_ACMD23_BROKEN			(1<<14)
/* Broken Clock divider zero in controller */
#define SDHCI_QUIRK2_CLOCK_DIV_ZERO_BROKEN		(1<<15)
/* Controller has CRC in 136 bit Command Response */
#define SDHCI_QUIRK2_RSP_136_HAS_CRC			(1<<16)
/*
 * Disable HW timeout if the requested timeout is more than the maximum
 * obtainable timeout.
 */
#define SDHCI_QUIRK2_DISABLE_HW_TIMEOUT			(1<<17)
/*
 * 32-bit block count may not support eMMC where upper bits of CMD23 are used
 * for other purposes.  Consequently we support 16-bit block count by default.
 * Otherwise, SDHCI_QUIRK2_USE_32BIT_BLK_CNT can be selected to use 32-bit
 * block count.
 */
#define SDHCI_QUIRK2_USE_32BIT_BLK_CNT			(1<<18)

	int irq;		/* Device IRQ */
	void __iomem *ioaddr;	/* Mapped address */
	phys_addr_t mapbase;	/* physical address base */
	char *bounce_buffer;	/* For packing SDMA reads/writes */
	dma_addr_t bounce_addr;
	unsigned int bounce_buffer_size;

	const struct sdhci_ops *ops;	/* Low level hw interface */

	/* Internal data */
	struct mmc_host *mmc;	/* MMC structure */
	struct mmc_host_ops mmc_host_ops;	/* MMC host ops */
	u64 dma_mask;		/* custom DMA mask */

#if IS_ENABLED(CONFIG_LEDS_CLASS)
	struct led_classdev led;	/* LED control */
	char led_name[32];
#endif

	spinlock_t lock;	/* Mutex */

	int flags;		/* Host attributes */
#define SDHCI_USE_SDMA		(1<<0)	/* Host is SDMA capable */
#define SDHCI_USE_ADMA		(1<<1)	/* Host is ADMA capable */
#define SDHCI_REQ_USE_DMA	(1<<2)	/* Use DMA for this req. */
#define SDHCI_DEVICE_DEAD	(1<<3)	/* Device unresponsive */
#define SDHCI_SDR50_NEEDS_TUNING (1<<4)	/* SDR50 needs tuning */
#define SDHCI_AUTO_CMD12	(1<<6)	/* Auto CMD12 support */
#define SDHCI_AUTO_CMD23	(1<<7)	/* Auto CMD23 support */
#define SDHCI_PV_ENABLED	(1<<8)	/* Preset value enabled */
#define SDHCI_USE_64_BIT_DMA	(1<<12)	/* Use 64-bit DMA */
#define SDHCI_HS400_TUNING	(1<<13)	/* Tuning for HS400 */
#define SDHCI_SIGNALING_330	(1<<14)	/* Host is capable of 3.3V signaling */
#define SDHCI_SIGNALING_180	(1<<15)	/* Host is capable of 1.8V signaling */
#define SDHCI_SIGNALING_120	(1<<16)	/* Host is capable of 1.2V signaling */

	unsigned int version;	/* SDHCI spec. version */

	unsigned int max_clk;	/* Max possible freq (MHz) */
	unsigned int timeout_clk;	/* Timeout freq (KHz) */
	unsigned int clk_mul;	/* Clock Muliplier value */

	unsigned int clock;	/* Current clock (MHz) */
	u8 pwr;			/* Current voltage */

	bool runtime_suspended;	/* Host is runtime suspended */
	bool bus_on;		/* Bus power prevents runtime suspend */
	bool preset_enabled;	/* Preset is enabled */
	bool pending_reset;	/* Cmd/data reset is pending */
	bool irq_wake_enabled;	/* IRQ wakeup is enabled */
	bool v4_mode;		/* Host Version 4 Enable */
	bool use_external_dma;	/* Host selects to use external DMA */
<<<<<<< HEAD
=======
	bool always_defer_done;	/* Always defer to complete requests */
>>>>>>> 04d5ce62

	struct mmc_request *mrqs_done[SDHCI_MAX_MRQS];	/* Requests done */
	struct mmc_command *cmd;	/* Current command */
	struct mmc_command *data_cmd;	/* Current data command */
	struct mmc_data *data;	/* Current data request */
	unsigned int data_early:1;	/* Data finished before cmd */

	struct sg_mapping_iter sg_miter;	/* SG state for PIO */
	unsigned int blocks;	/* remaining PIO blocks */

	int sg_count;		/* Mapped sg entries */

	void *adma_table;	/* ADMA descriptor table */
	void *align_buffer;	/* Bounce buffer */

	size_t adma_table_sz;	/* ADMA descriptor table size */
	size_t align_buffer_sz;	/* Bounce buffer size */

	dma_addr_t adma_addr;	/* Mapped ADMA descr. table */
	dma_addr_t align_addr;	/* Mapped bounce buffer */

	unsigned int desc_sz;	/* ADMA current descriptor size */
	unsigned int alloc_desc_sz;	/* ADMA descr. max size host supports */

	struct workqueue_struct *complete_wq;	/* Request completion wq */
	struct work_struct	complete_work;	/* Request completion work */

	struct timer_list timer;	/* Timer for timeouts */
	struct timer_list data_timer;	/* Timer for data timeouts */

#if IS_ENABLED(CONFIG_MMC_SDHCI_EXTERNAL_DMA)
	struct dma_chan *rx_chan;
	struct dma_chan *tx_chan;
#endif

	u32 caps;		/* CAPABILITY_0 */
	u32 caps1;		/* CAPABILITY_1 */
	bool read_caps;		/* Capability flags have been read */

	unsigned int            ocr_avail_sdio;	/* OCR bit masks */
	unsigned int            ocr_avail_sd;
	unsigned int            ocr_avail_mmc;
	u32 ocr_mask;		/* available voltages */

	unsigned		timing;		/* Current timing */

	u32			thread_isr;

	/* cached registers */
	u32			ier;

	bool			cqe_on;		/* CQE is operating */
	u32			cqe_ier;	/* CQE interrupt mask */
	u32			cqe_err_ier;	/* CQE error interrupt mask */

	wait_queue_head_t	buf_ready_int;	/* Waitqueue for Buffer Read Ready interrupt */
	unsigned int		tuning_done;	/* Condition flag set when CMD19 succeeds */

	unsigned int		tuning_count;	/* Timer count for re-tuning */
	unsigned int		tuning_mode;	/* Re-tuning mode supported by host */
	unsigned int		tuning_err;	/* Error code for re-tuning */
#define SDHCI_TUNING_MODE_1	0
#define SDHCI_TUNING_MODE_2	1
#define SDHCI_TUNING_MODE_3	2
	/* Delay (ms) between tuning commands */
	int			tuning_delay;
	int			tuning_loop_count;

	/* Host SDMA buffer boundary. */
	u32			sdma_boundary;

	/* Host ADMA table count */
	u32			adma_table_cnt;

	u64			data_timeout;

	unsigned long private[] ____cacheline_aligned;
};

struct sdhci_ops {
#ifdef CONFIG_MMC_SDHCI_IO_ACCESSORS
	u32		(*read_l)(struct sdhci_host *host, int reg);
	u16		(*read_w)(struct sdhci_host *host, int reg);
	u8		(*read_b)(struct sdhci_host *host, int reg);
	void		(*write_l)(struct sdhci_host *host, u32 val, int reg);
	void		(*write_w)(struct sdhci_host *host, u16 val, int reg);
	void		(*write_b)(struct sdhci_host *host, u8 val, int reg);
#endif

	void	(*set_clock)(struct sdhci_host *host, unsigned int clock);
	void	(*set_power)(struct sdhci_host *host, unsigned char mode,
			     unsigned short vdd);

	u32		(*irq)(struct sdhci_host *host, u32 intmask);

	int		(*set_dma_mask)(struct sdhci_host *host);
	int		(*enable_dma)(struct sdhci_host *host);
	unsigned int	(*get_max_clock)(struct sdhci_host *host);
	unsigned int	(*get_min_clock)(struct sdhci_host *host);
	/* get_timeout_clock should return clk rate in unit of Hz */
	unsigned int	(*get_timeout_clock)(struct sdhci_host *host);
	unsigned int	(*get_max_timeout_count)(struct sdhci_host *host);
	void		(*set_timeout)(struct sdhci_host *host,
				       struct mmc_command *cmd);
	void		(*set_bus_width)(struct sdhci_host *host, int width);
	void (*platform_send_init_74_clocks)(struct sdhci_host *host,
					     u8 power_mode);
	unsigned int    (*get_ro)(struct sdhci_host *host);
	void		(*reset)(struct sdhci_host *host, u8 mask);
	int	(*platform_execute_tuning)(struct sdhci_host *host, u32 opcode);
	void	(*set_uhs_signaling)(struct sdhci_host *host, unsigned int uhs);
	void	(*hw_reset)(struct sdhci_host *host);
	void    (*adma_workaround)(struct sdhci_host *host, u32 intmask);
	void    (*card_event)(struct sdhci_host *host);
	void	(*voltage_switch)(struct sdhci_host *host);
	void	(*adma_write_desc)(struct sdhci_host *host, void **desc,
				   dma_addr_t addr, int len, unsigned int cmd);
	void	(*request_done)(struct sdhci_host *host,
				struct mmc_request *mrq);
};

#ifdef CONFIG_MMC_SDHCI_IO_ACCESSORS

static inline void sdhci_writel(struct sdhci_host *host, u32 val, int reg)
{
	if (unlikely(host->ops->write_l))
		host->ops->write_l(host, val, reg);
	else
		writel(val, host->ioaddr + reg);
}

static inline void sdhci_writew(struct sdhci_host *host, u16 val, int reg)
{
	if (unlikely(host->ops->write_w))
		host->ops->write_w(host, val, reg);
	else
		writew(val, host->ioaddr + reg);
}

static inline void sdhci_writeb(struct sdhci_host *host, u8 val, int reg)
{
	if (unlikely(host->ops->write_b))
		host->ops->write_b(host, val, reg);
	else
		writeb(val, host->ioaddr + reg);
}

static inline u32 sdhci_readl(struct sdhci_host *host, int reg)
{
	if (unlikely(host->ops->read_l))
		return host->ops->read_l(host, reg);
	else
		return readl(host->ioaddr + reg);
}

static inline u16 sdhci_readw(struct sdhci_host *host, int reg)
{
	if (unlikely(host->ops->read_w))
		return host->ops->read_w(host, reg);
	else
		return readw(host->ioaddr + reg);
}

static inline u8 sdhci_readb(struct sdhci_host *host, int reg)
{
	if (unlikely(host->ops->read_b))
		return host->ops->read_b(host, reg);
	else
		return readb(host->ioaddr + reg);
}

#else

static inline void sdhci_writel(struct sdhci_host *host, u32 val, int reg)
{
	writel(val, host->ioaddr + reg);
}

static inline void sdhci_writew(struct sdhci_host *host, u16 val, int reg)
{
	writew(val, host->ioaddr + reg);
}

static inline void sdhci_writeb(struct sdhci_host *host, u8 val, int reg)
{
	writeb(val, host->ioaddr + reg);
}

static inline u32 sdhci_readl(struct sdhci_host *host, int reg)
{
	return readl(host->ioaddr + reg);
}

static inline u16 sdhci_readw(struct sdhci_host *host, int reg)
{
	return readw(host->ioaddr + reg);
}

static inline u8 sdhci_readb(struct sdhci_host *host, int reg)
{
	return readb(host->ioaddr + reg);
}

#endif /* CONFIG_MMC_SDHCI_IO_ACCESSORS */

struct sdhci_host *sdhci_alloc_host(struct device *dev, size_t priv_size);
void sdhci_free_host(struct sdhci_host *host);

static inline void *sdhci_priv(struct sdhci_host *host)
{
	return host->private;
}

void sdhci_card_detect(struct sdhci_host *host);
void __sdhci_read_caps(struct sdhci_host *host, const u16 *ver,
		       const u32 *caps, const u32 *caps1);
int sdhci_setup_host(struct sdhci_host *host);
void sdhci_cleanup_host(struct sdhci_host *host);
int __sdhci_add_host(struct sdhci_host *host);
int sdhci_add_host(struct sdhci_host *host);
void sdhci_remove_host(struct sdhci_host *host, int dead);
void sdhci_send_command(struct sdhci_host *host, struct mmc_command *cmd);

static inline void sdhci_read_caps(struct sdhci_host *host)
{
	__sdhci_read_caps(host, NULL, NULL, NULL);
}

u16 sdhci_calc_clk(struct sdhci_host *host, unsigned int clock,
		   unsigned int *actual_clock);
void sdhci_set_clock(struct sdhci_host *host, unsigned int clock);
void sdhci_enable_clk(struct sdhci_host *host, u16 clk);
void sdhci_set_power(struct sdhci_host *host, unsigned char mode,
		     unsigned short vdd);
void sdhci_set_power_and_bus_voltage(struct sdhci_host *host,
				     unsigned char mode,
				     unsigned short vdd);
void sdhci_set_power_noreg(struct sdhci_host *host, unsigned char mode,
			   unsigned short vdd);
void sdhci_request(struct mmc_host *mmc, struct mmc_request *mrq);
void sdhci_set_bus_width(struct sdhci_host *host, int width);
void sdhci_reset(struct sdhci_host *host, u8 mask);
void sdhci_set_uhs_signaling(struct sdhci_host *host, unsigned timing);
int sdhci_execute_tuning(struct mmc_host *mmc, u32 opcode);
void sdhci_set_ios(struct mmc_host *mmc, struct mmc_ios *ios);
int sdhci_start_signal_voltage_switch(struct mmc_host *mmc,
				      struct mmc_ios *ios);
void sdhci_enable_sdio_irq(struct mmc_host *mmc, int enable);
void sdhci_adma_write_desc(struct sdhci_host *host, void **desc,
			   dma_addr_t addr, int len, unsigned int cmd);

#ifdef CONFIG_PM
int sdhci_suspend_host(struct sdhci_host *host);
int sdhci_resume_host(struct sdhci_host *host);
int sdhci_runtime_suspend_host(struct sdhci_host *host);
int sdhci_runtime_resume_host(struct sdhci_host *host, int soft_reset);
#endif

void sdhci_cqe_enable(struct mmc_host *mmc);
void sdhci_cqe_disable(struct mmc_host *mmc, bool recovery);
bool sdhci_cqe_irq(struct sdhci_host *host, u32 intmask, int *cmd_error,
		   int *data_error);

void sdhci_dumpregs(struct sdhci_host *host);
void sdhci_enable_v4_mode(struct sdhci_host *host);

void sdhci_start_tuning(struct sdhci_host *host);
void sdhci_end_tuning(struct sdhci_host *host);
void sdhci_reset_tuning(struct sdhci_host *host);
void sdhci_send_tuning(struct sdhci_host *host, u32 opcode);
void sdhci_abort_tuning(struct sdhci_host *host, u32 opcode);
void sdhci_switch_external_dma(struct sdhci_host *host, bool en);
void sdhci_set_data_timeout_irq(struct sdhci_host *host, bool enable);
void __sdhci_set_timeout(struct sdhci_host *host, struct mmc_command *cmd);

#endif /* __SDHCI_HW_H */<|MERGE_RESOLUTION|>--- conflicted
+++ resolved
@@ -535,10 +535,7 @@
 	bool irq_wake_enabled;	/* IRQ wakeup is enabled */
 	bool v4_mode;		/* Host Version 4 Enable */
 	bool use_external_dma;	/* Host selects to use external DMA */
-<<<<<<< HEAD
-=======
 	bool always_defer_done;	/* Always defer to complete requests */
->>>>>>> 04d5ce62
 
 	struct mmc_request *mrqs_done[SDHCI_MAX_MRQS];	/* Requests done */
 	struct mmc_command *cmd;	/* Current command */
