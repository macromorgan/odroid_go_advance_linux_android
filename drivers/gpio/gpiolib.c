// SPDX-License-Identifier: GPL-2.0
#include <linux/bitmap.h>
#include <linux/kernel.h>
#include <linux/module.h>
#include <linux/interrupt.h>
#include <linux/irq.h>
#include <linux/spinlock.h>
#include <linux/list.h>
#include <linux/device.h>
#include <linux/err.h>
#include <linux/debugfs.h>
#include <linux/seq_file.h>
#include <linux/gpio.h>
#include <linux/idr.h>
#include <linux/slab.h>
#include <linux/acpi.h>
#include <linux/gpio/driver.h>
#include <linux/gpio/machine.h>
#include <linux/pinctrl/consumer.h>
#include <linux/cdev.h>
#include <linux/fs.h>
#include <linux/uaccess.h>
#include <linux/compat.h>
#include <linux/anon_inodes.h>
#include <linux/file.h>
#include <linux/kfifo.h>
#include <linux/poll.h>
#include <linux/timekeeping.h>
#include <uapi/linux/gpio.h>

#include "gpiolib.h"
#include "gpiolib-of.h"
#include "gpiolib-acpi.h"

#define CREATE_TRACE_POINTS
#include <trace/events/gpio.h>

/* Implementation infrastructure for GPIO interfaces.
 *
 * The GPIO programming interface allows for inlining speed-critical
 * get/set operations for common cases, so that access to SOC-integrated
 * GPIOs can sometimes cost only an instruction or two per bit.
 */


/* When debugging, extend minimal trust to callers and platform code.
 * Also emit diagnostic messages that may help initial bringup, when
 * board setup or driver bugs are most common.
 *
 * Otherwise, minimize overhead in what may be bitbanging codepaths.
 */
#ifdef	DEBUG
#define	extra_checks	1
#else
#define	extra_checks	0
#endif

/* Device and char device-related information */
static DEFINE_IDA(gpio_ida);
static dev_t gpio_devt;
#define GPIO_DEV_MAX 256 /* 256 GPIO chip devices supported */
static struct bus_type gpio_bus_type = {
	.name = "gpio",
};

/*
 * Number of GPIOs to use for the fast path in set array
 */
#define FASTPATH_NGPIO CONFIG_GPIOLIB_FASTPATH_LIMIT

/* gpio_lock prevents conflicts during gpio_desc[] table updates.
 * While any GPIO is requested, its gpio_chip is not removable;
 * each GPIO's "requested" flag serves as a lock and refcount.
 */
DEFINE_SPINLOCK(gpio_lock);

static DEFINE_MUTEX(gpio_lookup_lock);
static LIST_HEAD(gpio_lookup_list);
LIST_HEAD(gpio_devices);

static DEFINE_MUTEX(gpio_machine_hogs_mutex);
static LIST_HEAD(gpio_machine_hogs);

static void gpiochip_free_hogs(struct gpio_chip *gc);
static int gpiochip_add_irqchip(struct gpio_chip *gc,
				struct lock_class_key *lock_key,
				struct lock_class_key *request_key);
static void gpiochip_irqchip_remove(struct gpio_chip *gc);
static int gpiochip_irqchip_init_hw(struct gpio_chip *gc);
static int gpiochip_irqchip_init_valid_mask(struct gpio_chip *gc);
static void gpiochip_irqchip_free_valid_mask(struct gpio_chip *gc);

static bool gpiolib_initialized;

static inline void desc_set_label(struct gpio_desc *d, const char *label)
{
	d->label = label;
}

/**
 * gpio_to_desc - Convert a GPIO number to its descriptor
 * @gpio: global GPIO number
 *
 * Returns:
 * The GPIO descriptor associated with the given GPIO, or %NULL if no GPIO
 * with the given number exists in the system.
 */
struct gpio_desc *gpio_to_desc(unsigned gpio)
{
	struct gpio_device *gdev;
	unsigned long flags;

	spin_lock_irqsave(&gpio_lock, flags);

	list_for_each_entry(gdev, &gpio_devices, list) {
		if (gdev->base <= gpio &&
		    gdev->base + gdev->ngpio > gpio) {
			spin_unlock_irqrestore(&gpio_lock, flags);
			return &gdev->descs[gpio - gdev->base];
		}
	}

	spin_unlock_irqrestore(&gpio_lock, flags);

	if (!gpio_is_valid(gpio))
		WARN(1, "invalid GPIO %d\n", gpio);

	return NULL;
}
EXPORT_SYMBOL_GPL(gpio_to_desc);

/**
 * gpiochip_get_desc - get the GPIO descriptor corresponding to the given
 *                     hardware number for this chip
 * @gc: GPIO chip
 * @hwnum: hardware number of the GPIO for this chip
 *
 * Returns:
 * A pointer to the GPIO descriptor or ``ERR_PTR(-EINVAL)`` if no GPIO exists
 * in the given chip for the specified hardware number.
 */
struct gpio_desc *gpiochip_get_desc(struct gpio_chip *gc,
				    unsigned int hwnum)
{
	struct gpio_device *gdev = gc->gpiodev;

	if (hwnum >= gdev->ngpio)
		return ERR_PTR(-EINVAL);

	return &gdev->descs[hwnum];
}
EXPORT_SYMBOL_GPL(gpiochip_get_desc);

/**
 * desc_to_gpio - convert a GPIO descriptor to the integer namespace
 * @desc: GPIO descriptor
 *
 * This should disappear in the future but is needed since we still
 * use GPIO numbers for error messages and sysfs nodes.
 *
 * Returns:
 * The global GPIO number for the GPIO specified by its descriptor.
 */
int desc_to_gpio(const struct gpio_desc *desc)
{
	return desc->gdev->base + (desc - &desc->gdev->descs[0]);
}
EXPORT_SYMBOL_GPL(desc_to_gpio);


/**
 * gpiod_to_chip - Return the GPIO chip to which a GPIO descriptor belongs
 * @desc:	descriptor to return the chip of
 */
struct gpio_chip *gpiod_to_chip(const struct gpio_desc *desc)
{
	if (!desc || !desc->gdev)
		return NULL;
	return desc->gdev->chip;
}
EXPORT_SYMBOL_GPL(gpiod_to_chip);

/* dynamic allocation of GPIOs, e.g. on a hotplugged device */
static int gpiochip_find_base(int ngpio)
{
	struct gpio_device *gdev;
	int base = ARCH_NR_GPIOS - ngpio;

	list_for_each_entry_reverse(gdev, &gpio_devices, list) {
		/* found a free space? */
		if (gdev->base + gdev->ngpio <= base)
			break;
		else
			/* nope, check the space right before the chip */
			base = gdev->base - ngpio;
	}

	if (gpio_is_valid(base)) {
		pr_debug("%s: found new base at %d\n", __func__, base);
		return base;
	} else {
		pr_err("%s: cannot find free range\n", __func__);
		return -ENOSPC;
	}
}

/**
 * gpiod_get_direction - return the current direction of a GPIO
 * @desc:	GPIO to get the direction of
 *
 * Returns 0 for output, 1 for input, or an error code in case of error.
 *
 * This function may sleep if gpiod_cansleep() is true.
 */
int gpiod_get_direction(struct gpio_desc *desc)
{
	struct gpio_chip *gc;
	unsigned offset;
	int ret;

	gc = gpiod_to_chip(desc);
	offset = gpio_chip_hwgpio(desc);

	/*
	 * Open drain emulation using input mode may incorrectly report
	 * input here, fix that up.
	 */
	if (test_bit(FLAG_OPEN_DRAIN, &desc->flags) &&
	    test_bit(FLAG_IS_OUT, &desc->flags))
		return 0;

	if (!gc->get_direction)
		return -ENOTSUPP;

	ret = gc->get_direction(gc, offset);
	if (ret < 0)
		return ret;

	/* GPIOF_DIR_IN or other positive, otherwise GPIOF_DIR_OUT */
	if (ret > 0)
		ret = 1;

	assign_bit(FLAG_IS_OUT, &desc->flags, !ret);

	return ret;
}
EXPORT_SYMBOL_GPL(gpiod_get_direction);

/*
 * Add a new chip to the global chips list, keeping the list of chips sorted
 * by range(means [base, base + ngpio - 1]) order.
 *
 * Return -EBUSY if the new chip overlaps with some other chip's integer
 * space.
 */
static int gpiodev_add_to_list(struct gpio_device *gdev)
{
	struct gpio_device *prev, *next;

	if (list_empty(&gpio_devices)) {
		/* initial entry in list */
		list_add_tail(&gdev->list, &gpio_devices);
		return 0;
	}

	next = list_entry(gpio_devices.next, struct gpio_device, list);
	if (gdev->base + gdev->ngpio <= next->base) {
		/* add before first entry */
		list_add(&gdev->list, &gpio_devices);
		return 0;
	}

	prev = list_entry(gpio_devices.prev, struct gpio_device, list);
	if (prev->base + prev->ngpio <= gdev->base) {
		/* add behind last entry */
		list_add_tail(&gdev->list, &gpio_devices);
		return 0;
	}

	list_for_each_entry_safe(prev, next, &gpio_devices, list) {
		/* at the end of the list */
		if (&next->list == &gpio_devices)
			break;

		/* add between prev and next */
		if (prev->base + prev->ngpio <= gdev->base
				&& gdev->base + gdev->ngpio <= next->base) {
			list_add(&gdev->list, &prev->list);
			return 0;
		}
	}

	dev_err(&gdev->dev, "GPIO integer space overlap, cannot add chip\n");
	return -EBUSY;
}

/*
 * Convert a GPIO name to its descriptor
 */
static struct gpio_desc *gpio_name_to_desc(const char * const name)
{
	struct gpio_device *gdev;
	unsigned long flags;

	if (!name)
		return NULL;

	spin_lock_irqsave(&gpio_lock, flags);

	list_for_each_entry(gdev, &gpio_devices, list) {
		int i;

		for (i = 0; i != gdev->ngpio; ++i) {
			struct gpio_desc *desc = &gdev->descs[i];

			if (!desc->name)
				continue;

			if (!strcmp(desc->name, name)) {
				spin_unlock_irqrestore(&gpio_lock, flags);
				return desc;
			}
		}
	}

	spin_unlock_irqrestore(&gpio_lock, flags);

	return NULL;
}

/*
 * Takes the names from gc->names and checks if they are all unique. If they
 * are, they are assigned to their gpio descriptors.
 *
 * Warning if one of the names is already used for a different GPIO.
 */
static int gpiochip_set_desc_names(struct gpio_chip *gc)
{
	struct gpio_device *gdev = gc->gpiodev;
	int i;

	if (!gc->names)
		return 0;

	/* First check all names if they are unique */
	for (i = 0; i != gc->ngpio; ++i) {
		struct gpio_desc *gpio;

		gpio = gpio_name_to_desc(gc->names[i]);
		if (gpio)
			dev_warn(&gdev->dev,
				 "Detected name collision for GPIO name '%s'\n",
				 gc->names[i]);
	}

	/* Then add all names to the GPIO descriptors */
	for (i = 0; i != gc->ngpio; ++i)
		gdev->descs[i].name = gc->names[i];

	return 0;
}

static unsigned long *gpiochip_allocate_mask(struct gpio_chip *gc)
{
	unsigned long *p;

	p = bitmap_alloc(gc->ngpio, GFP_KERNEL);
	if (!p)
		return NULL;

	/* Assume by default all GPIOs are valid */
	bitmap_fill(p, gc->ngpio);

	return p;
}

static int gpiochip_alloc_valid_mask(struct gpio_chip *gc)
{
	if (!(of_gpio_need_valid_mask(gc) || gc->init_valid_mask))
		return 0;

	gc->valid_mask = gpiochip_allocate_mask(gc);
	if (!gc->valid_mask)
		return -ENOMEM;

	return 0;
}

static int gpiochip_init_valid_mask(struct gpio_chip *gc)
{
	if (gc->init_valid_mask)
		return gc->init_valid_mask(gc,
					   gc->valid_mask,
					   gc->ngpio);

	return 0;
}

static void gpiochip_free_valid_mask(struct gpio_chip *gc)
{
	bitmap_free(gc->valid_mask);
	gc->valid_mask = NULL;
}

static int gpiochip_add_pin_ranges(struct gpio_chip *gc)
{
	if (gc->add_pin_ranges)
		return gc->add_pin_ranges(gc);

	return 0;
}

bool gpiochip_line_is_valid(const struct gpio_chip *gc,
				unsigned int offset)
{
	/* No mask means all valid */
	if (likely(!gc->valid_mask))
		return true;
	return test_bit(offset, gc->valid_mask);
}
EXPORT_SYMBOL_GPL(gpiochip_line_is_valid);

/*
 * GPIO line handle management
 */

/**
 * struct linehandle_state - contains the state of a userspace handle
 * @gdev: the GPIO device the handle pertains to
 * @label: consumer label used to tag descriptors
 * @descs: the GPIO descriptors held by this handle
 * @numdescs: the number of descriptors held in the descs array
 */
struct linehandle_state {
	struct gpio_device *gdev;
	const char *label;
	struct gpio_desc *descs[GPIOHANDLES_MAX];
	u32 numdescs;
};

#define GPIOHANDLE_REQUEST_VALID_FLAGS \
	(GPIOHANDLE_REQUEST_INPUT | \
	GPIOHANDLE_REQUEST_OUTPUT | \
	GPIOHANDLE_REQUEST_ACTIVE_LOW | \
	GPIOHANDLE_REQUEST_BIAS_PULL_UP | \
	GPIOHANDLE_REQUEST_BIAS_PULL_DOWN | \
	GPIOHANDLE_REQUEST_BIAS_DISABLE | \
	GPIOHANDLE_REQUEST_OPEN_DRAIN | \
	GPIOHANDLE_REQUEST_OPEN_SOURCE)

static int linehandle_validate_flags(u32 flags)
{
	/* Return an error if an unknown flag is set */
	if (flags & ~GPIOHANDLE_REQUEST_VALID_FLAGS)
		return -EINVAL;

	/*
	 * Do not allow both INPUT & OUTPUT flags to be set as they are
	 * contradictory.
	 */
	if ((flags & GPIOHANDLE_REQUEST_INPUT) &&
	    (flags & GPIOHANDLE_REQUEST_OUTPUT))
		return -EINVAL;

	/*
	 * Do not allow OPEN_SOURCE & OPEN_DRAIN flags in a single request. If
	 * the hardware actually supports enabling both at the same time the
	 * electrical result would be disastrous.
	 */
	if ((flags & GPIOHANDLE_REQUEST_OPEN_DRAIN) &&
	    (flags & GPIOHANDLE_REQUEST_OPEN_SOURCE))
		return -EINVAL;

	/* OPEN_DRAIN and OPEN_SOURCE flags only make sense for output mode. */
	if (!(flags & GPIOHANDLE_REQUEST_OUTPUT) &&
	    ((flags & GPIOHANDLE_REQUEST_OPEN_DRAIN) ||
	     (flags & GPIOHANDLE_REQUEST_OPEN_SOURCE)))
		return -EINVAL;

	/* Bias flags only allowed for input or output mode. */
	if (!((flags & GPIOHANDLE_REQUEST_INPUT) ||
	      (flags & GPIOHANDLE_REQUEST_OUTPUT)) &&
	    ((flags & GPIOHANDLE_REQUEST_BIAS_DISABLE) ||
	     (flags & GPIOHANDLE_REQUEST_BIAS_PULL_UP) ||
	     (flags & GPIOHANDLE_REQUEST_BIAS_PULL_DOWN)))
		return -EINVAL;

	/* Only one bias flag can be set. */
	if (((flags & GPIOHANDLE_REQUEST_BIAS_DISABLE) &&
	     (flags & (GPIOHANDLE_REQUEST_BIAS_PULL_DOWN |
			GPIOHANDLE_REQUEST_BIAS_PULL_UP))) ||
	    ((flags & GPIOHANDLE_REQUEST_BIAS_PULL_DOWN) &&
	     (flags & GPIOHANDLE_REQUEST_BIAS_PULL_UP)))
		return -EINVAL;

	return 0;
}

static long linehandle_set_config(struct linehandle_state *lh,
				  void __user *ip)
{
	struct gpiohandle_config gcnf;
	struct gpio_desc *desc;
	int i, ret;
	u32 lflags;
	unsigned long *flagsp;

	if (copy_from_user(&gcnf, ip, sizeof(gcnf)))
		return -EFAULT;

	lflags = gcnf.flags;
	ret = linehandle_validate_flags(lflags);
	if (ret)
		return ret;

	for (i = 0; i < lh->numdescs; i++) {
		desc = lh->descs[i];
		flagsp = &desc->flags;

		assign_bit(FLAG_ACTIVE_LOW, flagsp,
			lflags & GPIOHANDLE_REQUEST_ACTIVE_LOW);

		assign_bit(FLAG_OPEN_DRAIN, flagsp,
			lflags & GPIOHANDLE_REQUEST_OPEN_DRAIN);

		assign_bit(FLAG_OPEN_SOURCE, flagsp,
			lflags & GPIOHANDLE_REQUEST_OPEN_SOURCE);

		assign_bit(FLAG_PULL_UP, flagsp,
			lflags & GPIOHANDLE_REQUEST_BIAS_PULL_UP);

		assign_bit(FLAG_PULL_DOWN, flagsp,
			lflags & GPIOHANDLE_REQUEST_BIAS_PULL_DOWN);

		assign_bit(FLAG_BIAS_DISABLE, flagsp,
			lflags & GPIOHANDLE_REQUEST_BIAS_DISABLE);

		/*
		 * Lines have to be requested explicitly for input
		 * or output, else the line will be treated "as is".
		 */
		if (lflags & GPIOHANDLE_REQUEST_OUTPUT) {
			int val = !!gcnf.default_values[i];

			ret = gpiod_direction_output(desc, val);
			if (ret)
				return ret;
		} else if (lflags & GPIOHANDLE_REQUEST_INPUT) {
			ret = gpiod_direction_input(desc);
			if (ret)
				return ret;
		}

		atomic_notifier_call_chain(&desc->gdev->notifier,
					   GPIOLINE_CHANGED_CONFIG, desc);
	}
	return 0;
}

static long linehandle_ioctl(struct file *filep, unsigned int cmd,
			     unsigned long arg)
{
	struct linehandle_state *lh = filep->private_data;
	void __user *ip = (void __user *)arg;
	struct gpiohandle_data ghd;
	DECLARE_BITMAP(vals, GPIOHANDLES_MAX);
	int i;

	if (cmd == GPIOHANDLE_GET_LINE_VALUES_IOCTL) {
		/* NOTE: It's ok to read values of output lines. */
		int ret = gpiod_get_array_value_complex(false,
							true,
							lh->numdescs,
							lh->descs,
							NULL,
							vals);
		if (ret)
			return ret;

		memset(&ghd, 0, sizeof(ghd));
		for (i = 0; i < lh->numdescs; i++)
			ghd.values[i] = test_bit(i, vals);

		if (copy_to_user(ip, &ghd, sizeof(ghd)))
			return -EFAULT;

		return 0;
	} else if (cmd == GPIOHANDLE_SET_LINE_VALUES_IOCTL) {
		/*
		 * All line descriptors were created at once with the same
		 * flags so just check if the first one is really output.
		 */
		if (!test_bit(FLAG_IS_OUT, &lh->descs[0]->flags))
			return -EPERM;

		if (copy_from_user(&ghd, ip, sizeof(ghd)))
			return -EFAULT;

		/* Clamp all values to [0,1] */
		for (i = 0; i < lh->numdescs; i++)
			__assign_bit(i, vals, ghd.values[i]);

		/* Reuse the array setting function */
		return gpiod_set_array_value_complex(false,
					      true,
					      lh->numdescs,
					      lh->descs,
					      NULL,
					      vals);
	} else if (cmd == GPIOHANDLE_SET_CONFIG_IOCTL) {
		return linehandle_set_config(lh, ip);
	}
	return -EINVAL;
}

#ifdef CONFIG_COMPAT
static long linehandle_ioctl_compat(struct file *filep, unsigned int cmd,
			     unsigned long arg)
{
	return linehandle_ioctl(filep, cmd, (unsigned long)compat_ptr(arg));
}
#endif

static int linehandle_release(struct inode *inode, struct file *filep)
{
	struct linehandle_state *lh = filep->private_data;
	struct gpio_device *gdev = lh->gdev;
	int i;

	for (i = 0; i < lh->numdescs; i++)
		gpiod_free(lh->descs[i]);
	kfree(lh->label);
	kfree(lh);
	put_device(&gdev->dev);
	return 0;
}

static const struct file_operations linehandle_fileops = {
	.release = linehandle_release,
	.owner = THIS_MODULE,
	.llseek = noop_llseek,
	.unlocked_ioctl = linehandle_ioctl,
#ifdef CONFIG_COMPAT
	.compat_ioctl = linehandle_ioctl_compat,
#endif
};

static int linehandle_create(struct gpio_device *gdev, void __user *ip)
{
	struct gpiohandle_request handlereq;
	struct linehandle_state *lh;
	struct file *file;
	int fd, i, count = 0, ret;
	u32 lflags;

	if (copy_from_user(&handlereq, ip, sizeof(handlereq)))
		return -EFAULT;
	if ((handlereq.lines == 0) || (handlereq.lines > GPIOHANDLES_MAX))
		return -EINVAL;

	lflags = handlereq.flags;

	ret = linehandle_validate_flags(lflags);
	if (ret)
		return ret;

	lh = kzalloc(sizeof(*lh), GFP_KERNEL);
	if (!lh)
		return -ENOMEM;
	lh->gdev = gdev;
	get_device(&gdev->dev);

	/* Make sure this is terminated */
	handlereq.consumer_label[sizeof(handlereq.consumer_label)-1] = '\0';
	if (strlen(handlereq.consumer_label)) {
		lh->label = kstrdup(handlereq.consumer_label,
				    GFP_KERNEL);
		if (!lh->label) {
			ret = -ENOMEM;
			goto out_free_lh;
		}
	}

	/* Request each GPIO */
	for (i = 0; i < handlereq.lines; i++) {
		u32 offset = handlereq.lineoffsets[i];
		struct gpio_desc *desc = gpiochip_get_desc(gdev->chip, offset);

		if (IS_ERR(desc)) {
			ret = PTR_ERR(desc);
			goto out_free_descs;
		}

		ret = gpiod_request(desc, lh->label);
		if (ret)
			goto out_free_descs;
		lh->descs[i] = desc;
		count = i + 1;

		if (lflags & GPIOHANDLE_REQUEST_ACTIVE_LOW)
			set_bit(FLAG_ACTIVE_LOW, &desc->flags);
		if (lflags & GPIOHANDLE_REQUEST_OPEN_DRAIN)
			set_bit(FLAG_OPEN_DRAIN, &desc->flags);
		if (lflags & GPIOHANDLE_REQUEST_OPEN_SOURCE)
			set_bit(FLAG_OPEN_SOURCE, &desc->flags);
		if (lflags & GPIOHANDLE_REQUEST_BIAS_DISABLE)
			set_bit(FLAG_BIAS_DISABLE, &desc->flags);
		if (lflags & GPIOHANDLE_REQUEST_BIAS_PULL_DOWN)
			set_bit(FLAG_PULL_DOWN, &desc->flags);
		if (lflags & GPIOHANDLE_REQUEST_BIAS_PULL_UP)
			set_bit(FLAG_PULL_UP, &desc->flags);

		ret = gpiod_set_transitory(desc, false);
		if (ret < 0)
			goto out_free_descs;

		/*
		 * Lines have to be requested explicitly for input
		 * or output, else the line will be treated "as is".
		 */
		if (lflags & GPIOHANDLE_REQUEST_OUTPUT) {
			int val = !!handlereq.default_values[i];

			ret = gpiod_direction_output(desc, val);
			if (ret)
				goto out_free_descs;
		} else if (lflags & GPIOHANDLE_REQUEST_INPUT) {
			ret = gpiod_direction_input(desc);
			if (ret)
				goto out_free_descs;
		}
		dev_dbg(&gdev->dev, "registered chardev handle for line %d\n",
			offset);
	}
	/* Let i point at the last handle */
	i--;
	lh->numdescs = handlereq.lines;

	fd = get_unused_fd_flags(O_RDONLY | O_CLOEXEC);
	if (fd < 0) {
		ret = fd;
		goto out_free_descs;
	}

	file = anon_inode_getfile("gpio-linehandle",
				  &linehandle_fileops,
				  lh,
				  O_RDONLY | O_CLOEXEC);
	if (IS_ERR(file)) {
		ret = PTR_ERR(file);
		goto out_put_unused_fd;
	}

	handlereq.fd = fd;
	if (copy_to_user(ip, &handlereq, sizeof(handlereq))) {
		/*
		 * fput() will trigger the release() callback, so do not go onto
		 * the regular error cleanup path here.
		 */
		fput(file);
		put_unused_fd(fd);
		return -EFAULT;
	}

	fd_install(fd, file);

	dev_dbg(&gdev->dev, "registered chardev handle for %d lines\n",
		lh->numdescs);

	return 0;

out_put_unused_fd:
	put_unused_fd(fd);
out_free_descs:
	for (i = 0; i < count; i++)
		gpiod_free(lh->descs[i]);
	kfree(lh->label);
out_free_lh:
	kfree(lh);
	put_device(&gdev->dev);
	return ret;
}

/*
 * GPIO line event management
 */

/**
 * struct lineevent_state - contains the state of a userspace event
 * @gdev: the GPIO device the event pertains to
 * @label: consumer label used to tag descriptors
 * @desc: the GPIO descriptor held by this event
 * @eflags: the event flags this line was requested with
 * @irq: the interrupt that trigger in response to events on this GPIO
 * @wait: wait queue that handles blocking reads of events
 * @events: KFIFO for the GPIO events
 * @timestamp: cache for the timestamp storing it between hardirq
 * and IRQ thread, used to bring the timestamp close to the actual
 * event
 */
struct lineevent_state {
	struct gpio_device *gdev;
	const char *label;
	struct gpio_desc *desc;
	u32 eflags;
	int irq;
	wait_queue_head_t wait;
	DECLARE_KFIFO(events, struct gpioevent_data, 16);
	u64 timestamp;
};

#define GPIOEVENT_REQUEST_VALID_FLAGS \
	(GPIOEVENT_REQUEST_RISING_EDGE | \
	GPIOEVENT_REQUEST_FALLING_EDGE)

static __poll_t lineevent_poll(struct file *filep,
				   struct poll_table_struct *wait)
{
	struct lineevent_state *le = filep->private_data;
	__poll_t events = 0;

	poll_wait(filep, &le->wait, wait);

	if (!kfifo_is_empty_spinlocked_noirqsave(&le->events, &le->wait.lock))
		events = EPOLLIN | EPOLLRDNORM;

	return events;
}


static ssize_t lineevent_read(struct file *filep,
			      char __user *buf,
			      size_t count,
			      loff_t *f_ps)
{
	struct lineevent_state *le = filep->private_data;
	struct gpioevent_data ge;
	ssize_t bytes_read = 0;
	int ret;

	if (count < sizeof(ge))
		return -EINVAL;

	do {
		spin_lock(&le->wait.lock);
		if (kfifo_is_empty(&le->events)) {
			if (bytes_read) {
				spin_unlock(&le->wait.lock);
				return bytes_read;
			}

			if (filep->f_flags & O_NONBLOCK) {
				spin_unlock(&le->wait.lock);
				return -EAGAIN;
			}

			ret = wait_event_interruptible_locked(le->wait,
					!kfifo_is_empty(&le->events));
			if (ret) {
				spin_unlock(&le->wait.lock);
				return ret;
			}
		}

		ret = kfifo_out(&le->events, &ge, 1);
		spin_unlock(&le->wait.lock);
		if (ret != 1) {
			/*
			 * This should never happen - we were holding the lock
			 * from the moment we learned the fifo is no longer
			 * empty until now.
			 */
			ret = -EIO;
			break;
		}

		if (copy_to_user(buf + bytes_read, &ge, sizeof(ge)))
			return -EFAULT;
		bytes_read += sizeof(ge);
	} while (count >= bytes_read + sizeof(ge));

	return bytes_read;
}

static int lineevent_release(struct inode *inode, struct file *filep)
{
	struct lineevent_state *le = filep->private_data;
	struct gpio_device *gdev = le->gdev;

	free_irq(le->irq, le);
	gpiod_free(le->desc);
	kfree(le->label);
	kfree(le);
	put_device(&gdev->dev);
	return 0;
}

static long lineevent_ioctl(struct file *filep, unsigned int cmd,
			    unsigned long arg)
{
	struct lineevent_state *le = filep->private_data;
	void __user *ip = (void __user *)arg;
	struct gpiohandle_data ghd;

	/*
	 * We can get the value for an event line but not set it,
	 * because it is input by definition.
	 */
	if (cmd == GPIOHANDLE_GET_LINE_VALUES_IOCTL) {
		int val;

		memset(&ghd, 0, sizeof(ghd));

		val = gpiod_get_value_cansleep(le->desc);
		if (val < 0)
			return val;
		ghd.values[0] = val;

		if (copy_to_user(ip, &ghd, sizeof(ghd)))
			return -EFAULT;

		return 0;
	}
	return -EINVAL;
}

#ifdef CONFIG_COMPAT
static long lineevent_ioctl_compat(struct file *filep, unsigned int cmd,
				   unsigned long arg)
{
	return lineevent_ioctl(filep, cmd, (unsigned long)compat_ptr(arg));
}
#endif

static const struct file_operations lineevent_fileops = {
	.release = lineevent_release,
	.read = lineevent_read,
	.poll = lineevent_poll,
	.owner = THIS_MODULE,
	.llseek = noop_llseek,
	.unlocked_ioctl = lineevent_ioctl,
#ifdef CONFIG_COMPAT
	.compat_ioctl = lineevent_ioctl_compat,
#endif
};

static irqreturn_t lineevent_irq_thread(int irq, void *p)
{
	struct lineevent_state *le = p;
	struct gpioevent_data ge;
	int ret;

	/* Do not leak kernel stack to userspace */
	memset(&ge, 0, sizeof(ge));

	/*
	 * We may be running from a nested threaded interrupt in which case
	 * we didn't get the timestamp from lineevent_irq_handler().
	 */
	if (!le->timestamp)
		ge.timestamp = ktime_get_ns();
	else
		ge.timestamp = le->timestamp;

	if (le->eflags & GPIOEVENT_REQUEST_RISING_EDGE
	    && le->eflags & GPIOEVENT_REQUEST_FALLING_EDGE) {
		int level = gpiod_get_value_cansleep(le->desc);
		if (level)
			/* Emit low-to-high event */
			ge.id = GPIOEVENT_EVENT_RISING_EDGE;
		else
			/* Emit high-to-low event */
			ge.id = GPIOEVENT_EVENT_FALLING_EDGE;
	} else if (le->eflags & GPIOEVENT_REQUEST_RISING_EDGE) {
		/* Emit low-to-high event */
		ge.id = GPIOEVENT_EVENT_RISING_EDGE;
	} else if (le->eflags & GPIOEVENT_REQUEST_FALLING_EDGE) {
		/* Emit high-to-low event */
		ge.id = GPIOEVENT_EVENT_FALLING_EDGE;
	} else {
		return IRQ_NONE;
	}

	ret = kfifo_in_spinlocked_noirqsave(&le->events, &ge,
					    1, &le->wait.lock);
	if (ret)
		wake_up_poll(&le->wait, EPOLLIN);
	else
		pr_debug_ratelimited("event FIFO is full - event dropped\n");

	return IRQ_HANDLED;
}

static irqreturn_t lineevent_irq_handler(int irq, void *p)
{
	struct lineevent_state *le = p;

	/*
	 * Just store the timestamp in hardirq context so we get it as
	 * close in time as possible to the actual event.
	 */
	le->timestamp = ktime_get_ns();

	return IRQ_WAKE_THREAD;
}

static int lineevent_create(struct gpio_device *gdev, void __user *ip)
{
	struct gpioevent_request eventreq;
	struct lineevent_state *le;
	struct gpio_desc *desc;
	struct file *file;
	u32 offset;
	u32 lflags;
	u32 eflags;
	int fd;
	int ret;
	int irqflags = 0;

	if (copy_from_user(&eventreq, ip, sizeof(eventreq)))
		return -EFAULT;

	offset = eventreq.lineoffset;
	lflags = eventreq.handleflags;
	eflags = eventreq.eventflags;

	desc = gpiochip_get_desc(gdev->chip, offset);
	if (IS_ERR(desc))
		return PTR_ERR(desc);

	/* Return an error if a unknown flag is set */
	if ((lflags & ~GPIOHANDLE_REQUEST_VALID_FLAGS) ||
	    (eflags & ~GPIOEVENT_REQUEST_VALID_FLAGS))
		return -EINVAL;

	/* This is just wrong: we don't look for events on output lines */
	if ((lflags & GPIOHANDLE_REQUEST_OUTPUT) ||
	    (lflags & GPIOHANDLE_REQUEST_OPEN_DRAIN) ||
	    (lflags & GPIOHANDLE_REQUEST_OPEN_SOURCE))
		return -EINVAL;

	/* Only one bias flag can be set. */
	if (((lflags & GPIOHANDLE_REQUEST_BIAS_DISABLE) &&
	     (lflags & (GPIOHANDLE_REQUEST_BIAS_PULL_DOWN |
			GPIOHANDLE_REQUEST_BIAS_PULL_UP))) ||
	    ((lflags & GPIOHANDLE_REQUEST_BIAS_PULL_DOWN) &&
	     (lflags & GPIOHANDLE_REQUEST_BIAS_PULL_UP)))
		return -EINVAL;

	le = kzalloc(sizeof(*le), GFP_KERNEL);
	if (!le)
		return -ENOMEM;
	le->gdev = gdev;
	get_device(&gdev->dev);

	/* Make sure this is terminated */
	eventreq.consumer_label[sizeof(eventreq.consumer_label)-1] = '\0';
	if (strlen(eventreq.consumer_label)) {
		le->label = kstrdup(eventreq.consumer_label,
				    GFP_KERNEL);
		if (!le->label) {
			ret = -ENOMEM;
			goto out_free_le;
		}
	}

	ret = gpiod_request(desc, le->label);
	if (ret)
		goto out_free_label;
	le->desc = desc;
	le->eflags = eflags;

	if (lflags & GPIOHANDLE_REQUEST_ACTIVE_LOW)
		set_bit(FLAG_ACTIVE_LOW, &desc->flags);
	if (lflags & GPIOHANDLE_REQUEST_BIAS_DISABLE)
		set_bit(FLAG_BIAS_DISABLE, &desc->flags);
	if (lflags & GPIOHANDLE_REQUEST_BIAS_PULL_DOWN)
		set_bit(FLAG_PULL_DOWN, &desc->flags);
	if (lflags & GPIOHANDLE_REQUEST_BIAS_PULL_UP)
		set_bit(FLAG_PULL_UP, &desc->flags);

	ret = gpiod_direction_input(desc);
	if (ret)
		goto out_free_desc;

	le->irq = gpiod_to_irq(desc);
	if (le->irq <= 0) {
		ret = -ENODEV;
		goto out_free_desc;
	}

	if (eflags & GPIOEVENT_REQUEST_RISING_EDGE)
		irqflags |= test_bit(FLAG_ACTIVE_LOW, &desc->flags) ?
			IRQF_TRIGGER_FALLING : IRQF_TRIGGER_RISING;
	if (eflags & GPIOEVENT_REQUEST_FALLING_EDGE)
		irqflags |= test_bit(FLAG_ACTIVE_LOW, &desc->flags) ?
			IRQF_TRIGGER_RISING : IRQF_TRIGGER_FALLING;
	irqflags |= IRQF_ONESHOT;

	INIT_KFIFO(le->events);
	init_waitqueue_head(&le->wait);

	/* Request a thread to read the events */
	ret = request_threaded_irq(le->irq,
			lineevent_irq_handler,
			lineevent_irq_thread,
			irqflags,
			le->label,
			le);
	if (ret)
		goto out_free_desc;

	fd = get_unused_fd_flags(O_RDONLY | O_CLOEXEC);
	if (fd < 0) {
		ret = fd;
		goto out_free_irq;
	}

	file = anon_inode_getfile("gpio-event",
				  &lineevent_fileops,
				  le,
				  O_RDONLY | O_CLOEXEC);
	if (IS_ERR(file)) {
		ret = PTR_ERR(file);
		goto out_put_unused_fd;
	}

	eventreq.fd = fd;
	if (copy_to_user(ip, &eventreq, sizeof(eventreq))) {
		/*
		 * fput() will trigger the release() callback, so do not go onto
		 * the regular error cleanup path here.
		 */
		fput(file);
		put_unused_fd(fd);
		return -EFAULT;
	}

	fd_install(fd, file);

	return 0;

out_put_unused_fd:
	put_unused_fd(fd);
out_free_irq:
	free_irq(le->irq, le);
out_free_desc:
	gpiod_free(le->desc);
out_free_label:
	kfree(le->label);
out_free_le:
	kfree(le);
	put_device(&gdev->dev);
	return ret;
}

static void gpio_desc_to_lineinfo(struct gpio_desc *desc,
				  struct gpioline_info *info)
{
	struct gpio_chip *gc = desc->gdev->chip;
	unsigned long flags;

	spin_lock_irqsave(&gpio_lock, flags);

	if (desc->name) {
		strncpy(info->name, desc->name, sizeof(info->name));
		info->name[sizeof(info->name) - 1] = '\0';
	} else {
		info->name[0] = '\0';
	}

	if (desc->label) {
		strncpy(info->consumer, desc->label, sizeof(info->consumer));
		info->consumer[sizeof(info->consumer) - 1] = '\0';
	} else {
		info->consumer[0] = '\0';
	}

	/*
	 * Userspace only need to know that the kernel is using this GPIO so
	 * it can't use it.
	 */
	info->flags = 0;
	if (test_bit(FLAG_REQUESTED, &desc->flags) ||
	    test_bit(FLAG_IS_HOGGED, &desc->flags) ||
	    test_bit(FLAG_USED_AS_IRQ, &desc->flags) ||
	    test_bit(FLAG_EXPORT, &desc->flags) ||
	    test_bit(FLAG_SYSFS, &desc->flags) ||
	    !pinctrl_gpio_can_use_line(gc->base + info->line_offset))
		info->flags |= GPIOLINE_FLAG_KERNEL;
	if (test_bit(FLAG_IS_OUT, &desc->flags))
		info->flags |= GPIOLINE_FLAG_IS_OUT;
	if (test_bit(FLAG_ACTIVE_LOW, &desc->flags))
		info->flags |= GPIOLINE_FLAG_ACTIVE_LOW;
	if (test_bit(FLAG_OPEN_DRAIN, &desc->flags))
		info->flags |= (GPIOLINE_FLAG_OPEN_DRAIN |
				GPIOLINE_FLAG_IS_OUT);
	if (test_bit(FLAG_OPEN_SOURCE, &desc->flags))
		info->flags |= (GPIOLINE_FLAG_OPEN_SOURCE |
				GPIOLINE_FLAG_IS_OUT);
	if (test_bit(FLAG_BIAS_DISABLE, &desc->flags))
		info->flags |= GPIOLINE_FLAG_BIAS_DISABLE;
	if (test_bit(FLAG_PULL_DOWN, &desc->flags))
		info->flags |= GPIOLINE_FLAG_BIAS_PULL_DOWN;
	if (test_bit(FLAG_PULL_UP, &desc->flags))
		info->flags |= GPIOLINE_FLAG_BIAS_PULL_UP;

	spin_unlock_irqrestore(&gpio_lock, flags);
}

struct gpio_chardev_data {
	struct gpio_device *gdev;
	wait_queue_head_t wait;
	DECLARE_KFIFO(events, struct gpioline_info_changed, 32);
	struct notifier_block lineinfo_changed_nb;
	unsigned long *watched_lines;
};

/*
 * gpio_ioctl() - ioctl handler for the GPIO chardev
 */
static long gpio_ioctl(struct file *filp, unsigned int cmd, unsigned long arg)
{
	struct gpio_chardev_data *priv = filp->private_data;
	struct gpio_device *gdev = priv->gdev;
	struct gpio_chip *gc = gdev->chip;
	void __user *ip = (void __user *)arg;
	struct gpio_desc *desc;
	__u32 offset;

	/* We fail any subsequent ioctl():s when the chip is gone */
	if (!gc)
		return -ENODEV;

	/* Fill in the struct and pass to userspace */
	if (cmd == GPIO_GET_CHIPINFO_IOCTL) {
		struct gpiochip_info chipinfo;

		memset(&chipinfo, 0, sizeof(chipinfo));

		strncpy(chipinfo.name, dev_name(&gdev->dev),
			sizeof(chipinfo.name));
		chipinfo.name[sizeof(chipinfo.name)-1] = '\0';
		strncpy(chipinfo.label, gdev->label,
			sizeof(chipinfo.label));
		chipinfo.label[sizeof(chipinfo.label)-1] = '\0';
		chipinfo.lines = gdev->ngpio;
		if (copy_to_user(ip, &chipinfo, sizeof(chipinfo)))
			return -EFAULT;
		return 0;
	} else if (cmd == GPIO_GET_LINEINFO_IOCTL ||
		   cmd == GPIO_GET_LINEINFO_WATCH_IOCTL) {
		struct gpioline_info lineinfo;

		if (copy_from_user(&lineinfo, ip, sizeof(lineinfo)))
			return -EFAULT;

		desc = gpiochip_get_desc(gc, lineinfo.line_offset);
		if (IS_ERR(desc))
			return PTR_ERR(desc);

		gpio_desc_to_lineinfo(desc, &lineinfo);

		if (copy_to_user(ip, &lineinfo, sizeof(lineinfo)))
			return -EFAULT;

		if (cmd == GPIO_GET_LINEINFO_WATCH_IOCTL)
			set_bit(gpio_chip_hwgpio(desc), priv->watched_lines);

		return 0;
	} else if (cmd == GPIO_GET_LINEHANDLE_IOCTL) {
		return linehandle_create(gdev, ip);
	} else if (cmd == GPIO_GET_LINEEVENT_IOCTL) {
		return lineevent_create(gdev, ip);
	} else if (cmd == GPIO_GET_LINEINFO_UNWATCH_IOCTL) {
		if (copy_from_user(&offset, ip, sizeof(offset)))
			return -EFAULT;

		desc = gpiochip_get_desc(gc, offset);
		if (IS_ERR(desc))
			return PTR_ERR(desc);

		clear_bit(gpio_chip_hwgpio(desc), priv->watched_lines);
		return 0;
	}
	return -EINVAL;
}

#ifdef CONFIG_COMPAT
static long gpio_ioctl_compat(struct file *filp, unsigned int cmd,
			      unsigned long arg)
{
	return gpio_ioctl(filp, cmd, (unsigned long)compat_ptr(arg));
}
#endif

static struct gpio_chardev_data *
to_gpio_chardev_data(struct notifier_block *nb)
{
	return container_of(nb, struct gpio_chardev_data, lineinfo_changed_nb);
}

static int lineinfo_changed_notify(struct notifier_block *nb,
				   unsigned long action, void *data)
{
	struct gpio_chardev_data *priv = to_gpio_chardev_data(nb);
	struct gpioline_info_changed chg;
	struct gpio_desc *desc = data;
	int ret;

	if (!test_bit(gpio_chip_hwgpio(desc), priv->watched_lines))
		return NOTIFY_DONE;

	memset(&chg, 0, sizeof(chg));
	chg.info.line_offset = gpio_chip_hwgpio(desc);
	chg.event_type = action;
	chg.timestamp = ktime_get_ns();
	gpio_desc_to_lineinfo(desc, &chg.info);

	ret = kfifo_in_spinlocked(&priv->events, &chg, 1, &priv->wait.lock);
	if (ret)
		wake_up_poll(&priv->wait, EPOLLIN);
	else
		pr_debug_ratelimited("lineinfo event FIFO is full - event dropped\n");

	return NOTIFY_OK;
}

static __poll_t lineinfo_watch_poll(struct file *filep,
				    struct poll_table_struct *pollt)
{
	struct gpio_chardev_data *priv = filep->private_data;
	__poll_t events = 0;

	poll_wait(filep, &priv->wait, pollt);

	if (!kfifo_is_empty_spinlocked_noirqsave(&priv->events,
						 &priv->wait.lock))
		events = EPOLLIN | EPOLLRDNORM;

	return events;
}

static ssize_t lineinfo_watch_read(struct file *filep, char __user *buf,
				   size_t count, loff_t *off)
{
	struct gpio_chardev_data *priv = filep->private_data;
	struct gpioline_info_changed event;
	ssize_t bytes_read = 0;
	int ret;

	if (count < sizeof(event))
		return -EINVAL;

	do {
		spin_lock(&priv->wait.lock);
		if (kfifo_is_empty(&priv->events)) {
			if (bytes_read) {
				spin_unlock(&priv->wait.lock);
				return bytes_read;
			}

			if (filep->f_flags & O_NONBLOCK) {
				spin_unlock(&priv->wait.lock);
				return -EAGAIN;
			}

			ret = wait_event_interruptible_locked(priv->wait,
					!kfifo_is_empty(&priv->events));
			if (ret) {
				spin_unlock(&priv->wait.lock);
				return ret;
			}
		}

		ret = kfifo_out(&priv->events, &event, 1);
		spin_unlock(&priv->wait.lock);
		if (ret != 1) {
			ret = -EIO;
			break;
			/* We should never get here. See lineevent_read(). */
		}

		if (copy_to_user(buf + bytes_read, &event, sizeof(event)))
			return -EFAULT;
		bytes_read += sizeof(event);
	} while (count >= bytes_read + sizeof(event));

	return bytes_read;
}

/**
 * gpio_chrdev_open() - open the chardev for ioctl operations
 * @inode: inode for this chardev
 * @filp: file struct for storing private data
 * Returns 0 on success
 */
static int gpio_chrdev_open(struct inode *inode, struct file *filp)
{
	struct gpio_device *gdev = container_of(inode->i_cdev,
					      struct gpio_device, chrdev);
	struct gpio_chardev_data *priv;
	int ret = -ENOMEM;

	/* Fail on open if the backing gpiochip is gone */
	if (!gdev->chip)
		return -ENODEV;

	priv = kzalloc(sizeof(*priv), GFP_KERNEL);
	if (!priv)
		return -ENOMEM;

	priv->watched_lines = bitmap_zalloc(gdev->chip->ngpio, GFP_KERNEL);
	if (!priv->watched_lines)
		goto out_free_priv;

	init_waitqueue_head(&priv->wait);
	INIT_KFIFO(priv->events);
	priv->gdev = gdev;

	priv->lineinfo_changed_nb.notifier_call = lineinfo_changed_notify;
	ret = atomic_notifier_chain_register(&gdev->notifier,
					     &priv->lineinfo_changed_nb);
	if (ret)
		goto out_free_bitmap;

	get_device(&gdev->dev);
	filp->private_data = priv;

	ret = nonseekable_open(inode, filp);
	if (ret)
		goto out_unregister_notifier;

	return ret;

out_unregister_notifier:
	atomic_notifier_chain_unregister(&gdev->notifier,
					 &priv->lineinfo_changed_nb);
out_free_bitmap:
	bitmap_free(priv->watched_lines);
out_free_priv:
	kfree(priv);
	return ret;
}

/**
 * gpio_chrdev_release() - close chardev after ioctl operations
 * @inode: inode for this chardev
 * @filp: file struct for storing private data
 * Returns 0 on success
 */
static int gpio_chrdev_release(struct inode *inode, struct file *filp)
{
	struct gpio_chardev_data *priv = filp->private_data;
	struct gpio_device *gdev = priv->gdev;

	bitmap_free(priv->watched_lines);
	atomic_notifier_chain_unregister(&gdev->notifier,
					 &priv->lineinfo_changed_nb);
	put_device(&gdev->dev);
	kfree(priv);

	return 0;
}

static const struct file_operations gpio_fileops = {
	.release = gpio_chrdev_release,
	.open = gpio_chrdev_open,
	.poll = lineinfo_watch_poll,
	.read = lineinfo_watch_read,
	.owner = THIS_MODULE,
	.llseek = no_llseek,
	.unlocked_ioctl = gpio_ioctl,
#ifdef CONFIG_COMPAT
	.compat_ioctl = gpio_ioctl_compat,
#endif
};

static void gpiodevice_release(struct device *dev)
{
	struct gpio_device *gdev = dev_get_drvdata(dev);

	list_del(&gdev->list);
	ida_simple_remove(&gpio_ida, gdev->id);
	kfree_const(gdev->label);
	kfree(gdev->descs);
	kfree(gdev);
}

static int gpiochip_setup_dev(struct gpio_device *gdev)
{
	int ret;

	cdev_init(&gdev->chrdev, &gpio_fileops);
	gdev->chrdev.owner = THIS_MODULE;
	gdev->dev.devt = MKDEV(MAJOR(gpio_devt), gdev->id);

	ret = cdev_device_add(&gdev->chrdev, &gdev->dev);
	if (ret)
		return ret;

	chip_dbg(gdev->chip, "added GPIO chardev (%d:%d)\n",
		 MAJOR(gpio_devt), gdev->id);

	ret = gpiochip_sysfs_register(gdev);
	if (ret)
		goto err_remove_device;

	/* From this point, the .release() function cleans up gpio_device */
	gdev->dev.release = gpiodevice_release;
	pr_debug("%s: registered GPIOs %d to %d on device: %s (%s)\n",
		 __func__, gdev->base, gdev->base + gdev->ngpio - 1,
		 dev_name(&gdev->dev), gdev->chip->label ? : "generic");

	return 0;

err_remove_device:
	cdev_device_del(&gdev->chrdev, &gdev->dev);
	return ret;
}

static void gpiochip_machine_hog(struct gpio_chip *gc, struct gpiod_hog *hog)
{
	struct gpio_desc *desc;
	int rv;

	desc = gpiochip_get_desc(gc, hog->chip_hwnum);
	if (IS_ERR(desc)) {
		pr_err("%s: unable to get GPIO desc: %ld\n",
		       __func__, PTR_ERR(desc));
		return;
	}

	if (test_bit(FLAG_IS_HOGGED, &desc->flags))
		return;

	rv = gpiod_hog(desc, hog->line_name, hog->lflags, hog->dflags);
	if (rv)
		pr_err("%s: unable to hog GPIO line (%s:%u): %d\n",
		       __func__, gc->label, hog->chip_hwnum, rv);
}

static void machine_gpiochip_add(struct gpio_chip *gc)
{
	struct gpiod_hog *hog;

	mutex_lock(&gpio_machine_hogs_mutex);

	list_for_each_entry(hog, &gpio_machine_hogs, list) {
		if (!strcmp(gc->label, hog->chip_label))
			gpiochip_machine_hog(gc, hog);
	}

	mutex_unlock(&gpio_machine_hogs_mutex);
}

static void gpiochip_setup_devs(void)
{
	struct gpio_device *gdev;
	int ret;

	list_for_each_entry(gdev, &gpio_devices, list) {
		ret = gpiochip_setup_dev(gdev);
		if (ret)
			pr_err("%s: Failed to initialize gpio device (%d)\n",
			       dev_name(&gdev->dev), ret);
	}
}

int gpiochip_add_data_with_key(struct gpio_chip *gc, void *data,
			       struct lock_class_key *lock_key,
			       struct lock_class_key *request_key)
{
	unsigned long	flags;
	int		ret = 0;
	unsigned	i;
	int		base = gc->base;
	struct gpio_device *gdev;

	/*
	 * First: allocate and populate the internal stat container, and
	 * set up the struct device.
	 */
	gdev = kzalloc(sizeof(*gdev), GFP_KERNEL);
	if (!gdev)
		return -ENOMEM;
	gdev->dev.bus = &gpio_bus_type;
	gdev->chip = gc;
	gc->gpiodev = gdev;
	if (gc->parent) {
		gdev->dev.parent = gc->parent;
		gdev->dev.of_node = gc->parent->of_node;
	}

#ifdef CONFIG_OF_GPIO
	/* If the gpiochip has an assigned OF node this takes precedence */
	if (gc->of_node)
		gdev->dev.of_node = gc->of_node;
	else
		gc->of_node = gdev->dev.of_node;
#endif

	gdev->id = ida_simple_get(&gpio_ida, 0, 0, GFP_KERNEL);
	if (gdev->id < 0) {
		ret = gdev->id;
		goto err_free_gdev;
	}
	dev_set_name(&gdev->dev, GPIOCHIP_NAME "%d", gdev->id);
	device_initialize(&gdev->dev);
	dev_set_drvdata(&gdev->dev, gdev);
	if (gc->parent && gc->parent->driver)
		gdev->owner = gc->parent->driver->owner;
	else if (gc->owner)
		/* TODO: remove chip->owner */
		gdev->owner = gc->owner;
	else
		gdev->owner = THIS_MODULE;

	gdev->descs = kcalloc(gc->ngpio, sizeof(gdev->descs[0]), GFP_KERNEL);
	if (!gdev->descs) {
		ret = -ENOMEM;
		goto err_free_ida;
	}

	if (gc->ngpio == 0) {
		chip_err(gc, "tried to insert a GPIO chip with zero lines\n");
		ret = -EINVAL;
		goto err_free_descs;
	}

	if (gc->ngpio > FASTPATH_NGPIO)
		chip_warn(gc, "line cnt %u is greater than fast path cnt %u\n",
			  gc->ngpio, FASTPATH_NGPIO);

	gdev->label = kstrdup_const(gc->label ?: "unknown", GFP_KERNEL);
	if (!gdev->label) {
		ret = -ENOMEM;
		goto err_free_descs;
	}

	gdev->ngpio = gc->ngpio;
	gdev->data = data;

	spin_lock_irqsave(&gpio_lock, flags);

	/*
	 * TODO: this allocates a Linux GPIO number base in the global
	 * GPIO numberspace for this chip. In the long run we want to
	 * get *rid* of this numberspace and use only descriptors, but
	 * it may be a pipe dream. It will not happen before we get rid
	 * of the sysfs interface anyways.
	 */
	if (base < 0) {
		base = gpiochip_find_base(gc->ngpio);
		if (base < 0) {
			ret = base;
			spin_unlock_irqrestore(&gpio_lock, flags);
			goto err_free_label;
		}
		/*
		 * TODO: it should not be necessary to reflect the assigned
		 * base outside of the GPIO subsystem. Go over drivers and
		 * see if anyone makes use of this, else drop this and assign
		 * a poison instead.
		 */
		gc->base = base;
	}
	gdev->base = base;

	ret = gpiodev_add_to_list(gdev);
	if (ret) {
		spin_unlock_irqrestore(&gpio_lock, flags);
		goto err_free_label;
	}

	for (i = 0; i < gc->ngpio; i++)
		gdev->descs[i].gdev = gdev;

	spin_unlock_irqrestore(&gpio_lock, flags);

	ATOMIC_INIT_NOTIFIER_HEAD(&gdev->notifier);

#ifdef CONFIG_PINCTRL
	INIT_LIST_HEAD(&gdev->pin_ranges);
#endif

	ret = gpiochip_set_desc_names(gc);
	if (ret)
		goto err_remove_from_list;

	ret = gpiochip_alloc_valid_mask(gc);
	if (ret)
		goto err_remove_from_list;

	ret = of_gpiochip_add(gc);
	if (ret)
		goto err_free_gpiochip_mask;

	ret = gpiochip_init_valid_mask(gc);
	if (ret)
		goto err_remove_of_chip;

	for (i = 0; i < gc->ngpio; i++) {
		struct gpio_desc *desc = &gdev->descs[i];

		if (gc->get_direction && gpiochip_line_is_valid(gc, i)) {
			assign_bit(FLAG_IS_OUT,
				   &desc->flags, !gc->get_direction(gc, i));
		} else {
			assign_bit(FLAG_IS_OUT,
				   &desc->flags, !gc->direction_input);
		}
	}

	ret = gpiochip_add_pin_ranges(gc);
	if (ret)
		goto err_remove_of_chip;

	acpi_gpiochip_add(gc);

	machine_gpiochip_add(gc);

	ret = gpiochip_irqchip_init_valid_mask(gc);
	if (ret)
		goto err_remove_acpi_chip;

	ret = gpiochip_irqchip_init_hw(gc);
	if (ret)
		goto err_remove_acpi_chip;

	ret = gpiochip_add_irqchip(gc, lock_key, request_key);
	if (ret)
		goto err_remove_irqchip_mask;

	/*
	 * By first adding the chardev, and then adding the device,
	 * we get a device node entry in sysfs under
	 * /sys/bus/gpio/devices/gpiochipN/dev that can be used for
	 * coldplug of device nodes and other udev business.
	 * We can do this only if gpiolib has been initialized.
	 * Otherwise, defer until later.
	 */
	if (gpiolib_initialized) {
		ret = gpiochip_setup_dev(gdev);
		if (ret)
			goto err_remove_irqchip;
	}
	return 0;

err_remove_irqchip:
	gpiochip_irqchip_remove(gc);
err_remove_irqchip_mask:
	gpiochip_irqchip_free_valid_mask(gc);
err_remove_acpi_chip:
	acpi_gpiochip_remove(gc);
err_remove_of_chip:
	gpiochip_free_hogs(gc);
	of_gpiochip_remove(gc);
err_free_gpiochip_mask:
	gpiochip_remove_pin_ranges(gc);
	gpiochip_free_valid_mask(gc);
err_remove_from_list:
	spin_lock_irqsave(&gpio_lock, flags);
	list_del(&gdev->list);
	spin_unlock_irqrestore(&gpio_lock, flags);
err_free_label:
	kfree_const(gdev->label);
err_free_descs:
	kfree(gdev->descs);
err_free_ida:
	ida_simple_remove(&gpio_ida, gdev->id);
err_free_gdev:
	/* failures here can mean systems won't boot... */
	pr_err("%s: GPIOs %d..%d (%s) failed to register, %d\n", __func__,
	       gdev->base, gdev->base + gdev->ngpio - 1,
	       gc->label ? : "generic", ret);
	kfree(gdev);
	return ret;
}
EXPORT_SYMBOL_GPL(gpiochip_add_data_with_key);

/**
 * gpiochip_get_data() - get per-subdriver data for the chip
 * @gc: GPIO chip
 *
 * Returns:
 * The per-subdriver data for the chip.
 */
void *gpiochip_get_data(struct gpio_chip *gc)
{
	return gc->gpiodev->data;
}
EXPORT_SYMBOL_GPL(gpiochip_get_data);

/**
 * gpiochip_remove() - unregister a gpio_chip
 * @gc: the chip to unregister
 *
 * A gpio_chip with any GPIOs still requested may not be removed.
 */
void gpiochip_remove(struct gpio_chip *gc)
{
	struct gpio_device *gdev = gc->gpiodev;
	unsigned long	flags;
	unsigned int	i;

	/* FIXME: should the legacy sysfs handling be moved to gpio_device? */
	gpiochip_sysfs_unregister(gdev);
	gpiochip_free_hogs(gc);
	/* Numb the device, cancelling all outstanding operations */
	gdev->chip = NULL;
	gpiochip_irqchip_remove(gc);
	acpi_gpiochip_remove(gc);
	of_gpiochip_remove(gc);
	gpiochip_remove_pin_ranges(gc);
	gpiochip_free_valid_mask(gc);
	/*
	 * We accept no more calls into the driver from this point, so
	 * NULL the driver data pointer
	 */
	gdev->data = NULL;

	spin_lock_irqsave(&gpio_lock, flags);
	for (i = 0; i < gdev->ngpio; i++) {
		if (gpiochip_is_requested(gc, i))
			break;
	}
	spin_unlock_irqrestore(&gpio_lock, flags);

	if (i != gdev->ngpio)
		dev_crit(&gdev->dev,
			 "REMOVING GPIOCHIP WITH GPIOS STILL REQUESTED\n");

	/*
	 * The gpiochip side puts its use of the device to rest here:
	 * if there are no userspace clients, the chardev and device will
	 * be removed, else it will be dangling until the last user is
	 * gone.
	 */
	cdev_device_del(&gdev->chrdev, &gdev->dev);
	put_device(&gdev->dev);
}
EXPORT_SYMBOL_GPL(gpiochip_remove);

/**
 * gpiochip_find() - iterator for locating a specific gpio_chip
 * @data: data to pass to match function
 * @match: Callback function to check gpio_chip
 *
 * Similar to bus_find_device.  It returns a reference to a gpio_chip as
 * determined by a user supplied @match callback.  The callback should return
 * 0 if the device doesn't match and non-zero if it does.  If the callback is
 * non-zero, this function will return to the caller and not iterate over any
 * more gpio_chips.
 */
struct gpio_chip *gpiochip_find(void *data,
				int (*match)(struct gpio_chip *gc,
					     void *data))
{
	struct gpio_device *gdev;
	struct gpio_chip *gc = NULL;
	unsigned long flags;

	spin_lock_irqsave(&gpio_lock, flags);
	list_for_each_entry(gdev, &gpio_devices, list)
		if (gdev->chip && match(gdev->chip, data)) {
			gc = gdev->chip;
			break;
		}

	spin_unlock_irqrestore(&gpio_lock, flags);

	return gc;
}
EXPORT_SYMBOL_GPL(gpiochip_find);

static int gpiochip_match_name(struct gpio_chip *gc, void *data)
{
	const char *name = data;

	return !strcmp(gc->label, name);
}

static struct gpio_chip *find_chip_by_name(const char *name)
{
	return gpiochip_find((void *)name, gpiochip_match_name);
}

#ifdef CONFIG_GPIOLIB_IRQCHIP

/*
 * The following is irqchip helper code for gpiochips.
 */

static int gpiochip_irqchip_init_hw(struct gpio_chip *gc)
{
	struct gpio_irq_chip *girq = &gc->irq;

	if (!girq->init_hw)
		return 0;

	return girq->init_hw(gc);
}

static int gpiochip_irqchip_init_valid_mask(struct gpio_chip *gc)
{
	struct gpio_irq_chip *girq = &gc->irq;

	if (!girq->init_valid_mask)
		return 0;

	girq->valid_mask = gpiochip_allocate_mask(gc);
	if (!girq->valid_mask)
		return -ENOMEM;

	girq->init_valid_mask(gc, girq->valid_mask, gc->ngpio);

	return 0;
}

static void gpiochip_irqchip_free_valid_mask(struct gpio_chip *gc)
{
	bitmap_free(gc->irq.valid_mask);
	gc->irq.valid_mask = NULL;
}

bool gpiochip_irqchip_irq_valid(const struct gpio_chip *gc,
				unsigned int offset)
{
	if (!gpiochip_line_is_valid(gc, offset))
		return false;
	/* No mask means all valid */
	if (likely(!gc->irq.valid_mask))
		return true;
	return test_bit(offset, gc->irq.valid_mask);
}
EXPORT_SYMBOL_GPL(gpiochip_irqchip_irq_valid);

/**
 * gpiochip_set_cascaded_irqchip() - connects a cascaded irqchip to a gpiochip
 * @gc: the gpiochip to set the irqchip chain to
 * @parent_irq: the irq number corresponding to the parent IRQ for this
 * cascaded irqchip
 * @parent_handler: the parent interrupt handler for the accumulated IRQ
 * coming out of the gpiochip. If the interrupt is nested rather than
 * cascaded, pass NULL in this handler argument
 */
static void gpiochip_set_cascaded_irqchip(struct gpio_chip *gc,
					  unsigned int parent_irq,
					  irq_flow_handler_t parent_handler)
{
	struct gpio_irq_chip *girq = &gc->irq;
	struct device *dev = &gc->gpiodev->dev;

	if (!girq->domain) {
		chip_err(gc, "called %s before setting up irqchip\n",
			 __func__);
		return;
	}

	if (parent_handler) {
		if (gc->can_sleep) {
			chip_err(gc,
				 "you cannot have chained interrupts on a chip that may sleep\n");
			return;
		}
		girq->parents = devm_kcalloc(dev, 1,
					     sizeof(*girq->parents),
					     GFP_KERNEL);
		if (!girq->parents) {
			chip_err(gc, "out of memory allocating parent IRQ\n");
			return;
		}
		girq->parents[0] = parent_irq;
		girq->num_parents = 1;
		/*
		 * The parent irqchip is already using the chip_data for this
		 * irqchip, so our callbacks simply use the handler_data.
		 */
		irq_set_chained_handler_and_data(parent_irq, parent_handler,
						 gc);
	}
}

/**
 * gpiochip_set_nested_irqchip() - connects a nested irqchip to a gpiochip
 * @gc: the gpiochip to set the irqchip nested handler to
 * @irqchip: the irqchip to nest to the gpiochip
 * @parent_irq: the irq number corresponding to the parent IRQ for this
 * nested irqchip
 */
void gpiochip_set_nested_irqchip(struct gpio_chip *gc,
				 struct irq_chip *irqchip,
				 unsigned int parent_irq)
{
	gpiochip_set_cascaded_irqchip(gc, parent_irq, NULL);
}
EXPORT_SYMBOL_GPL(gpiochip_set_nested_irqchip);

#ifdef CONFIG_IRQ_DOMAIN_HIERARCHY

/**
 * gpiochip_set_hierarchical_irqchip() - connects a hierarchical irqchip
 * to a gpiochip
 * @gc: the gpiochip to set the irqchip hierarchical handler to
 * @irqchip: the irqchip to handle this level of the hierarchy, the interrupt
 * will then percolate up to the parent
 */
static void gpiochip_set_hierarchical_irqchip(struct gpio_chip *gc,
					      struct irq_chip *irqchip)
{
	/* DT will deal with mapping each IRQ as we go along */
	if (is_of_node(gc->irq.fwnode))
		return;

	/*
	 * This is for legacy and boardfile "irqchip" fwnodes: allocate
	 * irqs upfront instead of dynamically since we don't have the
	 * dynamic type of allocation that hardware description languages
	 * provide. Once all GPIO drivers using board files are gone from
	 * the kernel we can delete this code, but for a transitional period
	 * it is necessary to keep this around.
	 */
	if (is_fwnode_irqchip(gc->irq.fwnode)) {
		int i;
		int ret;

		for (i = 0; i < gc->ngpio; i++) {
			struct irq_fwspec fwspec;
			unsigned int parent_hwirq;
			unsigned int parent_type;
			struct gpio_irq_chip *girq = &gc->irq;

			/*
			 * We call the child to parent translation function
			 * only to check if the child IRQ is valid or not.
			 * Just pick the rising edge type here as that is what
			 * we likely need to support.
			 */
			ret = girq->child_to_parent_hwirq(gc, i,
							  IRQ_TYPE_EDGE_RISING,
							  &parent_hwirq,
							  &parent_type);
			if (ret) {
				chip_err(gc, "skip set-up on hwirq %d\n",
					 i);
				continue;
			}

			fwspec.fwnode = gc->irq.fwnode;
			/* This is the hwirq for the GPIO line side of things */
			fwspec.param[0] = girq->child_offset_to_irq(gc, i);
			/* Just pick something */
			fwspec.param[1] = IRQ_TYPE_EDGE_RISING;
			fwspec.param_count = 2;
			ret = __irq_domain_alloc_irqs(gc->irq.domain,
						      /* just pick something */
						      -1,
						      1,
						      NUMA_NO_NODE,
						      &fwspec,
						      false,
						      NULL);
			if (ret < 0) {
				chip_err(gc,
					 "can not allocate irq for GPIO line %d parent hwirq %d in hierarchy domain: %d\n",
					 i, parent_hwirq,
					 ret);
			}
		}
	}

	chip_err(gc, "%s unknown fwnode type proceed anyway\n", __func__);

	return;
}

static int gpiochip_hierarchy_irq_domain_translate(struct irq_domain *d,
						   struct irq_fwspec *fwspec,
						   unsigned long *hwirq,
						   unsigned int *type)
{
	/* We support standard DT translation */
	if (is_of_node(fwspec->fwnode) && fwspec->param_count == 2) {
		return irq_domain_translate_twocell(d, fwspec, hwirq, type);
	}

	/* This is for board files and others not using DT */
	if (is_fwnode_irqchip(fwspec->fwnode)) {
		int ret;

		ret = irq_domain_translate_twocell(d, fwspec, hwirq, type);
		if (ret)
			return ret;
		WARN_ON(*type == IRQ_TYPE_NONE);
		return 0;
	}
	return -EINVAL;
}

static int gpiochip_hierarchy_irq_domain_alloc(struct irq_domain *d,
					       unsigned int irq,
					       unsigned int nr_irqs,
					       void *data)
{
	struct gpio_chip *gc = d->host_data;
	irq_hw_number_t hwirq;
	unsigned int type = IRQ_TYPE_NONE;
	struct irq_fwspec *fwspec = data;
	void *parent_arg;
	unsigned int parent_hwirq;
	unsigned int parent_type;
	struct gpio_irq_chip *girq = &gc->irq;
	int ret;

	/*
	 * The nr_irqs parameter is always one except for PCI multi-MSI
	 * so this should not happen.
	 */
	WARN_ON(nr_irqs != 1);

	ret = gc->irq.child_irq_domain_ops.translate(d, fwspec, &hwirq, &type);
	if (ret)
		return ret;

	chip_dbg(gc, "allocate IRQ %d, hwirq %lu\n", irq,  hwirq);

	ret = girq->child_to_parent_hwirq(gc, hwirq, type,
					  &parent_hwirq, &parent_type);
	if (ret) {
		chip_err(gc, "can't look up hwirq %lu\n", hwirq);
		return ret;
	}
	chip_dbg(gc, "found parent hwirq %u\n", parent_hwirq);

	/*
	 * We set handle_bad_irq because the .set_type() should
	 * always be invoked and set the right type of handler.
	 */
	irq_domain_set_info(d,
			    irq,
			    hwirq,
			    gc->irq.chip,
			    gc,
			    girq->handler,
			    NULL, NULL);
	irq_set_probe(irq);

	/* This parent only handles asserted level IRQs */
	parent_arg = girq->populate_parent_alloc_arg(gc, parent_hwirq, parent_type);
	if (!parent_arg)
		return -ENOMEM;

	chip_dbg(gc, "alloc_irqs_parent for %d parent hwirq %d\n",
		  irq, parent_hwirq);
	irq_set_lockdep_class(irq, gc->irq.lock_key, gc->irq.request_key);
	ret = irq_domain_alloc_irqs_parent(d, irq, 1, parent_arg);
	/*
	 * If the parent irqdomain is msi, the interrupts have already
	 * been allocated, so the EEXIST is good.
	 */
	if (irq_domain_is_msi(d->parent) && (ret == -EEXIST))
		ret = 0;
	if (ret)
		chip_err(gc,
			 "failed to allocate parent hwirq %d for hwirq %lu\n",
			 parent_hwirq, hwirq);

	kfree(parent_arg);
	return ret;
}

static unsigned int gpiochip_child_offset_to_irq_noop(struct gpio_chip *gc,
						      unsigned int offset)
{
	return offset;
}

static void gpiochip_hierarchy_setup_domain_ops(struct irq_domain_ops *ops)
{
	ops->activate = gpiochip_irq_domain_activate;
	ops->deactivate = gpiochip_irq_domain_deactivate;
	ops->alloc = gpiochip_hierarchy_irq_domain_alloc;
	ops->free = irq_domain_free_irqs_common;

	/*
	 * We only allow overriding the translate() function for
	 * hierarchical chips, and this should only be done if the user
	 * really need something other than 1:1 translation.
	 */
	if (!ops->translate)
		ops->translate = gpiochip_hierarchy_irq_domain_translate;
}

static int gpiochip_hierarchy_add_domain(struct gpio_chip *gc)
{
	if (!gc->irq.child_to_parent_hwirq ||
	    !gc->irq.fwnode) {
		chip_err(gc, "missing irqdomain vital data\n");
		return -EINVAL;
	}

	if (!gc->irq.child_offset_to_irq)
		gc->irq.child_offset_to_irq = gpiochip_child_offset_to_irq_noop;

	if (!gc->irq.populate_parent_alloc_arg)
		gc->irq.populate_parent_alloc_arg =
			gpiochip_populate_parent_fwspec_twocell;

	gpiochip_hierarchy_setup_domain_ops(&gc->irq.child_irq_domain_ops);

	gc->irq.domain = irq_domain_create_hierarchy(
		gc->irq.parent_domain,
		0,
		gc->ngpio,
		gc->irq.fwnode,
		&gc->irq.child_irq_domain_ops,
		gc);

	if (!gc->irq.domain)
		return -ENOMEM;

	gpiochip_set_hierarchical_irqchip(gc, gc->irq.chip);

	return 0;
}

static bool gpiochip_hierarchy_is_hierarchical(struct gpio_chip *gc)
{
	return !!gc->irq.parent_domain;
}

void *gpiochip_populate_parent_fwspec_twocell(struct gpio_chip *gc,
					     unsigned int parent_hwirq,
					     unsigned int parent_type)
{
	struct irq_fwspec *fwspec;

	fwspec = kmalloc(sizeof(*fwspec), GFP_KERNEL);
	if (!fwspec)
		return NULL;

	fwspec->fwnode = gc->irq.parent_domain->fwnode;
	fwspec->param_count = 2;
	fwspec->param[0] = parent_hwirq;
	fwspec->param[1] = parent_type;

	return fwspec;
}
EXPORT_SYMBOL_GPL(gpiochip_populate_parent_fwspec_twocell);

void *gpiochip_populate_parent_fwspec_fourcell(struct gpio_chip *gc,
					      unsigned int parent_hwirq,
					      unsigned int parent_type)
{
	struct irq_fwspec *fwspec;

	fwspec = kmalloc(sizeof(*fwspec), GFP_KERNEL);
	if (!fwspec)
		return NULL;

	fwspec->fwnode = gc->irq.parent_domain->fwnode;
	fwspec->param_count = 4;
	fwspec->param[0] = 0;
	fwspec->param[1] = parent_hwirq;
	fwspec->param[2] = 0;
	fwspec->param[3] = parent_type;

	return fwspec;
}
EXPORT_SYMBOL_GPL(gpiochip_populate_parent_fwspec_fourcell);

#else

static int gpiochip_hierarchy_add_domain(struct gpio_chip *gc)
{
	return -EINVAL;
}

static bool gpiochip_hierarchy_is_hierarchical(struct gpio_chip *gc)
{
	return false;
}

#endif /* CONFIG_IRQ_DOMAIN_HIERARCHY */

/**
 * gpiochip_irq_map() - maps an IRQ into a GPIO irqchip
 * @d: the irqdomain used by this irqchip
 * @irq: the global irq number used by this GPIO irqchip irq
 * @hwirq: the local IRQ/GPIO line offset on this gpiochip
 *
 * This function will set up the mapping for a certain IRQ line on a
 * gpiochip by assigning the gpiochip as chip data, and using the irqchip
 * stored inside the gpiochip.
 */
int gpiochip_irq_map(struct irq_domain *d, unsigned int irq,
		     irq_hw_number_t hwirq)
{
	struct gpio_chip *gc = d->host_data;
	int ret = 0;

	if (!gpiochip_irqchip_irq_valid(gc, hwirq))
		return -ENXIO;

	irq_set_chip_data(irq, gc);
	/*
	 * This lock class tells lockdep that GPIO irqs are in a different
	 * category than their parents, so it won't report false recursion.
	 */
	irq_set_lockdep_class(irq, gc->irq.lock_key, gc->irq.request_key);
	irq_set_chip_and_handler(irq, gc->irq.chip, gc->irq.handler);
	/* Chips that use nested thread handlers have them marked */
	if (gc->irq.threaded)
		irq_set_nested_thread(irq, 1);
	irq_set_noprobe(irq);

	if (gc->irq.num_parents == 1)
		ret = irq_set_parent(irq, gc->irq.parents[0]);
	else if (gc->irq.map)
		ret = irq_set_parent(irq, gc->irq.map[hwirq]);

	if (ret < 0)
		return ret;

	/*
	 * No set-up of the hardware will happen if IRQ_TYPE_NONE
	 * is passed as default type.
	 */
	if (gc->irq.default_type != IRQ_TYPE_NONE)
		irq_set_irq_type(irq, gc->irq.default_type);

	return 0;
}
EXPORT_SYMBOL_GPL(gpiochip_irq_map);

void gpiochip_irq_unmap(struct irq_domain *d, unsigned int irq)
{
	struct gpio_chip *gc = d->host_data;

	if (gc->irq.threaded)
		irq_set_nested_thread(irq, 0);
	irq_set_chip_and_handler(irq, NULL, NULL);
	irq_set_chip_data(irq, NULL);
}
EXPORT_SYMBOL_GPL(gpiochip_irq_unmap);

static const struct irq_domain_ops gpiochip_domain_ops = {
	.map	= gpiochip_irq_map,
	.unmap	= gpiochip_irq_unmap,
	/* Virtually all GPIO irqchips are twocell:ed */
	.xlate	= irq_domain_xlate_twocell,
};

/*
 * TODO: move these activate/deactivate in under the hierarchicial
 * irqchip implementation as static once SPMI and SSBI (all external
 * users) are phased over.
 */
/**
 * gpiochip_irq_domain_activate() - Lock a GPIO to be used as an IRQ
 * @domain: The IRQ domain used by this IRQ chip
 * @data: Outermost irq_data associated with the IRQ
 * @reserve: If set, only reserve an interrupt vector instead of assigning one
 *
 * This function is a wrapper that calls gpiochip_lock_as_irq() and is to be
 * used as the activate function for the &struct irq_domain_ops. The host_data
 * for the IRQ domain must be the &struct gpio_chip.
 */
int gpiochip_irq_domain_activate(struct irq_domain *domain,
				 struct irq_data *data, bool reserve)
{
	struct gpio_chip *gc = domain->host_data;

	return gpiochip_lock_as_irq(gc, data->hwirq);
}
EXPORT_SYMBOL_GPL(gpiochip_irq_domain_activate);

/**
 * gpiochip_irq_domain_deactivate() - Unlock a GPIO used as an IRQ
 * @domain: The IRQ domain used by this IRQ chip
 * @data: Outermost irq_data associated with the IRQ
 *
 * This function is a wrapper that will call gpiochip_unlock_as_irq() and is to
 * be used as the deactivate function for the &struct irq_domain_ops. The
 * host_data for the IRQ domain must be the &struct gpio_chip.
 */
void gpiochip_irq_domain_deactivate(struct irq_domain *domain,
				    struct irq_data *data)
{
	struct gpio_chip *gc = domain->host_data;

	return gpiochip_unlock_as_irq(gc, data->hwirq);
}
EXPORT_SYMBOL_GPL(gpiochip_irq_domain_deactivate);

static int gpiochip_to_irq(struct gpio_chip *gc, unsigned offset)
{
	struct irq_domain *domain = gc->irq.domain;

	if (!gpiochip_irqchip_irq_valid(gc, offset))
		return -ENXIO;

#ifdef CONFIG_IRQ_DOMAIN_HIERARCHY
	if (irq_domain_is_hierarchy(domain)) {
		struct irq_fwspec spec;

		spec.fwnode = domain->fwnode;
		spec.param_count = 2;
		spec.param[0] = gc->irq.child_offset_to_irq(gc, offset);
		spec.param[1] = IRQ_TYPE_NONE;

		return irq_create_fwspec_mapping(&spec);
	}
#endif

	return irq_create_mapping(domain, offset);
}

static int gpiochip_irq_reqres(struct irq_data *d)
{
	struct gpio_chip *gc = irq_data_get_irq_chip_data(d);

	return gpiochip_reqres_irq(gc, d->hwirq);
}

static void gpiochip_irq_relres(struct irq_data *d)
{
	struct gpio_chip *gc = irq_data_get_irq_chip_data(d);

	gpiochip_relres_irq(gc, d->hwirq);
}

static void gpiochip_irq_enable(struct irq_data *d)
{
	struct gpio_chip *gc = irq_data_get_irq_chip_data(d);

	gpiochip_enable_irq(gc, d->hwirq);
	if (gc->irq.irq_enable)
		gc->irq.irq_enable(d);
	else
		gc->irq.chip->irq_unmask(d);
}

static void gpiochip_irq_disable(struct irq_data *d)
{
	struct gpio_chip *gc = irq_data_get_irq_chip_data(d);

<<<<<<< HEAD
	/*
	 * Since we override .irq_disable() we need to mimic the
	 * behaviour of __irq_disable() in irq/chip.c.
	 * First call .irq_disable() if it exists, else mimic the
	 * behaviour of mask_irq() which calls .irq_mask() if
	 * it exists.
	 */
	if (chip->irq.irq_disable)
		chip->irq.irq_disable(d);
	else if (chip->irq.chip->irq_mask)
		chip->irq.chip->irq_mask(d);
	gpiochip_disable_irq(chip, d->hwirq);
=======
	if (gc->irq.irq_disable)
		gc->irq.irq_disable(d);
	else
		gc->irq.chip->irq_mask(d);
	gpiochip_disable_irq(gc, d->hwirq);
>>>>>>> 4ed7d7dd
}

static void gpiochip_set_irq_hooks(struct gpio_chip *gc)
{
	struct irq_chip *irqchip = gc->irq.chip;

	if (!irqchip->irq_request_resources &&
	    !irqchip->irq_release_resources) {
		irqchip->irq_request_resources = gpiochip_irq_reqres;
		irqchip->irq_release_resources = gpiochip_irq_relres;
	}
	if (WARN_ON(gc->irq.irq_enable))
		return;
	/* Check if the irqchip already has this hook... */
	if (irqchip->irq_enable == gpiochip_irq_enable) {
		/*
		 * ...and if so, give a gentle warning that this is bad
		 * practice.
		 */
		chip_info(gc,
			  "detected irqchip that is shared with multiple gpiochips: please fix the driver.\n");
		return;
	}
	gc->irq.irq_enable = irqchip->irq_enable;
	gc->irq.irq_disable = irqchip->irq_disable;
	irqchip->irq_enable = gpiochip_irq_enable;
	irqchip->irq_disable = gpiochip_irq_disable;
}

/**
 * gpiochip_add_irqchip() - adds an IRQ chip to a GPIO chip
 * @gc: the GPIO chip to add the IRQ chip to
 * @lock_key: lockdep class for IRQ lock
 * @request_key: lockdep class for IRQ request
 */
static int gpiochip_add_irqchip(struct gpio_chip *gc,
				struct lock_class_key *lock_key,
				struct lock_class_key *request_key)
{
	struct irq_chip *irqchip = gc->irq.chip;
	const struct irq_domain_ops *ops = NULL;
	struct device_node *np;
	unsigned int type;
	unsigned int i;

	if (!irqchip)
		return 0;

	if (gc->irq.parent_handler && gc->can_sleep) {
		chip_err(gc, "you cannot have chained interrupts on a chip that may sleep\n");
		return -EINVAL;
	}

	np = gc->gpiodev->dev.of_node;
	type = gc->irq.default_type;

	/*
	 * Specifying a default trigger is a terrible idea if DT or ACPI is
	 * used to configure the interrupts, as you may end up with
	 * conflicting triggers. Tell the user, and reset to NONE.
	 */
	if (WARN(np && type != IRQ_TYPE_NONE,
		 "%s: Ignoring %u default trigger\n", np->full_name, type))
		type = IRQ_TYPE_NONE;

	if (has_acpi_companion(gc->parent) && type != IRQ_TYPE_NONE) {
		acpi_handle_warn(ACPI_HANDLE(gc->parent),
				 "Ignoring %u default trigger\n", type);
		type = IRQ_TYPE_NONE;
	}

	gc->to_irq = gpiochip_to_irq;
	gc->irq.default_type = type;
	gc->irq.lock_key = lock_key;
	gc->irq.request_key = request_key;

	/* If a parent irqdomain is provided, let's build a hierarchy */
	if (gpiochip_hierarchy_is_hierarchical(gc)) {
		int ret = gpiochip_hierarchy_add_domain(gc);
		if (ret)
			return ret;
	} else {
		/* Some drivers provide custom irqdomain ops */
		if (gc->irq.domain_ops)
			ops = gc->irq.domain_ops;

		if (!ops)
			ops = &gpiochip_domain_ops;
		gc->irq.domain = irq_domain_add_simple(np,
			gc->ngpio,
			gc->irq.first,
			ops, gc);
		if (!gc->irq.domain)
			return -EINVAL;
	}

	if (gc->irq.parent_handler) {
		void *data = gc->irq.parent_handler_data ?: gc;

		for (i = 0; i < gc->irq.num_parents; i++) {
			/*
			 * The parent IRQ chip is already using the chip_data
			 * for this IRQ chip, so our callbacks simply use the
			 * handler_data.
			 */
			irq_set_chained_handler_and_data(gc->irq.parents[i],
							 gc->irq.parent_handler,
							 data);
		}
	}

	gpiochip_set_irq_hooks(gc);

	acpi_gpiochip_request_interrupts(gc);

	return 0;
}

/**
 * gpiochip_irqchip_remove() - removes an irqchip added to a gpiochip
 * @gc: the gpiochip to remove the irqchip from
 *
 * This is called only from gpiochip_remove()
 */
static void gpiochip_irqchip_remove(struct gpio_chip *gc)
{
	struct irq_chip *irqchip = gc->irq.chip;
	unsigned int offset;

	acpi_gpiochip_free_interrupts(gc);

	if (irqchip && gc->irq.parent_handler) {
		struct gpio_irq_chip *irq = &gc->irq;
		unsigned int i;

		for (i = 0; i < irq->num_parents; i++)
			irq_set_chained_handler_and_data(irq->parents[i],
							 NULL, NULL);
	}

	/* Remove all IRQ mappings and delete the domain */
	if (gc->irq.domain) {
		unsigned int irq;

		for (offset = 0; offset < gc->ngpio; offset++) {
			if (!gpiochip_irqchip_irq_valid(gc, offset))
				continue;

			irq = irq_find_mapping(gc->irq.domain, offset);
			irq_dispose_mapping(irq);
		}

		irq_domain_remove(gc->irq.domain);
	}

	if (irqchip) {
		if (irqchip->irq_request_resources == gpiochip_irq_reqres) {
			irqchip->irq_request_resources = NULL;
			irqchip->irq_release_resources = NULL;
		}
		if (irqchip->irq_enable == gpiochip_irq_enable) {
			irqchip->irq_enable = gc->irq.irq_enable;
			irqchip->irq_disable = gc->irq.irq_disable;
		}
	}
	gc->irq.irq_enable = NULL;
	gc->irq.irq_disable = NULL;
	gc->irq.chip = NULL;

	gpiochip_irqchip_free_valid_mask(gc);
}

/**
 * gpiochip_irqchip_add_key() - adds an irqchip to a gpiochip
 * @gc: the gpiochip to add the irqchip to
 * @irqchip: the irqchip to add to the gpiochip
 * @first_irq: if not dynamically assigned, the base (first) IRQ to
 * allocate gpiochip irqs from
 * @handler: the irq handler to use (often a predefined irq core function)
 * @type: the default type for IRQs on this irqchip, pass IRQ_TYPE_NONE
 * to have the core avoid setting up any default type in the hardware.
 * @threaded: whether this irqchip uses a nested thread handler
 * @lock_key: lockdep class for IRQ lock
 * @request_key: lockdep class for IRQ request
 *
 * This function closely associates a certain irqchip with a certain
 * gpiochip, providing an irq domain to translate the local IRQs to
 * global irqs in the gpiolib core, and making sure that the gpiochip
 * is passed as chip data to all related functions. Driver callbacks
 * need to use gpiochip_get_data() to get their local state containers back
 * from the gpiochip passed as chip data. An irqdomain will be stored
 * in the gpiochip that shall be used by the driver to handle IRQ number
 * translation. The gpiochip will need to be initialized and registered
 * before calling this function.
 *
 * This function will handle two cell:ed simple IRQs and assumes all
 * the pins on the gpiochip can generate a unique IRQ. Everything else
 * need to be open coded.
 */
int gpiochip_irqchip_add_key(struct gpio_chip *gc,
			     struct irq_chip *irqchip,
			     unsigned int first_irq,
			     irq_flow_handler_t handler,
			     unsigned int type,
			     bool threaded,
			     struct lock_class_key *lock_key,
			     struct lock_class_key *request_key)
{
	struct device_node *of_node;

	if (!gc || !irqchip)
		return -EINVAL;

	if (!gc->parent) {
		pr_err("missing gpiochip .dev parent pointer\n");
		return -EINVAL;
	}
	gc->irq.threaded = threaded;
	of_node = gc->parent->of_node;
#ifdef CONFIG_OF_GPIO
	/*
	 * If the gpiochip has an assigned OF node this takes precedence
	 * FIXME: get rid of this and use gc->parent->of_node
	 * everywhere
	 */
	if (gc->of_node)
		of_node = gc->of_node;
#endif
	/*
	 * Specifying a default trigger is a terrible idea if DT or ACPI is
	 * used to configure the interrupts, as you may end-up with
	 * conflicting triggers. Tell the user, and reset to NONE.
	 */
	if (WARN(of_node && type != IRQ_TYPE_NONE,
		 "%pOF: Ignoring %d default trigger\n", of_node, type))
		type = IRQ_TYPE_NONE;
	if (has_acpi_companion(gc->parent) && type != IRQ_TYPE_NONE) {
		acpi_handle_warn(ACPI_HANDLE(gc->parent),
				 "Ignoring %d default trigger\n", type);
		type = IRQ_TYPE_NONE;
	}

	gc->irq.chip = irqchip;
	gc->irq.handler = handler;
	gc->irq.default_type = type;
	gc->to_irq = gpiochip_to_irq;
	gc->irq.lock_key = lock_key;
	gc->irq.request_key = request_key;
	gc->irq.domain = irq_domain_add_simple(of_node,
					gc->ngpio, first_irq,
					&gpiochip_domain_ops, gc);
	if (!gc->irq.domain) {
		gc->irq.chip = NULL;
		return -EINVAL;
	}

	gpiochip_set_irq_hooks(gc);

	acpi_gpiochip_request_interrupts(gc);

	return 0;
}
EXPORT_SYMBOL_GPL(gpiochip_irqchip_add_key);

#else /* CONFIG_GPIOLIB_IRQCHIP */

static inline int gpiochip_add_irqchip(struct gpio_chip *gc,
				       struct lock_class_key *lock_key,
				       struct lock_class_key *request_key)
{
	return 0;
}
static void gpiochip_irqchip_remove(struct gpio_chip *gc) {}

static inline int gpiochip_irqchip_init_hw(struct gpio_chip *gc)
{
	return 0;
}

static inline int gpiochip_irqchip_init_valid_mask(struct gpio_chip *gc)
{
	return 0;
}
static inline void gpiochip_irqchip_free_valid_mask(struct gpio_chip *gc)
{ }

#endif /* CONFIG_GPIOLIB_IRQCHIP */

/**
 * gpiochip_generic_request() - request the gpio function for a pin
 * @gc: the gpiochip owning the GPIO
 * @offset: the offset of the GPIO to request for GPIO function
 */
int gpiochip_generic_request(struct gpio_chip *gc, unsigned offset)
{
#ifdef CONFIG_PINCTRL
	if (list_empty(&gc->gpiodev->pin_ranges))
		return 0;
#endif

	return pinctrl_gpio_request(gc->gpiodev->base + offset);
}
EXPORT_SYMBOL_GPL(gpiochip_generic_request);

/**
 * gpiochip_generic_free() - free the gpio function from a pin
 * @gc: the gpiochip to request the gpio function for
 * @offset: the offset of the GPIO to free from GPIO function
 */
void gpiochip_generic_free(struct gpio_chip *gc, unsigned offset)
{
	pinctrl_gpio_free(gc->gpiodev->base + offset);
}
EXPORT_SYMBOL_GPL(gpiochip_generic_free);

/**
 * gpiochip_generic_config() - apply configuration for a pin
 * @gc: the gpiochip owning the GPIO
 * @offset: the offset of the GPIO to apply the configuration
 * @config: the configuration to be applied
 */
int gpiochip_generic_config(struct gpio_chip *gc, unsigned offset,
			    unsigned long config)
{
	return pinctrl_gpio_set_config(gc->gpiodev->base + offset, config);
}
EXPORT_SYMBOL_GPL(gpiochip_generic_config);

#ifdef CONFIG_PINCTRL

/**
 * gpiochip_add_pingroup_range() - add a range for GPIO <-> pin mapping
 * @gc: the gpiochip to add the range for
 * @pctldev: the pin controller to map to
 * @gpio_offset: the start offset in the current gpio_chip number space
 * @pin_group: name of the pin group inside the pin controller
 *
 * Calling this function directly from a DeviceTree-supported
 * pinctrl driver is DEPRECATED. Please see Section 2.1 of
 * Documentation/devicetree/bindings/gpio/gpio.txt on how to
 * bind pinctrl and gpio drivers via the "gpio-ranges" property.
 */
int gpiochip_add_pingroup_range(struct gpio_chip *gc,
			struct pinctrl_dev *pctldev,
			unsigned int gpio_offset, const char *pin_group)
{
	struct gpio_pin_range *pin_range;
	struct gpio_device *gdev = gc->gpiodev;
	int ret;

	pin_range = kzalloc(sizeof(*pin_range), GFP_KERNEL);
	if (!pin_range) {
		chip_err(gc, "failed to allocate pin ranges\n");
		return -ENOMEM;
	}

	/* Use local offset as range ID */
	pin_range->range.id = gpio_offset;
	pin_range->range.gc = gc;
	pin_range->range.name = gc->label;
	pin_range->range.base = gdev->base + gpio_offset;
	pin_range->pctldev = pctldev;

	ret = pinctrl_get_group_pins(pctldev, pin_group,
					&pin_range->range.pins,
					&pin_range->range.npins);
	if (ret < 0) {
		kfree(pin_range);
		return ret;
	}

	pinctrl_add_gpio_range(pctldev, &pin_range->range);

	chip_dbg(gc, "created GPIO range %d->%d ==> %s PINGRP %s\n",
		 gpio_offset, gpio_offset + pin_range->range.npins - 1,
		 pinctrl_dev_get_devname(pctldev), pin_group);

	list_add_tail(&pin_range->node, &gdev->pin_ranges);

	return 0;
}
EXPORT_SYMBOL_GPL(gpiochip_add_pingroup_range);

/**
 * gpiochip_add_pin_range() - add a range for GPIO <-> pin mapping
 * @gc: the gpiochip to add the range for
 * @pinctl_name: the dev_name() of the pin controller to map to
 * @gpio_offset: the start offset in the current gpio_chip number space
 * @pin_offset: the start offset in the pin controller number space
 * @npins: the number of pins from the offset of each pin space (GPIO and
 *	pin controller) to accumulate in this range
 *
 * Returns:
 * 0 on success, or a negative error-code on failure.
 *
 * Calling this function directly from a DeviceTree-supported
 * pinctrl driver is DEPRECATED. Please see Section 2.1 of
 * Documentation/devicetree/bindings/gpio/gpio.txt on how to
 * bind pinctrl and gpio drivers via the "gpio-ranges" property.
 */
int gpiochip_add_pin_range(struct gpio_chip *gc, const char *pinctl_name,
			   unsigned int gpio_offset, unsigned int pin_offset,
			   unsigned int npins)
{
	struct gpio_pin_range *pin_range;
	struct gpio_device *gdev = gc->gpiodev;
	int ret;

	pin_range = kzalloc(sizeof(*pin_range), GFP_KERNEL);
	if (!pin_range) {
		chip_err(gc, "failed to allocate pin ranges\n");
		return -ENOMEM;
	}

	/* Use local offset as range ID */
	pin_range->range.id = gpio_offset;
	pin_range->range.gc = gc;
	pin_range->range.name = gc->label;
	pin_range->range.base = gdev->base + gpio_offset;
	pin_range->range.pin_base = pin_offset;
	pin_range->range.npins = npins;
	pin_range->pctldev = pinctrl_find_and_add_gpio_range(pinctl_name,
			&pin_range->range);
	if (IS_ERR(pin_range->pctldev)) {
		ret = PTR_ERR(pin_range->pctldev);
		chip_err(gc, "could not create pin range\n");
		kfree(pin_range);
		return ret;
	}
	chip_dbg(gc, "created GPIO range %d->%d ==> %s PIN %d->%d\n",
		 gpio_offset, gpio_offset + npins - 1,
		 pinctl_name,
		 pin_offset, pin_offset + npins - 1);

	list_add_tail(&pin_range->node, &gdev->pin_ranges);

	return 0;
}
EXPORT_SYMBOL_GPL(gpiochip_add_pin_range);

/**
 * gpiochip_remove_pin_ranges() - remove all the GPIO <-> pin mappings
 * @gc: the chip to remove all the mappings for
 */
void gpiochip_remove_pin_ranges(struct gpio_chip *gc)
{
	struct gpio_pin_range *pin_range, *tmp;
	struct gpio_device *gdev = gc->gpiodev;

	list_for_each_entry_safe(pin_range, tmp, &gdev->pin_ranges, node) {
		list_del(&pin_range->node);
		pinctrl_remove_gpio_range(pin_range->pctldev,
				&pin_range->range);
		kfree(pin_range);
	}
}
EXPORT_SYMBOL_GPL(gpiochip_remove_pin_ranges);

#endif /* CONFIG_PINCTRL */

/* These "optional" allocation calls help prevent drivers from stomping
 * on each other, and help provide better diagnostics in debugfs.
 * They're called even less than the "set direction" calls.
 */
static int gpiod_request_commit(struct gpio_desc *desc, const char *label)
{
	struct gpio_chip	*gc = desc->gdev->chip;
	int			ret;
	unsigned long		flags;
	unsigned		offset;

	if (label) {
		label = kstrdup_const(label, GFP_KERNEL);
		if (!label)
			return -ENOMEM;
	}

	spin_lock_irqsave(&gpio_lock, flags);

	/* NOTE:  gpio_request() can be called in early boot,
	 * before IRQs are enabled, for non-sleeping (SOC) GPIOs.
	 */

	if (test_and_set_bit(FLAG_REQUESTED, &desc->flags) == 0) {
		desc_set_label(desc, label ? : "?");
		ret = 0;
	} else {
		kfree_const(label);
		ret = -EBUSY;
		goto done;
	}

	if (gc->request) {
		/* gc->request may sleep */
		spin_unlock_irqrestore(&gpio_lock, flags);
		offset = gpio_chip_hwgpio(desc);
		if (gpiochip_line_is_valid(gc, offset))
			ret = gc->request(gc, offset);
		else
			ret = -EINVAL;
		spin_lock_irqsave(&gpio_lock, flags);

		if (ret < 0) {
			desc_set_label(desc, NULL);
			kfree_const(label);
			clear_bit(FLAG_REQUESTED, &desc->flags);
			goto done;
		}
	}
	if (gc->get_direction) {
		/* gc->get_direction may sleep */
		spin_unlock_irqrestore(&gpio_lock, flags);
		gpiod_get_direction(desc);
		spin_lock_irqsave(&gpio_lock, flags);
	}
done:
	spin_unlock_irqrestore(&gpio_lock, flags);
	atomic_notifier_call_chain(&desc->gdev->notifier,
				   GPIOLINE_CHANGED_REQUESTED, desc);
	return ret;
}

/*
 * This descriptor validation needs to be inserted verbatim into each
 * function taking a descriptor, so we need to use a preprocessor
 * macro to avoid endless duplication. If the desc is NULL it is an
 * optional GPIO and calls should just bail out.
 */
static int validate_desc(const struct gpio_desc *desc, const char *func)
{
	if (!desc)
		return 0;
	if (IS_ERR(desc)) {
		pr_warn("%s: invalid GPIO (errorpointer)\n", func);
		return PTR_ERR(desc);
	}
	if (!desc->gdev) {
		pr_warn("%s: invalid GPIO (no device)\n", func);
		return -EINVAL;
	}
	if (!desc->gdev->chip) {
		dev_warn(&desc->gdev->dev,
			 "%s: backing chip is gone\n", func);
		return 0;
	}
	return 1;
}

#define VALIDATE_DESC(desc) do { \
	int __valid = validate_desc(desc, __func__); \
	if (__valid <= 0) \
		return __valid; \
	} while (0)

#define VALIDATE_DESC_VOID(desc) do { \
	int __valid = validate_desc(desc, __func__); \
	if (__valid <= 0) \
		return; \
	} while (0)

int gpiod_request(struct gpio_desc *desc, const char *label)
{
	int ret = -EPROBE_DEFER;
	struct gpio_device *gdev;

	VALIDATE_DESC(desc);
	gdev = desc->gdev;

	if (try_module_get(gdev->owner)) {
		ret = gpiod_request_commit(desc, label);
		if (ret < 0)
			module_put(gdev->owner);
		else
			get_device(&gdev->dev);
	}

	if (ret)
		gpiod_dbg(desc, "%s: status %d\n", __func__, ret);

	return ret;
}

static bool gpiod_free_commit(struct gpio_desc *desc)
{
	bool			ret = false;
	unsigned long		flags;
	struct gpio_chip	*gc;

	might_sleep();

	gpiod_unexport(desc);

	spin_lock_irqsave(&gpio_lock, flags);

	gc = desc->gdev->chip;
	if (gc && test_bit(FLAG_REQUESTED, &desc->flags)) {
		if (gc->free) {
			spin_unlock_irqrestore(&gpio_lock, flags);
			might_sleep_if(gc->can_sleep);
			gc->free(gc, gpio_chip_hwgpio(desc));
			spin_lock_irqsave(&gpio_lock, flags);
		}
		kfree_const(desc->label);
		desc_set_label(desc, NULL);
		clear_bit(FLAG_ACTIVE_LOW, &desc->flags);
		clear_bit(FLAG_REQUESTED, &desc->flags);
		clear_bit(FLAG_OPEN_DRAIN, &desc->flags);
		clear_bit(FLAG_OPEN_SOURCE, &desc->flags);
		clear_bit(FLAG_PULL_UP, &desc->flags);
		clear_bit(FLAG_PULL_DOWN, &desc->flags);
		clear_bit(FLAG_BIAS_DISABLE, &desc->flags);
		clear_bit(FLAG_IS_HOGGED, &desc->flags);
#ifdef CONFIG_OF_DYNAMIC
		desc->hog = NULL;
#endif
		ret = true;
	}

	spin_unlock_irqrestore(&gpio_lock, flags);
	atomic_notifier_call_chain(&desc->gdev->notifier,
				   GPIOLINE_CHANGED_RELEASED, desc);

	return ret;
}

void gpiod_free(struct gpio_desc *desc)
{
	if (desc && desc->gdev && gpiod_free_commit(desc)) {
		module_put(desc->gdev->owner);
		put_device(&desc->gdev->dev);
	} else {
		WARN_ON(extra_checks);
	}
}

/**
 * gpiochip_is_requested - return string iff signal was requested
 * @gc: controller managing the signal
 * @offset: of signal within controller's 0..(ngpio - 1) range
 *
 * Returns NULL if the GPIO is not currently requested, else a string.
 * The string returned is the label passed to gpio_request(); if none has been
 * passed it is a meaningless, non-NULL constant.
 *
 * This function is for use by GPIO controller drivers.  The label can
 * help with diagnostics, and knowing that the signal is used as a GPIO
 * can help avoid accidentally multiplexing it to another controller.
 */
const char *gpiochip_is_requested(struct gpio_chip *gc, unsigned offset)
{
	struct gpio_desc *desc;

	if (offset >= gc->ngpio)
		return NULL;

	desc = gpiochip_get_desc(gc, offset);
	if (IS_ERR(desc))
		return NULL;

	if (test_bit(FLAG_REQUESTED, &desc->flags) == 0)
		return NULL;
	return desc->label;
}
EXPORT_SYMBOL_GPL(gpiochip_is_requested);

/**
 * gpiochip_request_own_desc - Allow GPIO chip to request its own descriptor
 * @gc: GPIO chip
 * @hwnum: hardware number of the GPIO for which to request the descriptor
 * @label: label for the GPIO
 * @lflags: lookup flags for this GPIO or 0 if default, this can be used to
 * specify things like line inversion semantics with the machine flags
 * such as GPIO_OUT_LOW
 * @dflags: descriptor request flags for this GPIO or 0 if default, this
 * can be used to specify consumer semantics such as open drain
 *
 * Function allows GPIO chip drivers to request and use their own GPIO
 * descriptors via gpiolib API. Difference to gpiod_request() is that this
 * function will not increase reference count of the GPIO chip module. This
 * allows the GPIO chip module to be unloaded as needed (we assume that the
 * GPIO chip driver handles freeing the GPIOs it has requested).
 *
 * Returns:
 * A pointer to the GPIO descriptor, or an ERR_PTR()-encoded negative error
 * code on failure.
 */
struct gpio_desc *gpiochip_request_own_desc(struct gpio_chip *gc,
					    unsigned int hwnum,
					    const char *label,
					    enum gpio_lookup_flags lflags,
					    enum gpiod_flags dflags)
{
	struct gpio_desc *desc = gpiochip_get_desc(gc, hwnum);
	int ret;

	if (IS_ERR(desc)) {
		chip_err(gc, "failed to get GPIO descriptor\n");
		return desc;
	}

	ret = gpiod_request_commit(desc, label);
	if (ret < 0)
		return ERR_PTR(ret);

	ret = gpiod_configure_flags(desc, label, lflags, dflags);
	if (ret) {
		chip_err(gc, "setup of own GPIO %s failed\n", label);
		gpiod_free_commit(desc);
		return ERR_PTR(ret);
	}

	return desc;
}
EXPORT_SYMBOL_GPL(gpiochip_request_own_desc);

/**
 * gpiochip_free_own_desc - Free GPIO requested by the chip driver
 * @desc: GPIO descriptor to free
 *
 * Function frees the given GPIO requested previously with
 * gpiochip_request_own_desc().
 */
void gpiochip_free_own_desc(struct gpio_desc *desc)
{
	if (desc)
		gpiod_free_commit(desc);
}
EXPORT_SYMBOL_GPL(gpiochip_free_own_desc);

/*
 * Drivers MUST set GPIO direction before making get/set calls.  In
 * some cases this is done in early boot, before IRQs are enabled.
 *
 * As a rule these aren't called more than once (except for drivers
 * using the open-drain emulation idiom) so these are natural places
 * to accumulate extra debugging checks.  Note that we can't (yet)
 * rely on gpio_request() having been called beforehand.
 */

static int gpio_do_set_config(struct gpio_chip *gc, unsigned int offset,
			      unsigned long config)
{
	if (!gc->set_config)
		return -ENOTSUPP;

	return gc->set_config(gc, offset, config);
}

static int gpio_set_config(struct gpio_desc *desc, enum pin_config_param mode)
{
	struct gpio_chip *gc = desc->gdev->chip;
	unsigned long config;
	unsigned arg;

	switch (mode) {
	case PIN_CONFIG_BIAS_PULL_DOWN:
	case PIN_CONFIG_BIAS_PULL_UP:
		arg = 1;
		break;

	default:
		arg = 0;
	}

	config = PIN_CONF_PACKED(mode, arg);
	return gpio_do_set_config(gc, gpio_chip_hwgpio(desc), config);
}

static int gpio_set_bias(struct gpio_desc *desc)
{
	int bias = 0;
	int ret = 0;

	if (test_bit(FLAG_BIAS_DISABLE, &desc->flags))
		bias = PIN_CONFIG_BIAS_DISABLE;
	else if (test_bit(FLAG_PULL_UP, &desc->flags))
		bias = PIN_CONFIG_BIAS_PULL_UP;
	else if (test_bit(FLAG_PULL_DOWN, &desc->flags))
		bias = PIN_CONFIG_BIAS_PULL_DOWN;

	if (bias) {
		ret = gpio_set_config(desc, bias);
		if (ret != -ENOTSUPP)
			return ret;
	}
	return 0;
}

/**
 * gpiod_direction_input - set the GPIO direction to input
 * @desc:	GPIO to set to input
 *
 * Set the direction of the passed GPIO to input, such as gpiod_get_value() can
 * be called safely on it.
 *
 * Return 0 in case of success, else an error code.
 */
int gpiod_direction_input(struct gpio_desc *desc)
{
	struct gpio_chip	*gc;
	int			ret = 0;

	VALIDATE_DESC(desc);
	gc = desc->gdev->chip;

	/*
	 * It is legal to have no .get() and .direction_input() specified if
	 * the chip is output-only, but you can't specify .direction_input()
	 * and not support the .get() operation, that doesn't make sense.
	 */
	if (!gc->get && gc->direction_input) {
		gpiod_warn(desc,
			   "%s: missing get() but have direction_input()\n",
			   __func__);
		return -EIO;
	}

	/*
	 * If we have a .direction_input() callback, things are simple,
	 * just call it. Else we are some input-only chip so try to check the
	 * direction (if .get_direction() is supported) else we silently
	 * assume we are in input mode after this.
	 */
	if (gc->direction_input) {
		ret = gc->direction_input(gc, gpio_chip_hwgpio(desc));
	} else if (gc->get_direction &&
		  (gc->get_direction(gc, gpio_chip_hwgpio(desc)) != 1)) {
		gpiod_warn(desc,
			   "%s: missing direction_input() operation and line is output\n",
			   __func__);
		return -EIO;
	}
	if (ret == 0) {
		clear_bit(FLAG_IS_OUT, &desc->flags);
		ret = gpio_set_bias(desc);
	}

	trace_gpio_direction(desc_to_gpio(desc), 1, ret);

	return ret;
}
EXPORT_SYMBOL_GPL(gpiod_direction_input);

static int gpiod_direction_output_raw_commit(struct gpio_desc *desc, int value)
{
	struct gpio_chip *gc = desc->gdev->chip;
	int val = !!value;
	int ret = 0;

	/*
	 * It's OK not to specify .direction_output() if the gpiochip is
	 * output-only, but if there is then not even a .set() operation it
	 * is pretty tricky to drive the output line.
	 */
	if (!gc->set && !gc->direction_output) {
		gpiod_warn(desc,
			   "%s: missing set() and direction_output() operations\n",
			   __func__);
		return -EIO;
	}

	if (gc->direction_output) {
		ret = gc->direction_output(gc, gpio_chip_hwgpio(desc), val);
	} else {
		/* Check that we are in output mode if we can */
		if (gc->get_direction &&
		    gc->get_direction(gc, gpio_chip_hwgpio(desc))) {
			gpiod_warn(desc,
				"%s: missing direction_output() operation\n",
				__func__);
			return -EIO;
		}
		/*
		 * If we can't actively set the direction, we are some
		 * output-only chip, so just drive the output as desired.
		 */
		gc->set(gc, gpio_chip_hwgpio(desc), val);
	}

	if (!ret)
		set_bit(FLAG_IS_OUT, &desc->flags);
	trace_gpio_value(desc_to_gpio(desc), 0, val);
	trace_gpio_direction(desc_to_gpio(desc), 0, ret);
	return ret;
}

/**
 * gpiod_direction_output_raw - set the GPIO direction to output
 * @desc:	GPIO to set to output
 * @value:	initial output value of the GPIO
 *
 * Set the direction of the passed GPIO to output, such as gpiod_set_value() can
 * be called safely on it. The initial value of the output must be specified
 * as raw value on the physical line without regard for the ACTIVE_LOW status.
 *
 * Return 0 in case of success, else an error code.
 */
int gpiod_direction_output_raw(struct gpio_desc *desc, int value)
{
	VALIDATE_DESC(desc);
	return gpiod_direction_output_raw_commit(desc, value);
}
EXPORT_SYMBOL_GPL(gpiod_direction_output_raw);

/**
 * gpiod_direction_output - set the GPIO direction to output
 * @desc:	GPIO to set to output
 * @value:	initial output value of the GPIO
 *
 * Set the direction of the passed GPIO to output, such as gpiod_set_value() can
 * be called safely on it. The initial value of the output must be specified
 * as the logical value of the GPIO, i.e. taking its ACTIVE_LOW status into
 * account.
 *
 * Return 0 in case of success, else an error code.
 */
int gpiod_direction_output(struct gpio_desc *desc, int value)
{
	int ret;

	VALIDATE_DESC(desc);
	if (test_bit(FLAG_ACTIVE_LOW, &desc->flags))
		value = !value;
	else
		value = !!value;

	/* GPIOs used for enabled IRQs shall not be set as output */
	if (test_bit(FLAG_USED_AS_IRQ, &desc->flags) &&
	    test_bit(FLAG_IRQ_IS_ENABLED, &desc->flags)) {
		gpiod_err(desc,
			  "%s: tried to set a GPIO tied to an IRQ as output\n",
			  __func__);
		return -EIO;
	}

	if (test_bit(FLAG_OPEN_DRAIN, &desc->flags)) {
		/* First see if we can enable open drain in hardware */
		ret = gpio_set_config(desc, PIN_CONFIG_DRIVE_OPEN_DRAIN);
		if (!ret)
			goto set_output_value;
		/* Emulate open drain by not actively driving the line high */
		if (value) {
			ret = gpiod_direction_input(desc);
			goto set_output_flag;
		}
	}
	else if (test_bit(FLAG_OPEN_SOURCE, &desc->flags)) {
		ret = gpio_set_config(desc, PIN_CONFIG_DRIVE_OPEN_SOURCE);
		if (!ret)
			goto set_output_value;
		/* Emulate open source by not actively driving the line low */
		if (!value) {
			ret = gpiod_direction_input(desc);
			goto set_output_flag;
		}
	} else {
		gpio_set_config(desc, PIN_CONFIG_DRIVE_PUSH_PULL);
	}

set_output_value:
	ret = gpio_set_bias(desc);
	if (ret)
		return ret;
	return gpiod_direction_output_raw_commit(desc, value);

set_output_flag:
	/*
	 * When emulating open-source or open-drain functionalities by not
	 * actively driving the line (setting mode to input) we still need to
	 * set the IS_OUT flag or otherwise we won't be able to set the line
	 * value anymore.
	 */
	if (ret == 0)
		set_bit(FLAG_IS_OUT, &desc->flags);
	return ret;
}
EXPORT_SYMBOL_GPL(gpiod_direction_output);

/**
 * gpiod_set_config - sets @config for a GPIO
 * @desc: descriptor of the GPIO for which to set the configuration
 * @config: Same packed config format as generic pinconf
 *
 * Returns:
 * 0 on success, %-ENOTSUPP if the controller doesn't support setting the
 * configuration.
 */
int gpiod_set_config(struct gpio_desc *desc, unsigned long config)
{
	struct gpio_chip *gc;

	VALIDATE_DESC(desc);
	gc = desc->gdev->chip;

	return gpio_do_set_config(gc, gpio_chip_hwgpio(desc), config);
}
EXPORT_SYMBOL_GPL(gpiod_set_config);

/**
 * gpiod_set_debounce - sets @debounce time for a GPIO
 * @desc: descriptor of the GPIO for which to set debounce time
 * @debounce: debounce time in microseconds
 *
 * Returns:
 * 0 on success, %-ENOTSUPP if the controller doesn't support setting the
 * debounce time.
 */
int gpiod_set_debounce(struct gpio_desc *desc, unsigned debounce)
{
	unsigned long config;

	config = pinconf_to_config_packed(PIN_CONFIG_INPUT_DEBOUNCE, debounce);
	return gpiod_set_config(desc, config);
}
EXPORT_SYMBOL_GPL(gpiod_set_debounce);

/**
 * gpiod_set_transitory - Lose or retain GPIO state on suspend or reset
 * @desc: descriptor of the GPIO for which to configure persistence
 * @transitory: True to lose state on suspend or reset, false for persistence
 *
 * Returns:
 * 0 on success, otherwise a negative error code.
 */
int gpiod_set_transitory(struct gpio_desc *desc, bool transitory)
{
	struct gpio_chip *gc;
	unsigned long packed;
	int gpio;
	int rc;

	VALIDATE_DESC(desc);
	/*
	 * Handle FLAG_TRANSITORY first, enabling queries to gpiolib for
	 * persistence state.
	 */
	assign_bit(FLAG_TRANSITORY, &desc->flags, transitory);

	/* If the driver supports it, set the persistence state now */
	gc = desc->gdev->chip;
	if (!gc->set_config)
		return 0;

	packed = pinconf_to_config_packed(PIN_CONFIG_PERSIST_STATE,
					  !transitory);
	gpio = gpio_chip_hwgpio(desc);
	rc = gpio_do_set_config(gc, gpio, packed);
	if (rc == -ENOTSUPP) {
		dev_dbg(&desc->gdev->dev, "Persistence not supported for GPIO %d\n",
				gpio);
		return 0;
	}

	return rc;
}
EXPORT_SYMBOL_GPL(gpiod_set_transitory);

/**
 * gpiod_is_active_low - test whether a GPIO is active-low or not
 * @desc: the gpio descriptor to test
 *
 * Returns 1 if the GPIO is active-low, 0 otherwise.
 */
int gpiod_is_active_low(const struct gpio_desc *desc)
{
	VALIDATE_DESC(desc);
	return test_bit(FLAG_ACTIVE_LOW, &desc->flags);
}
EXPORT_SYMBOL_GPL(gpiod_is_active_low);

/**
 * gpiod_toggle_active_low - toggle whether a GPIO is active-low or not
 * @desc: the gpio descriptor to change
 */
void gpiod_toggle_active_low(struct gpio_desc *desc)
{
	VALIDATE_DESC_VOID(desc);
	change_bit(FLAG_ACTIVE_LOW, &desc->flags);
}
EXPORT_SYMBOL_GPL(gpiod_toggle_active_low);

/* I/O calls are only valid after configuration completed; the relevant
 * "is this a valid GPIO" error checks should already have been done.
 *
 * "Get" operations are often inlinable as reading a pin value register,
 * and masking the relevant bit in that register.
 *
 * When "set" operations are inlinable, they involve writing that mask to
 * one register to set a low value, or a different register to set it high.
 * Otherwise locking is needed, so there may be little value to inlining.
 *
 *------------------------------------------------------------------------
 *
 * IMPORTANT!!!  The hot paths -- get/set value -- assume that callers
 * have requested the GPIO.  That can include implicit requesting by
 * a direction setting call.  Marking a gpio as requested locks its chip
 * in memory, guaranteeing that these table lookups need no more locking
 * and that gpiochip_remove() will fail.
 *
 * REVISIT when debugging, consider adding some instrumentation to ensure
 * that the GPIO was actually requested.
 */

static int gpiod_get_raw_value_commit(const struct gpio_desc *desc)
{
	struct gpio_chip	*gc;
	int offset;
	int value;

	gc = desc->gdev->chip;
	offset = gpio_chip_hwgpio(desc);
	value = gc->get ? gc->get(gc, offset) : -EIO;
	value = value < 0 ? value : !!value;
	trace_gpio_value(desc_to_gpio(desc), 1, value);
	return value;
}

static int gpio_chip_get_multiple(struct gpio_chip *gc,
				  unsigned long *mask, unsigned long *bits)
{
	if (gc->get_multiple) {
		return gc->get_multiple(gc, mask, bits);
	} else if (gc->get) {
		int i, value;

		for_each_set_bit(i, mask, gc->ngpio) {
			value = gc->get(gc, i);
			if (value < 0)
				return value;
			__assign_bit(i, bits, value);
		}
		return 0;
	}
	return -EIO;
}

int gpiod_get_array_value_complex(bool raw, bool can_sleep,
				  unsigned int array_size,
				  struct gpio_desc **desc_array,
				  struct gpio_array *array_info,
				  unsigned long *value_bitmap)
{
	int ret, i = 0;

	/*
	 * Validate array_info against desc_array and its size.
	 * It should immediately follow desc_array if both
	 * have been obtained from the same gpiod_get_array() call.
	 */
	if (array_info && array_info->desc == desc_array &&
	    array_size <= array_info->size &&
	    (void *)array_info == desc_array + array_info->size) {
		if (!can_sleep)
			WARN_ON(array_info->chip->can_sleep);

		ret = gpio_chip_get_multiple(array_info->chip,
					     array_info->get_mask,
					     value_bitmap);
		if (ret)
			return ret;

		if (!raw && !bitmap_empty(array_info->invert_mask, array_size))
			bitmap_xor(value_bitmap, value_bitmap,
				   array_info->invert_mask, array_size);

		if (bitmap_full(array_info->get_mask, array_size))
			return 0;

		i = find_first_zero_bit(array_info->get_mask, array_size);
	} else {
		array_info = NULL;
	}

	while (i < array_size) {
		struct gpio_chip *gc = desc_array[i]->gdev->chip;
		unsigned long fastpath[2 * BITS_TO_LONGS(FASTPATH_NGPIO)];
		unsigned long *mask, *bits;
		int first, j, ret;

		if (likely(gc->ngpio <= FASTPATH_NGPIO)) {
			mask = fastpath;
		} else {
			mask = kmalloc_array(2 * BITS_TO_LONGS(gc->ngpio),
					   sizeof(*mask),
					   can_sleep ? GFP_KERNEL : GFP_ATOMIC);
			if (!mask)
				return -ENOMEM;
		}

		bits = mask + BITS_TO_LONGS(gc->ngpio);
		bitmap_zero(mask, gc->ngpio);

		if (!can_sleep)
			WARN_ON(gc->can_sleep);

		/* collect all inputs belonging to the same chip */
		first = i;
		do {
			const struct gpio_desc *desc = desc_array[i];
			int hwgpio = gpio_chip_hwgpio(desc);

			__set_bit(hwgpio, mask);
			i++;

			if (array_info)
				i = find_next_zero_bit(array_info->get_mask,
						       array_size, i);
		} while ((i < array_size) &&
			 (desc_array[i]->gdev->chip == gc));

		ret = gpio_chip_get_multiple(gc, mask, bits);
		if (ret) {
			if (mask != fastpath)
				kfree(mask);
			return ret;
		}

		for (j = first; j < i; ) {
			const struct gpio_desc *desc = desc_array[j];
			int hwgpio = gpio_chip_hwgpio(desc);
			int value = test_bit(hwgpio, bits);

			if (!raw && test_bit(FLAG_ACTIVE_LOW, &desc->flags))
				value = !value;
			__assign_bit(j, value_bitmap, value);
			trace_gpio_value(desc_to_gpio(desc), 1, value);
			j++;

			if (array_info)
				j = find_next_zero_bit(array_info->get_mask, i,
						       j);
		}

		if (mask != fastpath)
			kfree(mask);
	}
	return 0;
}

/**
 * gpiod_get_raw_value() - return a gpio's raw value
 * @desc: gpio whose value will be returned
 *
 * Return the GPIO's raw value, i.e. the value of the physical line disregarding
 * its ACTIVE_LOW status, or negative errno on failure.
 *
 * This function can be called from contexts where we cannot sleep, and will
 * complain if the GPIO chip functions potentially sleep.
 */
int gpiod_get_raw_value(const struct gpio_desc *desc)
{
	VALIDATE_DESC(desc);
	/* Should be using gpiod_get_raw_value_cansleep() */
	WARN_ON(desc->gdev->chip->can_sleep);
	return gpiod_get_raw_value_commit(desc);
}
EXPORT_SYMBOL_GPL(gpiod_get_raw_value);

/**
 * gpiod_get_value() - return a gpio's value
 * @desc: gpio whose value will be returned
 *
 * Return the GPIO's logical value, i.e. taking the ACTIVE_LOW status into
 * account, or negative errno on failure.
 *
 * This function can be called from contexts where we cannot sleep, and will
 * complain if the GPIO chip functions potentially sleep.
 */
int gpiod_get_value(const struct gpio_desc *desc)
{
	int value;

	VALIDATE_DESC(desc);
	/* Should be using gpiod_get_value_cansleep() */
	WARN_ON(desc->gdev->chip->can_sleep);

	value = gpiod_get_raw_value_commit(desc);
	if (value < 0)
		return value;

	if (test_bit(FLAG_ACTIVE_LOW, &desc->flags))
		value = !value;

	return value;
}
EXPORT_SYMBOL_GPL(gpiod_get_value);

/**
 * gpiod_get_raw_array_value() - read raw values from an array of GPIOs
 * @array_size: number of elements in the descriptor array / value bitmap
 * @desc_array: array of GPIO descriptors whose values will be read
 * @array_info: information on applicability of fast bitmap processing path
 * @value_bitmap: bitmap to store the read values
 *
 * Read the raw values of the GPIOs, i.e. the values of the physical lines
 * without regard for their ACTIVE_LOW status.  Return 0 in case of success,
 * else an error code.
 *
 * This function can be called from contexts where we cannot sleep,
 * and it will complain if the GPIO chip functions potentially sleep.
 */
int gpiod_get_raw_array_value(unsigned int array_size,
			      struct gpio_desc **desc_array,
			      struct gpio_array *array_info,
			      unsigned long *value_bitmap)
{
	if (!desc_array)
		return -EINVAL;
	return gpiod_get_array_value_complex(true, false, array_size,
					     desc_array, array_info,
					     value_bitmap);
}
EXPORT_SYMBOL_GPL(gpiod_get_raw_array_value);

/**
 * gpiod_get_array_value() - read values from an array of GPIOs
 * @array_size: number of elements in the descriptor array / value bitmap
 * @desc_array: array of GPIO descriptors whose values will be read
 * @array_info: information on applicability of fast bitmap processing path
 * @value_bitmap: bitmap to store the read values
 *
 * Read the logical values of the GPIOs, i.e. taking their ACTIVE_LOW status
 * into account.  Return 0 in case of success, else an error code.
 *
 * This function can be called from contexts where we cannot sleep,
 * and it will complain if the GPIO chip functions potentially sleep.
 */
int gpiod_get_array_value(unsigned int array_size,
			  struct gpio_desc **desc_array,
			  struct gpio_array *array_info,
			  unsigned long *value_bitmap)
{
	if (!desc_array)
		return -EINVAL;
	return gpiod_get_array_value_complex(false, false, array_size,
					     desc_array, array_info,
					     value_bitmap);
}
EXPORT_SYMBOL_GPL(gpiod_get_array_value);

/*
 *  gpio_set_open_drain_value_commit() - Set the open drain gpio's value.
 * @desc: gpio descriptor whose state need to be set.
 * @value: Non-zero for setting it HIGH otherwise it will set to LOW.
 */
static void gpio_set_open_drain_value_commit(struct gpio_desc *desc, bool value)
{
	int ret = 0;
	struct gpio_chip *gc = desc->gdev->chip;
	int offset = gpio_chip_hwgpio(desc);

	if (value) {
		ret = gc->direction_input(gc, offset);
	} else {
		ret = gc->direction_output(gc, offset, 0);
		if (!ret)
			set_bit(FLAG_IS_OUT, &desc->flags);
	}
	trace_gpio_direction(desc_to_gpio(desc), value, ret);
	if (ret < 0)
		gpiod_err(desc,
			  "%s: Error in set_value for open drain err %d\n",
			  __func__, ret);
}

/*
 *  _gpio_set_open_source_value() - Set the open source gpio's value.
 * @desc: gpio descriptor whose state need to be set.
 * @value: Non-zero for setting it HIGH otherwise it will set to LOW.
 */
static void gpio_set_open_source_value_commit(struct gpio_desc *desc, bool value)
{
	int ret = 0;
	struct gpio_chip *gc = desc->gdev->chip;
	int offset = gpio_chip_hwgpio(desc);

	if (value) {
		ret = gc->direction_output(gc, offset, 1);
		if (!ret)
			set_bit(FLAG_IS_OUT, &desc->flags);
	} else {
		ret = gc->direction_input(gc, offset);
	}
	trace_gpio_direction(desc_to_gpio(desc), !value, ret);
	if (ret < 0)
		gpiod_err(desc,
			  "%s: Error in set_value for open source err %d\n",
			  __func__, ret);
}

static void gpiod_set_raw_value_commit(struct gpio_desc *desc, bool value)
{
	struct gpio_chip	*gc;

	gc = desc->gdev->chip;
	trace_gpio_value(desc_to_gpio(desc), 0, value);
	gc->set(gc, gpio_chip_hwgpio(desc), value);
}

/*
 * set multiple outputs on the same chip;
 * use the chip's set_multiple function if available;
 * otherwise set the outputs sequentially;
 * @chip: the GPIO chip we operate on
 * @mask: bit mask array; one bit per output; BITS_PER_LONG bits per word
 *        defines which outputs are to be changed
 * @bits: bit value array; one bit per output; BITS_PER_LONG bits per word
 *        defines the values the outputs specified by mask are to be set to
 */
static void gpio_chip_set_multiple(struct gpio_chip *gc,
				   unsigned long *mask, unsigned long *bits)
{
	if (gc->set_multiple) {
		gc->set_multiple(gc, mask, bits);
	} else {
		unsigned int i;

		/* set outputs if the corresponding mask bit is set */
		for_each_set_bit(i, mask, gc->ngpio)
			gc->set(gc, i, test_bit(i, bits));
	}
}

int gpiod_set_array_value_complex(bool raw, bool can_sleep,
				  unsigned int array_size,
				  struct gpio_desc **desc_array,
				  struct gpio_array *array_info,
				  unsigned long *value_bitmap)
{
	int i = 0;

	/*
	 * Validate array_info against desc_array and its size.
	 * It should immediately follow desc_array if both
	 * have been obtained from the same gpiod_get_array() call.
	 */
	if (array_info && array_info->desc == desc_array &&
	    array_size <= array_info->size &&
	    (void *)array_info == desc_array + array_info->size) {
		if (!can_sleep)
			WARN_ON(array_info->chip->can_sleep);

		if (!raw && !bitmap_empty(array_info->invert_mask, array_size))
			bitmap_xor(value_bitmap, value_bitmap,
				   array_info->invert_mask, array_size);

		gpio_chip_set_multiple(array_info->chip, array_info->set_mask,
				       value_bitmap);

		if (bitmap_full(array_info->set_mask, array_size))
			return 0;

		i = find_first_zero_bit(array_info->set_mask, array_size);
	} else {
		array_info = NULL;
	}

	while (i < array_size) {
		struct gpio_chip *gc = desc_array[i]->gdev->chip;
		unsigned long fastpath[2 * BITS_TO_LONGS(FASTPATH_NGPIO)];
		unsigned long *mask, *bits;
		int count = 0;

		if (likely(gc->ngpio <= FASTPATH_NGPIO)) {
			mask = fastpath;
		} else {
			mask = kmalloc_array(2 * BITS_TO_LONGS(gc->ngpio),
					   sizeof(*mask),
					   can_sleep ? GFP_KERNEL : GFP_ATOMIC);
			if (!mask)
				return -ENOMEM;
		}

		bits = mask + BITS_TO_LONGS(gc->ngpio);
		bitmap_zero(mask, gc->ngpio);

		if (!can_sleep)
			WARN_ON(gc->can_sleep);

		do {
			struct gpio_desc *desc = desc_array[i];
			int hwgpio = gpio_chip_hwgpio(desc);
			int value = test_bit(i, value_bitmap);

			/*
			 * Pins applicable for fast input but not for
			 * fast output processing may have been already
			 * inverted inside the fast path, skip them.
			 */
			if (!raw && !(array_info &&
			    test_bit(i, array_info->invert_mask)) &&
			    test_bit(FLAG_ACTIVE_LOW, &desc->flags))
				value = !value;
			trace_gpio_value(desc_to_gpio(desc), 0, value);
			/*
			 * collect all normal outputs belonging to the same chip
			 * open drain and open source outputs are set individually
			 */
			if (test_bit(FLAG_OPEN_DRAIN, &desc->flags) && !raw) {
				gpio_set_open_drain_value_commit(desc, value);
			} else if (test_bit(FLAG_OPEN_SOURCE, &desc->flags) && !raw) {
				gpio_set_open_source_value_commit(desc, value);
			} else {
				__set_bit(hwgpio, mask);
				__assign_bit(hwgpio, bits, value);
				count++;
			}
			i++;

			if (array_info)
				i = find_next_zero_bit(array_info->set_mask,
						       array_size, i);
		} while ((i < array_size) &&
			 (desc_array[i]->gdev->chip == gc));
		/* push collected bits to outputs */
		if (count != 0)
			gpio_chip_set_multiple(gc, mask, bits);

		if (mask != fastpath)
			kfree(mask);
	}
	return 0;
}

/**
 * gpiod_set_raw_value() - assign a gpio's raw value
 * @desc: gpio whose value will be assigned
 * @value: value to assign
 *
 * Set the raw value of the GPIO, i.e. the value of its physical line without
 * regard for its ACTIVE_LOW status.
 *
 * This function can be called from contexts where we cannot sleep, and will
 * complain if the GPIO chip functions potentially sleep.
 */
void gpiod_set_raw_value(struct gpio_desc *desc, int value)
{
	VALIDATE_DESC_VOID(desc);
	/* Should be using gpiod_set_raw_value_cansleep() */
	WARN_ON(desc->gdev->chip->can_sleep);
	gpiod_set_raw_value_commit(desc, value);
}
EXPORT_SYMBOL_GPL(gpiod_set_raw_value);

/**
 * gpiod_set_value_nocheck() - set a GPIO line value without checking
 * @desc: the descriptor to set the value on
 * @value: value to set
 *
 * This sets the value of a GPIO line backing a descriptor, applying
 * different semantic quirks like active low and open drain/source
 * handling.
 */
static void gpiod_set_value_nocheck(struct gpio_desc *desc, int value)
{
	if (test_bit(FLAG_ACTIVE_LOW, &desc->flags))
		value = !value;
	if (test_bit(FLAG_OPEN_DRAIN, &desc->flags))
		gpio_set_open_drain_value_commit(desc, value);
	else if (test_bit(FLAG_OPEN_SOURCE, &desc->flags))
		gpio_set_open_source_value_commit(desc, value);
	else
		gpiod_set_raw_value_commit(desc, value);
}

/**
 * gpiod_set_value() - assign a gpio's value
 * @desc: gpio whose value will be assigned
 * @value: value to assign
 *
 * Set the logical value of the GPIO, i.e. taking its ACTIVE_LOW,
 * OPEN_DRAIN and OPEN_SOURCE flags into account.
 *
 * This function can be called from contexts where we cannot sleep, and will
 * complain if the GPIO chip functions potentially sleep.
 */
void gpiod_set_value(struct gpio_desc *desc, int value)
{
	VALIDATE_DESC_VOID(desc);
	/* Should be using gpiod_set_value_cansleep() */
	WARN_ON(desc->gdev->chip->can_sleep);
	gpiod_set_value_nocheck(desc, value);
}
EXPORT_SYMBOL_GPL(gpiod_set_value);

/**
 * gpiod_set_raw_array_value() - assign values to an array of GPIOs
 * @array_size: number of elements in the descriptor array / value bitmap
 * @desc_array: array of GPIO descriptors whose values will be assigned
 * @array_info: information on applicability of fast bitmap processing path
 * @value_bitmap: bitmap of values to assign
 *
 * Set the raw values of the GPIOs, i.e. the values of the physical lines
 * without regard for their ACTIVE_LOW status.
 *
 * This function can be called from contexts where we cannot sleep, and will
 * complain if the GPIO chip functions potentially sleep.
 */
int gpiod_set_raw_array_value(unsigned int array_size,
			      struct gpio_desc **desc_array,
			      struct gpio_array *array_info,
			      unsigned long *value_bitmap)
{
	if (!desc_array)
		return -EINVAL;
	return gpiod_set_array_value_complex(true, false, array_size,
					desc_array, array_info, value_bitmap);
}
EXPORT_SYMBOL_GPL(gpiod_set_raw_array_value);

/**
 * gpiod_set_array_value() - assign values to an array of GPIOs
 * @array_size: number of elements in the descriptor array / value bitmap
 * @desc_array: array of GPIO descriptors whose values will be assigned
 * @array_info: information on applicability of fast bitmap processing path
 * @value_bitmap: bitmap of values to assign
 *
 * Set the logical values of the GPIOs, i.e. taking their ACTIVE_LOW status
 * into account.
 *
 * This function can be called from contexts where we cannot sleep, and will
 * complain if the GPIO chip functions potentially sleep.
 */
int gpiod_set_array_value(unsigned int array_size,
			  struct gpio_desc **desc_array,
			  struct gpio_array *array_info,
			  unsigned long *value_bitmap)
{
	if (!desc_array)
		return -EINVAL;
	return gpiod_set_array_value_complex(false, false, array_size,
					     desc_array, array_info,
					     value_bitmap);
}
EXPORT_SYMBOL_GPL(gpiod_set_array_value);

/**
 * gpiod_cansleep() - report whether gpio value access may sleep
 * @desc: gpio to check
 *
 */
int gpiod_cansleep(const struct gpio_desc *desc)
{
	VALIDATE_DESC(desc);
	return desc->gdev->chip->can_sleep;
}
EXPORT_SYMBOL_GPL(gpiod_cansleep);

/**
 * gpiod_set_consumer_name() - set the consumer name for the descriptor
 * @desc: gpio to set the consumer name on
 * @name: the new consumer name
 */
int gpiod_set_consumer_name(struct gpio_desc *desc, const char *name)
{
	VALIDATE_DESC(desc);
	if (name) {
		name = kstrdup_const(name, GFP_KERNEL);
		if (!name)
			return -ENOMEM;
	}

	kfree_const(desc->label);
	desc_set_label(desc, name);

	return 0;
}
EXPORT_SYMBOL_GPL(gpiod_set_consumer_name);

/**
 * gpiod_to_irq() - return the IRQ corresponding to a GPIO
 * @desc: gpio whose IRQ will be returned (already requested)
 *
 * Return the IRQ corresponding to the passed GPIO, or an error code in case of
 * error.
 */
int gpiod_to_irq(const struct gpio_desc *desc)
{
	struct gpio_chip *gc;
	int offset;

	/*
	 * Cannot VALIDATE_DESC() here as gpiod_to_irq() consumer semantics
	 * requires this function to not return zero on an invalid descriptor
	 * but rather a negative error number.
	 */
	if (!desc || IS_ERR(desc) || !desc->gdev || !desc->gdev->chip)
		return -EINVAL;

	gc = desc->gdev->chip;
	offset = gpio_chip_hwgpio(desc);
	if (gc->to_irq) {
		int retirq = gc->to_irq(gc, offset);

		/* Zero means NO_IRQ */
		if (!retirq)
			return -ENXIO;

		return retirq;
	}
	return -ENXIO;
}
EXPORT_SYMBOL_GPL(gpiod_to_irq);

/**
 * gpiochip_lock_as_irq() - lock a GPIO to be used as IRQ
 * @gc: the chip the GPIO to lock belongs to
 * @offset: the offset of the GPIO to lock as IRQ
 *
 * This is used directly by GPIO drivers that want to lock down
 * a certain GPIO line to be used for IRQs.
 */
int gpiochip_lock_as_irq(struct gpio_chip *gc, unsigned int offset)
{
	struct gpio_desc *desc;

	desc = gpiochip_get_desc(gc, offset);
	if (IS_ERR(desc))
		return PTR_ERR(desc);

	/*
	 * If it's fast: flush the direction setting if something changed
	 * behind our back
	 */
	if (!gc->can_sleep && gc->get_direction) {
		int dir = gpiod_get_direction(desc);

		if (dir < 0) {
			chip_err(gc, "%s: cannot get GPIO direction\n",
				 __func__);
			return dir;
		}
	}

	if (test_bit(FLAG_IS_OUT, &desc->flags)) {
		chip_err(gc,
			 "%s: tried to flag a GPIO set as output for IRQ\n",
			 __func__);
		return -EIO;
	}

	set_bit(FLAG_USED_AS_IRQ, &desc->flags);
	set_bit(FLAG_IRQ_IS_ENABLED, &desc->flags);

	/*
	 * If the consumer has not set up a label (such as when the
	 * IRQ is referenced from .to_irq()) we set up a label here
	 * so it is clear this is used as an interrupt.
	 */
	if (!desc->label)
		desc_set_label(desc, "interrupt");

	return 0;
}
EXPORT_SYMBOL_GPL(gpiochip_lock_as_irq);

/**
 * gpiochip_unlock_as_irq() - unlock a GPIO used as IRQ
 * @gc: the chip the GPIO to lock belongs to
 * @offset: the offset of the GPIO to lock as IRQ
 *
 * This is used directly by GPIO drivers that want to indicate
 * that a certain GPIO is no longer used exclusively for IRQ.
 */
void gpiochip_unlock_as_irq(struct gpio_chip *gc, unsigned int offset)
{
	struct gpio_desc *desc;

	desc = gpiochip_get_desc(gc, offset);
	if (IS_ERR(desc))
		return;

	clear_bit(FLAG_USED_AS_IRQ, &desc->flags);
	clear_bit(FLAG_IRQ_IS_ENABLED, &desc->flags);

	/* If we only had this marking, erase it */
	if (desc->label && !strcmp(desc->label, "interrupt"))
		desc_set_label(desc, NULL);
}
EXPORT_SYMBOL_GPL(gpiochip_unlock_as_irq);

void gpiochip_disable_irq(struct gpio_chip *gc, unsigned int offset)
{
	struct gpio_desc *desc = gpiochip_get_desc(gc, offset);

	if (!IS_ERR(desc) &&
	    !WARN_ON(!test_bit(FLAG_USED_AS_IRQ, &desc->flags)))
		clear_bit(FLAG_IRQ_IS_ENABLED, &desc->flags);
}
EXPORT_SYMBOL_GPL(gpiochip_disable_irq);

void gpiochip_enable_irq(struct gpio_chip *gc, unsigned int offset)
{
	struct gpio_desc *desc = gpiochip_get_desc(gc, offset);

	if (!IS_ERR(desc) &&
	    !WARN_ON(!test_bit(FLAG_USED_AS_IRQ, &desc->flags))) {
		WARN_ON(test_bit(FLAG_IS_OUT, &desc->flags));
		set_bit(FLAG_IRQ_IS_ENABLED, &desc->flags);
	}
}
EXPORT_SYMBOL_GPL(gpiochip_enable_irq);

bool gpiochip_line_is_irq(struct gpio_chip *gc, unsigned int offset)
{
	if (offset >= gc->ngpio)
		return false;

	return test_bit(FLAG_USED_AS_IRQ, &gc->gpiodev->descs[offset].flags);
}
EXPORT_SYMBOL_GPL(gpiochip_line_is_irq);

int gpiochip_reqres_irq(struct gpio_chip *gc, unsigned int offset)
{
	int ret;

	if (!try_module_get(gc->gpiodev->owner))
		return -ENODEV;

	ret = gpiochip_lock_as_irq(gc, offset);
	if (ret) {
		chip_err(gc, "unable to lock HW IRQ %u for IRQ\n", offset);
		module_put(gc->gpiodev->owner);
		return ret;
	}
	return 0;
}
EXPORT_SYMBOL_GPL(gpiochip_reqres_irq);

void gpiochip_relres_irq(struct gpio_chip *gc, unsigned int offset)
{
	gpiochip_unlock_as_irq(gc, offset);
	module_put(gc->gpiodev->owner);
}
EXPORT_SYMBOL_GPL(gpiochip_relres_irq);

bool gpiochip_line_is_open_drain(struct gpio_chip *gc, unsigned int offset)
{
	if (offset >= gc->ngpio)
		return false;

	return test_bit(FLAG_OPEN_DRAIN, &gc->gpiodev->descs[offset].flags);
}
EXPORT_SYMBOL_GPL(gpiochip_line_is_open_drain);

bool gpiochip_line_is_open_source(struct gpio_chip *gc, unsigned int offset)
{
	if (offset >= gc->ngpio)
		return false;

	return test_bit(FLAG_OPEN_SOURCE, &gc->gpiodev->descs[offset].flags);
}
EXPORT_SYMBOL_GPL(gpiochip_line_is_open_source);

bool gpiochip_line_is_persistent(struct gpio_chip *gc, unsigned int offset)
{
	if (offset >= gc->ngpio)
		return false;

	return !test_bit(FLAG_TRANSITORY, &gc->gpiodev->descs[offset].flags);
}
EXPORT_SYMBOL_GPL(gpiochip_line_is_persistent);

/**
 * gpiod_get_raw_value_cansleep() - return a gpio's raw value
 * @desc: gpio whose value will be returned
 *
 * Return the GPIO's raw value, i.e. the value of the physical line disregarding
 * its ACTIVE_LOW status, or negative errno on failure.
 *
 * This function is to be called from contexts that can sleep.
 */
int gpiod_get_raw_value_cansleep(const struct gpio_desc *desc)
{
	might_sleep_if(extra_checks);
	VALIDATE_DESC(desc);
	return gpiod_get_raw_value_commit(desc);
}
EXPORT_SYMBOL_GPL(gpiod_get_raw_value_cansleep);

/**
 * gpiod_get_value_cansleep() - return a gpio's value
 * @desc: gpio whose value will be returned
 *
 * Return the GPIO's logical value, i.e. taking the ACTIVE_LOW status into
 * account, or negative errno on failure.
 *
 * This function is to be called from contexts that can sleep.
 */
int gpiod_get_value_cansleep(const struct gpio_desc *desc)
{
	int value;

	might_sleep_if(extra_checks);
	VALIDATE_DESC(desc);
	value = gpiod_get_raw_value_commit(desc);
	if (value < 0)
		return value;

	if (test_bit(FLAG_ACTIVE_LOW, &desc->flags))
		value = !value;

	return value;
}
EXPORT_SYMBOL_GPL(gpiod_get_value_cansleep);

/**
 * gpiod_get_raw_array_value_cansleep() - read raw values from an array of GPIOs
 * @array_size: number of elements in the descriptor array / value bitmap
 * @desc_array: array of GPIO descriptors whose values will be read
 * @array_info: information on applicability of fast bitmap processing path
 * @value_bitmap: bitmap to store the read values
 *
 * Read the raw values of the GPIOs, i.e. the values of the physical lines
 * without regard for their ACTIVE_LOW status.  Return 0 in case of success,
 * else an error code.
 *
 * This function is to be called from contexts that can sleep.
 */
int gpiod_get_raw_array_value_cansleep(unsigned int array_size,
				       struct gpio_desc **desc_array,
				       struct gpio_array *array_info,
				       unsigned long *value_bitmap)
{
	might_sleep_if(extra_checks);
	if (!desc_array)
		return -EINVAL;
	return gpiod_get_array_value_complex(true, true, array_size,
					     desc_array, array_info,
					     value_bitmap);
}
EXPORT_SYMBOL_GPL(gpiod_get_raw_array_value_cansleep);

/**
 * gpiod_get_array_value_cansleep() - read values from an array of GPIOs
 * @array_size: number of elements in the descriptor array / value bitmap
 * @desc_array: array of GPIO descriptors whose values will be read
 * @array_info: information on applicability of fast bitmap processing path
 * @value_bitmap: bitmap to store the read values
 *
 * Read the logical values of the GPIOs, i.e. taking their ACTIVE_LOW status
 * into account.  Return 0 in case of success, else an error code.
 *
 * This function is to be called from contexts that can sleep.
 */
int gpiod_get_array_value_cansleep(unsigned int array_size,
				   struct gpio_desc **desc_array,
				   struct gpio_array *array_info,
				   unsigned long *value_bitmap)
{
	might_sleep_if(extra_checks);
	if (!desc_array)
		return -EINVAL;
	return gpiod_get_array_value_complex(false, true, array_size,
					     desc_array, array_info,
					     value_bitmap);
}
EXPORT_SYMBOL_GPL(gpiod_get_array_value_cansleep);

/**
 * gpiod_set_raw_value_cansleep() - assign a gpio's raw value
 * @desc: gpio whose value will be assigned
 * @value: value to assign
 *
 * Set the raw value of the GPIO, i.e. the value of its physical line without
 * regard for its ACTIVE_LOW status.
 *
 * This function is to be called from contexts that can sleep.
 */
void gpiod_set_raw_value_cansleep(struct gpio_desc *desc, int value)
{
	might_sleep_if(extra_checks);
	VALIDATE_DESC_VOID(desc);
	gpiod_set_raw_value_commit(desc, value);
}
EXPORT_SYMBOL_GPL(gpiod_set_raw_value_cansleep);

/**
 * gpiod_set_value_cansleep() - assign a gpio's value
 * @desc: gpio whose value will be assigned
 * @value: value to assign
 *
 * Set the logical value of the GPIO, i.e. taking its ACTIVE_LOW status into
 * account
 *
 * This function is to be called from contexts that can sleep.
 */
void gpiod_set_value_cansleep(struct gpio_desc *desc, int value)
{
	might_sleep_if(extra_checks);
	VALIDATE_DESC_VOID(desc);
	gpiod_set_value_nocheck(desc, value);
}
EXPORT_SYMBOL_GPL(gpiod_set_value_cansleep);

/**
 * gpiod_set_raw_array_value_cansleep() - assign values to an array of GPIOs
 * @array_size: number of elements in the descriptor array / value bitmap
 * @desc_array: array of GPIO descriptors whose values will be assigned
 * @array_info: information on applicability of fast bitmap processing path
 * @value_bitmap: bitmap of values to assign
 *
 * Set the raw values of the GPIOs, i.e. the values of the physical lines
 * without regard for their ACTIVE_LOW status.
 *
 * This function is to be called from contexts that can sleep.
 */
int gpiod_set_raw_array_value_cansleep(unsigned int array_size,
				       struct gpio_desc **desc_array,
				       struct gpio_array *array_info,
				       unsigned long *value_bitmap)
{
	might_sleep_if(extra_checks);
	if (!desc_array)
		return -EINVAL;
	return gpiod_set_array_value_complex(true, true, array_size, desc_array,
				      array_info, value_bitmap);
}
EXPORT_SYMBOL_GPL(gpiod_set_raw_array_value_cansleep);

/**
 * gpiod_add_lookup_tables() - register GPIO device consumers
 * @tables: list of tables of consumers to register
 * @n: number of tables in the list
 */
void gpiod_add_lookup_tables(struct gpiod_lookup_table **tables, size_t n)
{
	unsigned int i;

	mutex_lock(&gpio_lookup_lock);

	for (i = 0; i < n; i++)
		list_add_tail(&tables[i]->list, &gpio_lookup_list);

	mutex_unlock(&gpio_lookup_lock);
}

/**
 * gpiod_set_array_value_cansleep() - assign values to an array of GPIOs
 * @array_size: number of elements in the descriptor array / value bitmap
 * @desc_array: array of GPIO descriptors whose values will be assigned
 * @array_info: information on applicability of fast bitmap processing path
 * @value_bitmap: bitmap of values to assign
 *
 * Set the logical values of the GPIOs, i.e. taking their ACTIVE_LOW status
 * into account.
 *
 * This function is to be called from contexts that can sleep.
 */
int gpiod_set_array_value_cansleep(unsigned int array_size,
				   struct gpio_desc **desc_array,
				   struct gpio_array *array_info,
				   unsigned long *value_bitmap)
{
	might_sleep_if(extra_checks);
	if (!desc_array)
		return -EINVAL;
	return gpiod_set_array_value_complex(false, true, array_size,
					     desc_array, array_info,
					     value_bitmap);
}
EXPORT_SYMBOL_GPL(gpiod_set_array_value_cansleep);

/**
 * gpiod_add_lookup_table() - register GPIO device consumers
 * @table: table of consumers to register
 */
void gpiod_add_lookup_table(struct gpiod_lookup_table *table)
{
	mutex_lock(&gpio_lookup_lock);

	list_add_tail(&table->list, &gpio_lookup_list);

	mutex_unlock(&gpio_lookup_lock);
}
EXPORT_SYMBOL_GPL(gpiod_add_lookup_table);

/**
 * gpiod_remove_lookup_table() - unregister GPIO device consumers
 * @table: table of consumers to unregister
 */
void gpiod_remove_lookup_table(struct gpiod_lookup_table *table)
{
	mutex_lock(&gpio_lookup_lock);

	list_del(&table->list);

	mutex_unlock(&gpio_lookup_lock);
}
EXPORT_SYMBOL_GPL(gpiod_remove_lookup_table);

/**
 * gpiod_add_hogs() - register a set of GPIO hogs from machine code
 * @hogs: table of gpio hog entries with a zeroed sentinel at the end
 */
void gpiod_add_hogs(struct gpiod_hog *hogs)
{
	struct gpio_chip *gc;
	struct gpiod_hog *hog;

	mutex_lock(&gpio_machine_hogs_mutex);

	for (hog = &hogs[0]; hog->chip_label; hog++) {
		list_add_tail(&hog->list, &gpio_machine_hogs);

		/*
		 * The chip may have been registered earlier, so check if it
		 * exists and, if so, try to hog the line now.
		 */
		gc = find_chip_by_name(hog->chip_label);
		if (gc)
			gpiochip_machine_hog(gc, hog);
	}

	mutex_unlock(&gpio_machine_hogs_mutex);
}
EXPORT_SYMBOL_GPL(gpiod_add_hogs);

static struct gpiod_lookup_table *gpiod_find_lookup_table(struct device *dev)
{
	const char *dev_id = dev ? dev_name(dev) : NULL;
	struct gpiod_lookup_table *table;

	mutex_lock(&gpio_lookup_lock);

	list_for_each_entry(table, &gpio_lookup_list, list) {
		if (table->dev_id && dev_id) {
			/*
			 * Valid strings on both ends, must be identical to have
			 * a match
			 */
			if (!strcmp(table->dev_id, dev_id))
				goto found;
		} else {
			/*
			 * One of the pointers is NULL, so both must be to have
			 * a match
			 */
			if (dev_id == table->dev_id)
				goto found;
		}
	}
	table = NULL;

found:
	mutex_unlock(&gpio_lookup_lock);
	return table;
}

static struct gpio_desc *gpiod_find(struct device *dev, const char *con_id,
				    unsigned int idx, unsigned long *flags)
{
	struct gpio_desc *desc = ERR_PTR(-ENOENT);
	struct gpiod_lookup_table *table;
	struct gpiod_lookup *p;

	table = gpiod_find_lookup_table(dev);
	if (!table)
		return desc;

	for (p = &table->table[0]; p->chip_label; p++) {
		struct gpio_chip *gc;

		/* idx must always match exactly */
		if (p->idx != idx)
			continue;

		/* If the lookup entry has a con_id, require exact match */
		if (p->con_id && (!con_id || strcmp(p->con_id, con_id)))
			continue;

		gc = find_chip_by_name(p->chip_label);

		if (!gc) {
			/*
			 * As the lookup table indicates a chip with
			 * p->chip_label should exist, assume it may
			 * still appear later and let the interested
			 * consumer be probed again or let the Deferred
			 * Probe infrastructure handle the error.
			 */
			dev_warn(dev, "cannot find GPIO chip %s, deferring\n",
				 p->chip_label);
			return ERR_PTR(-EPROBE_DEFER);
		}

		if (gc->ngpio <= p->chip_hwnum) {
			dev_err(dev,
				"requested GPIO %u (%u) is out of range [0..%u] for chip %s\n",
				idx, p->chip_hwnum, gc->ngpio - 1,
				gc->label);
			return ERR_PTR(-EINVAL);
		}

		desc = gpiochip_get_desc(gc, p->chip_hwnum);
		*flags = p->flags;

		return desc;
	}

	return desc;
}

static int platform_gpio_count(struct device *dev, const char *con_id)
{
	struct gpiod_lookup_table *table;
	struct gpiod_lookup *p;
	unsigned int count = 0;

	table = gpiod_find_lookup_table(dev);
	if (!table)
		return -ENOENT;

	for (p = &table->table[0]; p->chip_label; p++) {
		if ((con_id && p->con_id && !strcmp(con_id, p->con_id)) ||
		    (!con_id && !p->con_id))
			count++;
	}
	if (!count)
		return -ENOENT;

	return count;
}

/**
 * fwnode_gpiod_get_index - obtain a GPIO from firmware node
 * @fwnode:	handle of the firmware node
 * @con_id:	function within the GPIO consumer
 * @index:	index of the GPIO to obtain for the consumer
 * @flags:	GPIO initialization flags
 * @label:	label to attach to the requested GPIO
 *
 * This function can be used for drivers that get their configuration
 * from opaque firmware.
 *
 * The function properly finds the corresponding GPIO using whatever is the
 * underlying firmware interface and then makes sure that the GPIO
 * descriptor is requested before it is returned to the caller.
 *
 * Returns:
 * On successful request the GPIO pin is configured in accordance with
 * provided @flags.
 *
 * In case of error an ERR_PTR() is returned.
 */
struct gpio_desc *fwnode_gpiod_get_index(struct fwnode_handle *fwnode,
					 const char *con_id, int index,
					 enum gpiod_flags flags,
					 const char *label)
{
	struct gpio_desc *desc;
	char prop_name[32]; /* 32 is max size of property name */
	unsigned int i;

	for (i = 0; i < ARRAY_SIZE(gpio_suffixes); i++) {
		if (con_id)
			snprintf(prop_name, sizeof(prop_name), "%s-%s",
					    con_id, gpio_suffixes[i]);
		else
			snprintf(prop_name, sizeof(prop_name), "%s",
					    gpio_suffixes[i]);

		desc = fwnode_get_named_gpiod(fwnode, prop_name, index, flags,
					      label);
		if (!IS_ERR(desc) || (PTR_ERR(desc) != -ENOENT))
			break;
	}

	return desc;
}
EXPORT_SYMBOL_GPL(fwnode_gpiod_get_index);

/**
 * gpiod_count - return the number of GPIOs associated with a device / function
 *		or -ENOENT if no GPIO has been assigned to the requested function
 * @dev:	GPIO consumer, can be NULL for system-global GPIOs
 * @con_id:	function within the GPIO consumer
 */
int gpiod_count(struct device *dev, const char *con_id)
{
	int count = -ENOENT;

	if (IS_ENABLED(CONFIG_OF) && dev && dev->of_node)
		count = of_gpio_get_count(dev, con_id);
	else if (IS_ENABLED(CONFIG_ACPI) && dev && ACPI_HANDLE(dev))
		count = acpi_gpio_count(dev, con_id);

	if (count < 0)
		count = platform_gpio_count(dev, con_id);

	return count;
}
EXPORT_SYMBOL_GPL(gpiod_count);

/**
 * gpiod_get - obtain a GPIO for a given GPIO function
 * @dev:	GPIO consumer, can be NULL for system-global GPIOs
 * @con_id:	function within the GPIO consumer
 * @flags:	optional GPIO initialization flags
 *
 * Return the GPIO descriptor corresponding to the function con_id of device
 * dev, -ENOENT if no GPIO has been assigned to the requested function, or
 * another IS_ERR() code if an error occurred while trying to acquire the GPIO.
 */
struct gpio_desc *__must_check gpiod_get(struct device *dev, const char *con_id,
					 enum gpiod_flags flags)
{
	return gpiod_get_index(dev, con_id, 0, flags);
}
EXPORT_SYMBOL_GPL(gpiod_get);

/**
 * gpiod_get_optional - obtain an optional GPIO for a given GPIO function
 * @dev: GPIO consumer, can be NULL for system-global GPIOs
 * @con_id: function within the GPIO consumer
 * @flags: optional GPIO initialization flags
 *
 * This is equivalent to gpiod_get(), except that when no GPIO was assigned to
 * the requested function it will return NULL. This is convenient for drivers
 * that need to handle optional GPIOs.
 */
struct gpio_desc *__must_check gpiod_get_optional(struct device *dev,
						  const char *con_id,
						  enum gpiod_flags flags)
{
	return gpiod_get_index_optional(dev, con_id, 0, flags);
}
EXPORT_SYMBOL_GPL(gpiod_get_optional);


/**
 * gpiod_configure_flags - helper function to configure a given GPIO
 * @desc:	gpio whose value will be assigned
 * @con_id:	function within the GPIO consumer
 * @lflags:	bitmask of gpio_lookup_flags GPIO_* values - returned from
 *		of_find_gpio() or of_get_gpio_hog()
 * @dflags:	gpiod_flags - optional GPIO initialization flags
 *
 * Return 0 on success, -ENOENT if no GPIO has been assigned to the
 * requested function and/or index, or another IS_ERR() code if an error
 * occurred while trying to acquire the GPIO.
 */
int gpiod_configure_flags(struct gpio_desc *desc, const char *con_id,
		unsigned long lflags, enum gpiod_flags dflags)
{
	int ret;

	if (lflags & GPIO_ACTIVE_LOW)
		set_bit(FLAG_ACTIVE_LOW, &desc->flags);

	if (lflags & GPIO_OPEN_DRAIN)
		set_bit(FLAG_OPEN_DRAIN, &desc->flags);
	else if (dflags & GPIOD_FLAGS_BIT_OPEN_DRAIN) {
		/*
		 * This enforces open drain mode from the consumer side.
		 * This is necessary for some busses like I2C, but the lookup
		 * should *REALLY* have specified them as open drain in the
		 * first place, so print a little warning here.
		 */
		set_bit(FLAG_OPEN_DRAIN, &desc->flags);
		gpiod_warn(desc,
			   "enforced open drain please flag it properly in DT/ACPI DSDT/board file\n");
	}

	if (lflags & GPIO_OPEN_SOURCE)
		set_bit(FLAG_OPEN_SOURCE, &desc->flags);

	if ((lflags & GPIO_PULL_UP) && (lflags & GPIO_PULL_DOWN)) {
		gpiod_err(desc,
			  "both pull-up and pull-down enabled, invalid configuration\n");
		return -EINVAL;
	}

	if (lflags & GPIO_PULL_UP)
		set_bit(FLAG_PULL_UP, &desc->flags);
	else if (lflags & GPIO_PULL_DOWN)
		set_bit(FLAG_PULL_DOWN, &desc->flags);

	ret = gpiod_set_transitory(desc, (lflags & GPIO_TRANSITORY));
	if (ret < 0)
		return ret;

	/* No particular flag request, return here... */
	if (!(dflags & GPIOD_FLAGS_BIT_DIR_SET)) {
		pr_debug("no flags found for %s\n", con_id);
		return 0;
	}

	/* Process flags */
	if (dflags & GPIOD_FLAGS_BIT_DIR_OUT)
		ret = gpiod_direction_output(desc,
				!!(dflags & GPIOD_FLAGS_BIT_DIR_VAL));
	else
		ret = gpiod_direction_input(desc);

	return ret;
}

/**
 * gpiod_get_index - obtain a GPIO from a multi-index GPIO function
 * @dev:	GPIO consumer, can be NULL for system-global GPIOs
 * @con_id:	function within the GPIO consumer
 * @idx:	index of the GPIO to obtain in the consumer
 * @flags:	optional GPIO initialization flags
 *
 * This variant of gpiod_get() allows to access GPIOs other than the first
 * defined one for functions that define several GPIOs.
 *
 * Return a valid GPIO descriptor, -ENOENT if no GPIO has been assigned to the
 * requested function and/or index, or another IS_ERR() code if an error
 * occurred while trying to acquire the GPIO.
 */
struct gpio_desc *__must_check gpiod_get_index(struct device *dev,
					       const char *con_id,
					       unsigned int idx,
					       enum gpiod_flags flags)
{
	unsigned long lookupflags = GPIO_LOOKUP_FLAGS_DEFAULT;
	struct gpio_desc *desc = NULL;
	int ret;
	/* Maybe we have a device name, maybe not */
	const char *devname = dev ? dev_name(dev) : "?";

	dev_dbg(dev, "GPIO lookup for consumer %s\n", con_id);

	if (dev) {
		/* Using device tree? */
		if (IS_ENABLED(CONFIG_OF) && dev->of_node) {
			dev_dbg(dev, "using device tree for GPIO lookup\n");
			desc = of_find_gpio(dev, con_id, idx, &lookupflags);
		} else if (ACPI_COMPANION(dev)) {
			dev_dbg(dev, "using ACPI for GPIO lookup\n");
			desc = acpi_find_gpio(dev, con_id, idx, &flags, &lookupflags);
		}
	}

	/*
	 * Either we are not using DT or ACPI, or their lookup did not return
	 * a result. In that case, use platform lookup as a fallback.
	 */
	if (!desc || desc == ERR_PTR(-ENOENT)) {
		dev_dbg(dev, "using lookup tables for GPIO lookup\n");
		desc = gpiod_find(dev, con_id, idx, &lookupflags);
	}

	if (IS_ERR(desc)) {
		dev_dbg(dev, "No GPIO consumer %s found\n", con_id);
		return desc;
	}

	/*
	 * If a connection label was passed use that, else attempt to use
	 * the device name as label
	 */
	ret = gpiod_request(desc, con_id ? con_id : devname);
	if (ret < 0) {
		if (ret == -EBUSY && flags & GPIOD_FLAGS_BIT_NONEXCLUSIVE) {
			/*
			 * This happens when there are several consumers for
			 * the same GPIO line: we just return here without
			 * further initialization. It is a bit if a hack.
			 * This is necessary to support fixed regulators.
			 *
			 * FIXME: Make this more sane and safe.
			 */
			dev_info(dev, "nonexclusive access to GPIO for %s\n",
				 con_id ? con_id : devname);
			return desc;
		} else {
			return ERR_PTR(ret);
		}
	}

	ret = gpiod_configure_flags(desc, con_id, lookupflags, flags);
	if (ret < 0) {
		dev_dbg(dev, "setup of GPIO %s failed\n", con_id);
		gpiod_put(desc);
		return ERR_PTR(ret);
	}

	return desc;
}
EXPORT_SYMBOL_GPL(gpiod_get_index);

/**
 * fwnode_get_named_gpiod - obtain a GPIO from firmware node
 * @fwnode:	handle of the firmware node
 * @propname:	name of the firmware property representing the GPIO
 * @index:	index of the GPIO to obtain for the consumer
 * @dflags:	GPIO initialization flags
 * @label:	label to attach to the requested GPIO
 *
 * This function can be used for drivers that get their configuration
 * from opaque firmware.
 *
 * The function properly finds the corresponding GPIO using whatever is the
 * underlying firmware interface and then makes sure that the GPIO
 * descriptor is requested before it is returned to the caller.
 *
 * Returns:
 * On successful request the GPIO pin is configured in accordance with
 * provided @dflags.
 *
 * In case of error an ERR_PTR() is returned.
 */
struct gpio_desc *fwnode_get_named_gpiod(struct fwnode_handle *fwnode,
					 const char *propname, int index,
					 enum gpiod_flags dflags,
					 const char *label)
{
	unsigned long lflags = GPIO_LOOKUP_FLAGS_DEFAULT;
	struct gpio_desc *desc = ERR_PTR(-ENODEV);
	int ret;

	if (!fwnode)
		return ERR_PTR(-EINVAL);

	if (is_of_node(fwnode)) {
		desc = gpiod_get_from_of_node(to_of_node(fwnode),
					      propname, index,
					      dflags,
					      label);
		return desc;
	} else if (is_acpi_node(fwnode)) {
		struct acpi_gpio_info info;

		desc = acpi_node_get_gpiod(fwnode, propname, index, &info);
		if (IS_ERR(desc))
			return desc;

		acpi_gpio_update_gpiod_flags(&dflags, &info);
		acpi_gpio_update_gpiod_lookup_flags(&lflags, &info);
	}

	/* Currently only ACPI takes this path */
	ret = gpiod_request(desc, label);
	if (ret)
		return ERR_PTR(ret);

	ret = gpiod_configure_flags(desc, propname, lflags, dflags);
	if (ret < 0) {
		gpiod_put(desc);
		return ERR_PTR(ret);
	}

	return desc;
}
EXPORT_SYMBOL_GPL(fwnode_get_named_gpiod);

/**
 * gpiod_get_index_optional - obtain an optional GPIO from a multi-index GPIO
 *                            function
 * @dev: GPIO consumer, can be NULL for system-global GPIOs
 * @con_id: function within the GPIO consumer
 * @index: index of the GPIO to obtain in the consumer
 * @flags: optional GPIO initialization flags
 *
 * This is equivalent to gpiod_get_index(), except that when no GPIO with the
 * specified index was assigned to the requested function it will return NULL.
 * This is convenient for drivers that need to handle optional GPIOs.
 */
struct gpio_desc *__must_check gpiod_get_index_optional(struct device *dev,
							const char *con_id,
							unsigned int index,
							enum gpiod_flags flags)
{
	struct gpio_desc *desc;

	desc = gpiod_get_index(dev, con_id, index, flags);
	if (IS_ERR(desc)) {
		if (PTR_ERR(desc) == -ENOENT)
			return NULL;
	}

	return desc;
}
EXPORT_SYMBOL_GPL(gpiod_get_index_optional);

/**
 * gpiod_hog - Hog the specified GPIO desc given the provided flags
 * @desc:	gpio whose value will be assigned
 * @name:	gpio line name
 * @lflags:	bitmask of gpio_lookup_flags GPIO_* values - returned from
 *		of_find_gpio() or of_get_gpio_hog()
 * @dflags:	gpiod_flags - optional GPIO initialization flags
 */
int gpiod_hog(struct gpio_desc *desc, const char *name,
	      unsigned long lflags, enum gpiod_flags dflags)
{
	struct gpio_chip *gc;
	struct gpio_desc *local_desc;
	int hwnum;
	int ret;

	gc = gpiod_to_chip(desc);
	hwnum = gpio_chip_hwgpio(desc);

	local_desc = gpiochip_request_own_desc(gc, hwnum, name,
					       lflags, dflags);
	if (IS_ERR(local_desc)) {
		ret = PTR_ERR(local_desc);
		pr_err("requesting hog GPIO %s (chip %s, offset %d) failed, %d\n",
		       name, gc->label, hwnum, ret);
		return ret;
	}

	/* Mark GPIO as hogged so it can be identified and removed later */
	set_bit(FLAG_IS_HOGGED, &desc->flags);

	pr_info("GPIO line %d (%s) hogged as %s%s\n",
		desc_to_gpio(desc), name,
		(dflags & GPIOD_FLAGS_BIT_DIR_OUT) ? "output" : "input",
		(dflags & GPIOD_FLAGS_BIT_DIR_OUT) ?
		  (dflags & GPIOD_FLAGS_BIT_DIR_VAL) ? "/high" : "/low" : "");

	return 0;
}

/**
 * gpiochip_free_hogs - Scan gpio-controller chip and release GPIO hog
 * @gc:	gpio chip to act on
 */
static void gpiochip_free_hogs(struct gpio_chip *gc)
{
	int id;

	for (id = 0; id < gc->ngpio; id++) {
		if (test_bit(FLAG_IS_HOGGED, &gc->gpiodev->descs[id].flags))
			gpiochip_free_own_desc(&gc->gpiodev->descs[id]);
	}
}

/**
 * gpiod_get_array - obtain multiple GPIOs from a multi-index GPIO function
 * @dev:	GPIO consumer, can be NULL for system-global GPIOs
 * @con_id:	function within the GPIO consumer
 * @flags:	optional GPIO initialization flags
 *
 * This function acquires all the GPIOs defined under a given function.
 *
 * Return a struct gpio_descs containing an array of descriptors, -ENOENT if
 * no GPIO has been assigned to the requested function, or another IS_ERR()
 * code if an error occurred while trying to acquire the GPIOs.
 */
struct gpio_descs *__must_check gpiod_get_array(struct device *dev,
						const char *con_id,
						enum gpiod_flags flags)
{
	struct gpio_desc *desc;
	struct gpio_descs *descs;
	struct gpio_array *array_info = NULL;
	struct gpio_chip *gc;
	int count, bitmap_size;

	count = gpiod_count(dev, con_id);
	if (count < 0)
		return ERR_PTR(count);

	descs = kzalloc(struct_size(descs, desc, count), GFP_KERNEL);
	if (!descs)
		return ERR_PTR(-ENOMEM);

	for (descs->ndescs = 0; descs->ndescs < count; ) {
		desc = gpiod_get_index(dev, con_id, descs->ndescs, flags);
		if (IS_ERR(desc)) {
			gpiod_put_array(descs);
			return ERR_CAST(desc);
		}

		descs->desc[descs->ndescs] = desc;

		gc = gpiod_to_chip(desc);
		/*
		 * If pin hardware number of array member 0 is also 0, select
		 * its chip as a candidate for fast bitmap processing path.
		 */
		if (descs->ndescs == 0 && gpio_chip_hwgpio(desc) == 0) {
			struct gpio_descs *array;

			bitmap_size = BITS_TO_LONGS(gc->ngpio > count ?
						    gc->ngpio : count);

			array = kzalloc(struct_size(descs, desc, count) +
					struct_size(array_info, invert_mask,
					3 * bitmap_size), GFP_KERNEL);
			if (!array) {
				gpiod_put_array(descs);
				return ERR_PTR(-ENOMEM);
			}

			memcpy(array, descs,
			       struct_size(descs, desc, descs->ndescs + 1));
			kfree(descs);

			descs = array;
			array_info = (void *)(descs->desc + count);
			array_info->get_mask = array_info->invert_mask +
						  bitmap_size;
			array_info->set_mask = array_info->get_mask +
						  bitmap_size;

			array_info->desc = descs->desc;
			array_info->size = count;
			array_info->chip = gc;
			bitmap_set(array_info->get_mask, descs->ndescs,
				   count - descs->ndescs);
			bitmap_set(array_info->set_mask, descs->ndescs,
				   count - descs->ndescs);
			descs->info = array_info;
		}
		/* Unmark array members which don't belong to the 'fast' chip */
		if (array_info && array_info->chip != gc) {
			__clear_bit(descs->ndescs, array_info->get_mask);
			__clear_bit(descs->ndescs, array_info->set_mask);
		}
		/*
		 * Detect array members which belong to the 'fast' chip
		 * but their pins are not in hardware order.
		 */
		else if (array_info &&
			   gpio_chip_hwgpio(desc) != descs->ndescs) {
			/*
			 * Don't use fast path if all array members processed so
			 * far belong to the same chip as this one but its pin
			 * hardware number is different from its array index.
			 */
			if (bitmap_full(array_info->get_mask, descs->ndescs)) {
				array_info = NULL;
			} else {
				__clear_bit(descs->ndescs,
					    array_info->get_mask);
				__clear_bit(descs->ndescs,
					    array_info->set_mask);
			}
		} else if (array_info) {
			/* Exclude open drain or open source from fast output */
			if (gpiochip_line_is_open_drain(gc, descs->ndescs) ||
			    gpiochip_line_is_open_source(gc, descs->ndescs))
				__clear_bit(descs->ndescs,
					    array_info->set_mask);
			/* Identify 'fast' pins which require invertion */
			if (gpiod_is_active_low(desc))
				__set_bit(descs->ndescs,
					  array_info->invert_mask);
		}

		descs->ndescs++;
	}
	if (array_info)
		dev_dbg(dev,
			"GPIO array info: chip=%s, size=%d, get_mask=%lx, set_mask=%lx, invert_mask=%lx\n",
			array_info->chip->label, array_info->size,
			*array_info->get_mask, *array_info->set_mask,
			*array_info->invert_mask);
	return descs;
}
EXPORT_SYMBOL_GPL(gpiod_get_array);

/**
 * gpiod_get_array_optional - obtain multiple GPIOs from a multi-index GPIO
 *                            function
 * @dev:	GPIO consumer, can be NULL for system-global GPIOs
 * @con_id:	function within the GPIO consumer
 * @flags:	optional GPIO initialization flags
 *
 * This is equivalent to gpiod_get_array(), except that when no GPIO was
 * assigned to the requested function it will return NULL.
 */
struct gpio_descs *__must_check gpiod_get_array_optional(struct device *dev,
							const char *con_id,
							enum gpiod_flags flags)
{
	struct gpio_descs *descs;

	descs = gpiod_get_array(dev, con_id, flags);
	if (PTR_ERR(descs) == -ENOENT)
		return NULL;

	return descs;
}
EXPORT_SYMBOL_GPL(gpiod_get_array_optional);

/**
 * gpiod_put - dispose of a GPIO descriptor
 * @desc:	GPIO descriptor to dispose of
 *
 * No descriptor can be used after gpiod_put() has been called on it.
 */
void gpiod_put(struct gpio_desc *desc)
{
	if (desc)
		gpiod_free(desc);
}
EXPORT_SYMBOL_GPL(gpiod_put);

/**
 * gpiod_put_array - dispose of multiple GPIO descriptors
 * @descs:	struct gpio_descs containing an array of descriptors
 */
void gpiod_put_array(struct gpio_descs *descs)
{
	unsigned int i;

	for (i = 0; i < descs->ndescs; i++)
		gpiod_put(descs->desc[i]);

	kfree(descs);
}
EXPORT_SYMBOL_GPL(gpiod_put_array);

static int __init gpiolib_dev_init(void)
{
	int ret;

	/* Register GPIO sysfs bus */
	ret = bus_register(&gpio_bus_type);
	if (ret < 0) {
		pr_err("gpiolib: could not register GPIO bus type\n");
		return ret;
	}

	ret = alloc_chrdev_region(&gpio_devt, 0, GPIO_DEV_MAX, GPIOCHIP_NAME);
	if (ret < 0) {
		pr_err("gpiolib: failed to allocate char dev region\n");
		bus_unregister(&gpio_bus_type);
		return ret;
	}

	gpiolib_initialized = true;
	gpiochip_setup_devs();

	if (IS_ENABLED(CONFIG_OF_DYNAMIC))
		WARN_ON(of_reconfig_notifier_register(&gpio_of_notifier));

	return ret;
}
core_initcall(gpiolib_dev_init);

#ifdef CONFIG_DEBUG_FS

static void gpiolib_dbg_show(struct seq_file *s, struct gpio_device *gdev)
{
	unsigned		i;
	struct gpio_chip	*gc = gdev->chip;
	unsigned		gpio = gdev->base;
	struct gpio_desc	*gdesc = &gdev->descs[0];
	bool			is_out;
	bool			is_irq;
	bool			active_low;

	for (i = 0; i < gdev->ngpio; i++, gpio++, gdesc++) {
		if (!test_bit(FLAG_REQUESTED, &gdesc->flags)) {
			if (gdesc->name) {
				seq_printf(s, " gpio-%-3d (%-20.20s)\n",
					   gpio, gdesc->name);
			}
			continue;
		}

		gpiod_get_direction(gdesc);
		is_out = test_bit(FLAG_IS_OUT, &gdesc->flags);
		is_irq = test_bit(FLAG_USED_AS_IRQ, &gdesc->flags);
		active_low = test_bit(FLAG_ACTIVE_LOW, &gdesc->flags);
		seq_printf(s, " gpio-%-3d (%-20.20s|%-20.20s) %s %s %s%s",
			gpio, gdesc->name ? gdesc->name : "", gdesc->label,
			is_out ? "out" : "in ",
			gc->get ? (gc->get(gc, i) ? "hi" : "lo") : "?  ",
			is_irq ? "IRQ " : "",
			active_low ? "ACTIVE LOW" : "");
		seq_printf(s, "\n");
	}
}

static void *gpiolib_seq_start(struct seq_file *s, loff_t *pos)
{
	unsigned long flags;
	struct gpio_device *gdev = NULL;
	loff_t index = *pos;

	s->private = "";

	spin_lock_irqsave(&gpio_lock, flags);
	list_for_each_entry(gdev, &gpio_devices, list)
		if (index-- == 0) {
			spin_unlock_irqrestore(&gpio_lock, flags);
			return gdev;
		}
	spin_unlock_irqrestore(&gpio_lock, flags);

	return NULL;
}

static void *gpiolib_seq_next(struct seq_file *s, void *v, loff_t *pos)
{
	unsigned long flags;
	struct gpio_device *gdev = v;
	void *ret = NULL;

	spin_lock_irqsave(&gpio_lock, flags);
	if (list_is_last(&gdev->list, &gpio_devices))
		ret = NULL;
	else
		ret = list_entry(gdev->list.next, struct gpio_device, list);
	spin_unlock_irqrestore(&gpio_lock, flags);

	s->private = "\n";
	++*pos;

	return ret;
}

static void gpiolib_seq_stop(struct seq_file *s, void *v)
{
}

static int gpiolib_seq_show(struct seq_file *s, void *v)
{
	struct gpio_device *gdev = v;
	struct gpio_chip *gc = gdev->chip;
	struct device *parent;

	if (!gc) {
		seq_printf(s, "%s%s: (dangling chip)", (char *)s->private,
			   dev_name(&gdev->dev));
		return 0;
	}

	seq_printf(s, "%s%s: GPIOs %d-%d", (char *)s->private,
		   dev_name(&gdev->dev),
		   gdev->base, gdev->base + gdev->ngpio - 1);
	parent = gc->parent;
	if (parent)
		seq_printf(s, ", parent: %s/%s",
			   parent->bus ? parent->bus->name : "no-bus",
			   dev_name(parent));
	if (gc->label)
		seq_printf(s, ", %s", gc->label);
	if (gc->can_sleep)
		seq_printf(s, ", can sleep");
	seq_printf(s, ":\n");

	if (gc->dbg_show)
		gc->dbg_show(s, gc);
	else
		gpiolib_dbg_show(s, gdev);

	return 0;
}

static const struct seq_operations gpiolib_seq_ops = {
	.start = gpiolib_seq_start,
	.next = gpiolib_seq_next,
	.stop = gpiolib_seq_stop,
	.show = gpiolib_seq_show,
};

static int gpiolib_open(struct inode *inode, struct file *file)
{
	return seq_open(file, &gpiolib_seq_ops);
}

static const struct file_operations gpiolib_operations = {
	.owner		= THIS_MODULE,
	.open		= gpiolib_open,
	.read		= seq_read,
	.llseek		= seq_lseek,
	.release	= seq_release,
};

static int __init gpiolib_debugfs_init(void)
{
	/* /sys/kernel/debug/gpio */
	debugfs_create_file("gpio", S_IFREG | S_IRUGO, NULL, NULL,
			    &gpiolib_operations);
	return 0;
}
subsys_initcall(gpiolib_debugfs_init);

#endif	/* DEBUG_FS */<|MERGE_RESOLUTION|>--- conflicted
+++ resolved
@@ -2446,7 +2446,6 @@
 {
 	struct gpio_chip *gc = irq_data_get_irq_chip_data(d);
 
-<<<<<<< HEAD
 	/*
 	 * Since we override .irq_disable() we need to mimic the
 	 * behaviour of __irq_disable() in irq/chip.c.
@@ -2454,18 +2453,11 @@
 	 * behaviour of mask_irq() which calls .irq_mask() if
 	 * it exists.
 	 */
-	if (chip->irq.irq_disable)
-		chip->irq.irq_disable(d);
-	else if (chip->irq.chip->irq_mask)
-		chip->irq.chip->irq_mask(d);
-	gpiochip_disable_irq(chip, d->hwirq);
-=======
 	if (gc->irq.irq_disable)
 		gc->irq.irq_disable(d);
-	else
+	else if (gc->irq.chip->irq_mask)
 		gc->irq.chip->irq_mask(d);
 	gpiochip_disable_irq(gc, d->hwirq);
->>>>>>> 4ed7d7dd
 }
 
 static void gpiochip_set_irq_hooks(struct gpio_chip *gc)
