/*
    V4L2 controls framework implementation.

    Copyright (C) 2010  Hans Verkuil <hverkuil@xs4all.nl>

    This program is free software; you can redistribute it and/or modify
    it under the terms of the GNU General Public License as published by
    the Free Software Foundation; either version 2 of the License, or
    (at your option) any later version.

    This program is distributed in the hope that it will be useful,
    but WITHOUT ANY WARRANTY; without even the implied warranty of
    MERCHANTABILITY or FITNESS FOR A PARTICULAR PURPOSE.  See the
    GNU General Public License for more details.

    You should have received a copy of the GNU General Public License
    along with this program; if not, write to the Free Software
    Foundation, Inc., 59 Temple Place, Suite 330, Boston, MA  02111-1307  USA
 */

#include <linux/ctype.h>
#include <linux/slab.h>
#include <linux/export.h>
#include <media/v4l2-ioctl.h>
#include <media/v4l2-device.h>
#include <media/v4l2-ctrls.h>
#include <media/v4l2-event.h>
#include <media/v4l2-dev.h>

#define has_op(master, op) \
	(master->ops && master->ops->op)
#define call_op(master, op) \
	(has_op(master, op) ? master->ops->op(master) : 0)

/* Internal temporary helper struct, one for each v4l2_ext_control */
struct v4l2_ctrl_helper {
	/* Pointer to the control reference of the master control */
	struct v4l2_ctrl_ref *mref;
	/* The control corresponding to the v4l2_ext_control ID field. */
	struct v4l2_ctrl *ctrl;
	/* v4l2_ext_control index of the next control belonging to the
	   same cluster, or 0 if there isn't any. */
	u32 next;
};

/* Small helper function to determine if the autocluster is set to manual
   mode. */
static bool is_cur_manual(const struct v4l2_ctrl *master)
{
	return master->is_auto && master->cur.val == master->manual_mode_value;
}

/* Same as above, but this checks the against the new value instead of the
   current value. */
static bool is_new_manual(const struct v4l2_ctrl *master)
{
	return master->is_auto && master->val == master->manual_mode_value;
}

/* Returns NULL or a character pointer array containing the menu for
   the given control ID. The pointer array ends with a NULL pointer.
   An empty string signifies a menu entry that is invalid. This allows
   drivers to disable certain options if it is not supported. */
const char * const *v4l2_ctrl_get_menu(u32 id)
{
	static const char * const mpeg_audio_sampling_freq[] = {
		"44.1 kHz",
		"48 kHz",
		"32 kHz",
		NULL
	};
	static const char * const mpeg_audio_encoding[] = {
		"MPEG-1/2 Layer I",
		"MPEG-1/2 Layer II",
		"MPEG-1/2 Layer III",
		"MPEG-2/4 AAC",
		"AC-3",
		NULL
	};
	static const char * const mpeg_audio_l1_bitrate[] = {
		"32 kbps",
		"64 kbps",
		"96 kbps",
		"128 kbps",
		"160 kbps",
		"192 kbps",
		"224 kbps",
		"256 kbps",
		"288 kbps",
		"320 kbps",
		"352 kbps",
		"384 kbps",
		"416 kbps",
		"448 kbps",
		NULL
	};
	static const char * const mpeg_audio_l2_bitrate[] = {
		"32 kbps",
		"48 kbps",
		"56 kbps",
		"64 kbps",
		"80 kbps",
		"96 kbps",
		"112 kbps",
		"128 kbps",
		"160 kbps",
		"192 kbps",
		"224 kbps",
		"256 kbps",
		"320 kbps",
		"384 kbps",
		NULL
	};
	static const char * const mpeg_audio_l3_bitrate[] = {
		"32 kbps",
		"40 kbps",
		"48 kbps",
		"56 kbps",
		"64 kbps",
		"80 kbps",
		"96 kbps",
		"112 kbps",
		"128 kbps",
		"160 kbps",
		"192 kbps",
		"224 kbps",
		"256 kbps",
		"320 kbps",
		NULL
	};
	static const char * const mpeg_audio_ac3_bitrate[] = {
		"32 kbps",
		"40 kbps",
		"48 kbps",
		"56 kbps",
		"64 kbps",
		"80 kbps",
		"96 kbps",
		"112 kbps",
		"128 kbps",
		"160 kbps",
		"192 kbps",
		"224 kbps",
		"256 kbps",
		"320 kbps",
		"384 kbps",
		"448 kbps",
		"512 kbps",
		"576 kbps",
		"640 kbps",
		NULL
	};
	static const char * const mpeg_audio_mode[] = {
		"Stereo",
		"Joint Stereo",
		"Dual",
		"Mono",
		NULL
	};
	static const char * const mpeg_audio_mode_extension[] = {
		"Bound 4",
		"Bound 8",
		"Bound 12",
		"Bound 16",
		NULL
	};
	static const char * const mpeg_audio_emphasis[] = {
		"No Emphasis",
		"50/15 us",
		"CCITT J17",
		NULL
	};
	static const char * const mpeg_audio_crc[] = {
		"No CRC",
		"16-bit CRC",
		NULL
	};
	static const char * const mpeg_audio_dec_playback[] = {
		"Auto",
		"Stereo",
		"Left",
		"Right",
		"Mono",
		"Swapped Stereo",
		NULL
	};
	static const char * const mpeg_video_encoding[] = {
		"MPEG-1",
		"MPEG-2",
		"MPEG-4 AVC",
		NULL
	};
	static const char * const mpeg_video_aspect[] = {
		"1x1",
		"4x3",
		"16x9",
		"2.21x1",
		NULL
	};
	static const char * const mpeg_video_bitrate_mode[] = {
		"Variable Bitrate",
		"Constant Bitrate",
		NULL
	};
	static const char * const mpeg_stream_type[] = {
		"MPEG-2 Program Stream",
		"MPEG-2 Transport Stream",
		"MPEG-1 System Stream",
		"MPEG-2 DVD-compatible Stream",
		"MPEG-1 VCD-compatible Stream",
		"MPEG-2 SVCD-compatible Stream",
		NULL
	};
	static const char * const mpeg_stream_vbi_fmt[] = {
		"No VBI",
		"Private Packet, IVTV Format",
		NULL
	};
	static const char * const camera_power_line_frequency[] = {
		"Disabled",
		"50 Hz",
		"60 Hz",
		"Auto",
		NULL
	};
	static const char * const camera_exposure_auto[] = {
		"Auto Mode",
		"Manual Mode",
		"Shutter Priority Mode",
		"Aperture Priority Mode",
		NULL
	};
	static const char * const camera_exposure_metering[] = {
		"Average",
		"Center Weighted",
		"Spot",
		"Matrix",
		NULL
	};
	static const char * const camera_auto_focus_range[] = {
		"Auto",
		"Normal",
		"Macro",
		"Infinity",
		NULL
	};
	static const char * const colorfx[] = {
		"None",
		"Black & White",
		"Sepia",
		"Negative",
		"Emboss",
		"Sketch",
		"Sky Blue",
		"Grass Green",
		"Skin Whiten",
		"Vivid",
		"Aqua",
		"Art Freeze",
		"Silhouette",
		"Solarization",
		"Antique",
		"Set Cb/Cr",
		NULL
	};
	static const char * const auto_n_preset_white_balance[] = {
		"Manual",
		"Auto",
		"Incandescent",
		"Fluorescent",
		"Fluorescent H",
		"Horizon",
		"Daylight",
		"Flash",
		"Cloudy",
		"Shade",
		NULL,
	};
	static const char * const camera_iso_sensitivity_auto[] = {
		"Manual",
		"Auto",
		NULL
	};
	static const char * const scene_mode[] = {
		"None",
		"Backlight",
		"Beach/Snow",
		"Candle Light",
		"Dusk/Dawn",
		"Fall Colors",
		"Fireworks",
		"Landscape",
		"Night",
		"Party/Indoor",
		"Portrait",
		"Sports",
		"Sunset",
		"Text",
		NULL
	};
	static const char * const tune_emphasis[] = {
		"None",
		"50 Microseconds",
		"75 Microseconds",
		NULL,
	};
	static const char * const header_mode[] = {
		"Separate Buffer",
		"Joined With 1st Frame",
		NULL,
	};
	static const char * const multi_slice[] = {
		"Single",
		"Max Macroblocks",
		"Max Bytes",
		NULL,
	};
	static const char * const entropy_mode[] = {
		"CAVLC",
		"CABAC",
		NULL,
	};
	static const char * const mpeg_h264_level[] = {
		"1",
		"1b",
		"1.1",
		"1.2",
		"1.3",
		"2",
		"2.1",
		"2.2",
		"3",
		"3.1",
		"3.2",
		"4",
		"4.1",
		"4.2",
		"5",
		"5.1",
		NULL,
	};
	static const char * const h264_loop_filter[] = {
		"Enabled",
		"Disabled",
		"Disabled at Slice Boundary",
		NULL,
	};
	static const char * const h264_profile[] = {
		"Baseline",
		"Constrained Baseline",
		"Main",
		"Extended",
		"High",
		"High 10",
		"High 422",
		"High 444 Predictive",
		"High 10 Intra",
		"High 422 Intra",
		"High 444 Intra",
		"CAVLC 444 Intra",
		"Scalable Baseline",
		"Scalable High",
		"Scalable High Intra",
		"Multiview High",
		NULL,
	};
	static const char * const vui_sar_idc[] = {
		"Unspecified",
		"1:1",
		"12:11",
		"10:11",
		"16:11",
		"40:33",
		"24:11",
		"20:11",
		"32:11",
		"80:33",
		"18:11",
		"15:11",
		"64:33",
		"160:99",
		"4:3",
		"3:2",
		"2:1",
		"Extended SAR",
		NULL,
	};
	static const char * const h264_fp_arrangement_type[] = {
		"Checkerboard",
		"Column",
		"Row",
		"Side by Side",
		"Top Bottom",
		"Temporal",
		NULL,
	};
	static const char * const h264_fmo_map_type[] = {
		"Interleaved Slices",
		"Scattered Slices",
		"Foreground with Leftover",
		"Box Out",
		"Raster Scan",
		"Wipe Scan",
		"Explicit",
		NULL,
	};
	static const char * const mpeg_mpeg4_level[] = {
		"0",
		"0b",
		"1",
		"2",
		"3",
		"3b",
		"4",
		"5",
		NULL,
	};
	static const char * const mpeg4_profile[] = {
		"Simple",
		"Advanced Simple",
		"Core",
		"Simple Scalable",
		"Advanced Coding Efficiency",
		NULL,
	};

	static const char * const vpx_golden_frame_sel[] = {
		"Use Previous Frame",
		"Use Previous Specific Frame",
		NULL,
	};

	static const char * const vpx_golden_frame_sel[] = {
		"Use Previous Frame",
		"Use Previous Specific Frame",
		NULL,
	};

	static const char * const flash_led_mode[] = {
		"Off",
		"Flash",
		"Torch",
		NULL,
	};
	static const char * const flash_strobe_source[] = {
		"Software",
		"External",
		NULL,
	};

	static const char * const jpeg_chroma_subsampling[] = {
		"4:4:4",
		"4:2:2",
		"4:2:0",
		"4:1:1",
		"4:1:0",
		"Gray",
		NULL,
	};
	static const char * const dv_tx_mode[] = {
		"DVI-D",
		"HDMI",
		NULL,
	};
	static const char * const dv_rgb_range[] = {
		"Automatic",
		"RGB limited range (16-235)",
		"RGB full range (0-255)",
		NULL,
	};


	switch (id) {
	case V4L2_CID_MPEG_AUDIO_SAMPLING_FREQ:
		return mpeg_audio_sampling_freq;
	case V4L2_CID_MPEG_AUDIO_ENCODING:
		return mpeg_audio_encoding;
	case V4L2_CID_MPEG_AUDIO_L1_BITRATE:
		return mpeg_audio_l1_bitrate;
	case V4L2_CID_MPEG_AUDIO_L2_BITRATE:
		return mpeg_audio_l2_bitrate;
	case V4L2_CID_MPEG_AUDIO_L3_BITRATE:
		return mpeg_audio_l3_bitrate;
	case V4L2_CID_MPEG_AUDIO_AC3_BITRATE:
		return mpeg_audio_ac3_bitrate;
	case V4L2_CID_MPEG_AUDIO_MODE:
		return mpeg_audio_mode;
	case V4L2_CID_MPEG_AUDIO_MODE_EXTENSION:
		return mpeg_audio_mode_extension;
	case V4L2_CID_MPEG_AUDIO_EMPHASIS:
		return mpeg_audio_emphasis;
	case V4L2_CID_MPEG_AUDIO_CRC:
		return mpeg_audio_crc;
	case V4L2_CID_MPEG_AUDIO_DEC_PLAYBACK:
	case V4L2_CID_MPEG_AUDIO_DEC_MULTILINGUAL_PLAYBACK:
		return mpeg_audio_dec_playback;
	case V4L2_CID_MPEG_VIDEO_ENCODING:
		return mpeg_video_encoding;
	case V4L2_CID_MPEG_VIDEO_ASPECT:
		return mpeg_video_aspect;
	case V4L2_CID_MPEG_VIDEO_BITRATE_MODE:
		return mpeg_video_bitrate_mode;
	case V4L2_CID_MPEG_STREAM_TYPE:
		return mpeg_stream_type;
	case V4L2_CID_MPEG_STREAM_VBI_FMT:
		return mpeg_stream_vbi_fmt;
	case V4L2_CID_POWER_LINE_FREQUENCY:
		return camera_power_line_frequency;
	case V4L2_CID_EXPOSURE_AUTO:
		return camera_exposure_auto;
	case V4L2_CID_EXPOSURE_METERING:
		return camera_exposure_metering;
	case V4L2_CID_AUTO_FOCUS_RANGE:
		return camera_auto_focus_range;
	case V4L2_CID_COLORFX:
		return colorfx;
	case V4L2_CID_AUTO_N_PRESET_WHITE_BALANCE:
		return auto_n_preset_white_balance;
	case V4L2_CID_ISO_SENSITIVITY_AUTO:
		return camera_iso_sensitivity_auto;
	case V4L2_CID_SCENE_MODE:
		return scene_mode;
	case V4L2_CID_TUNE_PREEMPHASIS:
		return tune_emphasis;
	case V4L2_CID_TUNE_DEEMPHASIS:
		return tune_emphasis;
	case V4L2_CID_FLASH_LED_MODE:
		return flash_led_mode;
	case V4L2_CID_FLASH_STROBE_SOURCE:
		return flash_strobe_source;
	case V4L2_CID_MPEG_VIDEO_HEADER_MODE:
		return header_mode;
	case V4L2_CID_MPEG_VIDEO_MULTI_SLICE_MODE:
		return multi_slice;
	case V4L2_CID_MPEG_VIDEO_H264_ENTROPY_MODE:
		return entropy_mode;
	case V4L2_CID_MPEG_VIDEO_H264_LEVEL:
		return mpeg_h264_level;
	case V4L2_CID_MPEG_VIDEO_H264_LOOP_FILTER_MODE:
		return h264_loop_filter;
	case V4L2_CID_MPEG_VIDEO_H264_PROFILE:
		return h264_profile;
	case V4L2_CID_MPEG_VIDEO_H264_VUI_SAR_IDC:
		return vui_sar_idc;
	case V4L2_CID_MPEG_VIDEO_H264_SEI_FP_ARRANGEMENT_TYPE:
		return h264_fp_arrangement_type;
	case V4L2_CID_MPEG_VIDEO_H264_FMO_MAP_TYPE:
		return h264_fmo_map_type;
	case V4L2_CID_MPEG_VIDEO_MPEG4_LEVEL:
		return mpeg_mpeg4_level;
	case V4L2_CID_MPEG_VIDEO_MPEG4_PROFILE:
		return mpeg4_profile;
	case V4L2_CID_MPEG_VIDEO_VPX_GOLDEN_FRAME_SEL:
		return vpx_golden_frame_sel;
	case V4L2_CID_JPEG_CHROMA_SUBSAMPLING:
		return jpeg_chroma_subsampling;
	case V4L2_CID_DV_TX_MODE:
		return dv_tx_mode;
	case V4L2_CID_DV_TX_RGB_RANGE:
	case V4L2_CID_DV_RX_RGB_RANGE:
		return dv_rgb_range;

	default:
		return NULL;
	}
}
EXPORT_SYMBOL(v4l2_ctrl_get_menu);

#define __v4l2_qmenu_int_len(arr, len) ({ *(len) = ARRAY_SIZE(arr); arr; })
/*
 * Returns NULL or an s64 type array containing the menu for given
 * control ID. The total number of the menu items is returned in @len.
 */
<<<<<<< HEAD
const s64 const *v4l2_ctrl_get_int_menu(u32 id, u32 *len)
{
	static const s64 const qmenu_int_vpx_num_partitions[] = {
		1, 2, 4, 8,
	};

	static const s64 const qmenu_int_vpx_num_ref_frames[] = {
=======
const s64 *v4l2_ctrl_get_int_menu(u32 id, u32 *len)
{
	static const s64 qmenu_int_vpx_num_partitions[] = {
		1, 2, 4, 8,
	};

	static const s64 qmenu_int_vpx_num_ref_frames[] = {
>>>>>>> d8ec26d7
		1, 2, 3,
	};

	switch (id) {
	case V4L2_CID_MPEG_VIDEO_VPX_NUM_PARTITIONS:
		return __v4l2_qmenu_int_len(qmenu_int_vpx_num_partitions, len);
	case V4L2_CID_MPEG_VIDEO_VPX_NUM_REF_FRAMES:
		return __v4l2_qmenu_int_len(qmenu_int_vpx_num_ref_frames, len);
	default:
		*len = 0;
		return NULL;
<<<<<<< HEAD
	};
=======
	}
>>>>>>> d8ec26d7
}
EXPORT_SYMBOL(v4l2_ctrl_get_int_menu);

/* Return the control name. */
const char *v4l2_ctrl_get_name(u32 id)
{
	switch (id) {
	/* USER controls */
	/* Keep the order of the 'case's the same as in videodev2.h! */
	case V4L2_CID_USER_CLASS:		return "User Controls";
	case V4L2_CID_BRIGHTNESS:		return "Brightness";
	case V4L2_CID_CONTRAST:			return "Contrast";
	case V4L2_CID_SATURATION:		return "Saturation";
	case V4L2_CID_HUE:			return "Hue";
	case V4L2_CID_AUDIO_VOLUME:		return "Volume";
	case V4L2_CID_AUDIO_BALANCE:		return "Balance";
	case V4L2_CID_AUDIO_BASS:		return "Bass";
	case V4L2_CID_AUDIO_TREBLE:		return "Treble";
	case V4L2_CID_AUDIO_MUTE:		return "Mute";
	case V4L2_CID_AUDIO_LOUDNESS:		return "Loudness";
	case V4L2_CID_BLACK_LEVEL:		return "Black Level";
	case V4L2_CID_AUTO_WHITE_BALANCE:	return "White Balance, Automatic";
	case V4L2_CID_DO_WHITE_BALANCE:		return "Do White Balance";
	case V4L2_CID_RED_BALANCE:		return "Red Balance";
	case V4L2_CID_BLUE_BALANCE:		return "Blue Balance";
	case V4L2_CID_GAMMA:			return "Gamma";
	case V4L2_CID_EXPOSURE:			return "Exposure";
	case V4L2_CID_AUTOGAIN:			return "Gain, Automatic";
	case V4L2_CID_GAIN:			return "Gain";
	case V4L2_CID_HFLIP:			return "Horizontal Flip";
	case V4L2_CID_VFLIP:			return "Vertical Flip";
	case V4L2_CID_POWER_LINE_FREQUENCY:	return "Power Line Frequency";
	case V4L2_CID_HUE_AUTO:			return "Hue, Automatic";
	case V4L2_CID_WHITE_BALANCE_TEMPERATURE: return "White Balance Temperature";
	case V4L2_CID_SHARPNESS:		return "Sharpness";
	case V4L2_CID_BACKLIGHT_COMPENSATION:	return "Backlight Compensation";
	case V4L2_CID_CHROMA_AGC:		return "Chroma AGC";
	case V4L2_CID_COLOR_KILLER:		return "Color Killer";
	case V4L2_CID_COLORFX:			return "Color Effects";
	case V4L2_CID_AUTOBRIGHTNESS:		return "Brightness, Automatic";
	case V4L2_CID_BAND_STOP_FILTER:		return "Band-Stop Filter";
	case V4L2_CID_ROTATE:			return "Rotate";
	case V4L2_CID_BG_COLOR:			return "Background Color";
	case V4L2_CID_CHROMA_GAIN:		return "Chroma Gain";
	case V4L2_CID_ILLUMINATORS_1:		return "Illuminator 1";
	case V4L2_CID_ILLUMINATORS_2:		return "Illuminator 2";
	case V4L2_CID_MIN_BUFFERS_FOR_CAPTURE:	return "Min Number of Capture Buffers";
	case V4L2_CID_MIN_BUFFERS_FOR_OUTPUT:	return "Min Number of Output Buffers";
	case V4L2_CID_ALPHA_COMPONENT:		return "Alpha Component";
	case V4L2_CID_COLORFX_CBCR:		return "Color Effects, CbCr";

	/* Codec controls */
	/* The MPEG controls are applicable to all codec controls
	 * and the 'MPEG' part of the define is historical */
	/* Keep the order of the 'case's the same as in videodev2.h! */
	case V4L2_CID_MPEG_CLASS:		return "Codec Controls";
	case V4L2_CID_MPEG_STREAM_TYPE:		return "Stream Type";
	case V4L2_CID_MPEG_STREAM_PID_PMT:	return "Stream PMT Program ID";
	case V4L2_CID_MPEG_STREAM_PID_AUDIO:	return "Stream Audio Program ID";
	case V4L2_CID_MPEG_STREAM_PID_VIDEO:	return "Stream Video Program ID";
	case V4L2_CID_MPEG_STREAM_PID_PCR:	return "Stream PCR Program ID";
	case V4L2_CID_MPEG_STREAM_PES_ID_AUDIO: return "Stream PES Audio ID";
	case V4L2_CID_MPEG_STREAM_PES_ID_VIDEO: return "Stream PES Video ID";
	case V4L2_CID_MPEG_STREAM_VBI_FMT:	return "Stream VBI Format";
	case V4L2_CID_MPEG_AUDIO_SAMPLING_FREQ: return "Audio Sampling Frequency";
	case V4L2_CID_MPEG_AUDIO_ENCODING:	return "Audio Encoding";
	case V4L2_CID_MPEG_AUDIO_L1_BITRATE:	return "Audio Layer I Bitrate";
	case V4L2_CID_MPEG_AUDIO_L2_BITRATE:	return "Audio Layer II Bitrate";
	case V4L2_CID_MPEG_AUDIO_L3_BITRATE:	return "Audio Layer III Bitrate";
	case V4L2_CID_MPEG_AUDIO_MODE:		return "Audio Stereo Mode";
	case V4L2_CID_MPEG_AUDIO_MODE_EXTENSION: return "Audio Stereo Mode Extension";
	case V4L2_CID_MPEG_AUDIO_EMPHASIS:	return "Audio Emphasis";
	case V4L2_CID_MPEG_AUDIO_CRC:		return "Audio CRC";
	case V4L2_CID_MPEG_AUDIO_MUTE:		return "Audio Mute";
	case V4L2_CID_MPEG_AUDIO_AAC_BITRATE:	return "Audio AAC Bitrate";
	case V4L2_CID_MPEG_AUDIO_AC3_BITRATE:	return "Audio AC-3 Bitrate";
	case V4L2_CID_MPEG_AUDIO_DEC_PLAYBACK:	return "Audio Playback";
	case V4L2_CID_MPEG_AUDIO_DEC_MULTILINGUAL_PLAYBACK: return "Audio Multilingual Playback";
	case V4L2_CID_MPEG_VIDEO_ENCODING:	return "Video Encoding";
	case V4L2_CID_MPEG_VIDEO_ASPECT:	return "Video Aspect";
	case V4L2_CID_MPEG_VIDEO_B_FRAMES:	return "Video B Frames";
	case V4L2_CID_MPEG_VIDEO_GOP_SIZE:	return "Video GOP Size";
	case V4L2_CID_MPEG_VIDEO_GOP_CLOSURE:	return "Video GOP Closure";
	case V4L2_CID_MPEG_VIDEO_PULLDOWN:	return "Video Pulldown";
	case V4L2_CID_MPEG_VIDEO_BITRATE_MODE:	return "Video Bitrate Mode";
	case V4L2_CID_MPEG_VIDEO_BITRATE:	return "Video Bitrate";
	case V4L2_CID_MPEG_VIDEO_BITRATE_PEAK:	return "Video Peak Bitrate";
	case V4L2_CID_MPEG_VIDEO_TEMPORAL_DECIMATION: return "Video Temporal Decimation";
	case V4L2_CID_MPEG_VIDEO_MUTE:		return "Video Mute";
	case V4L2_CID_MPEG_VIDEO_MUTE_YUV:	return "Video Mute YUV";
	case V4L2_CID_MPEG_VIDEO_DECODER_SLICE_INTERFACE:	return "Decoder Slice Interface";
	case V4L2_CID_MPEG_VIDEO_DECODER_MPEG4_DEBLOCK_FILTER:	return "MPEG4 Loop Filter Enable";
	case V4L2_CID_MPEG_VIDEO_CYCLIC_INTRA_REFRESH_MB:	return "Number of Intra Refresh MBs";
	case V4L2_CID_MPEG_VIDEO_FRAME_RC_ENABLE:		return "Frame Level Rate Control Enable";
	case V4L2_CID_MPEG_VIDEO_MB_RC_ENABLE:			return "H264 MB Level Rate Control";
	case V4L2_CID_MPEG_VIDEO_HEADER_MODE:			return "Sequence Header Mode";
	case V4L2_CID_MPEG_VIDEO_MAX_REF_PIC:			return "Max Number of Reference Pics";
	case V4L2_CID_MPEG_VIDEO_H263_I_FRAME_QP:		return "H263 I-Frame QP Value";
	case V4L2_CID_MPEG_VIDEO_H263_P_FRAME_QP:		return "H263 P-Frame QP Value";
	case V4L2_CID_MPEG_VIDEO_H263_B_FRAME_QP:		return "H263 B-Frame QP Value";
	case V4L2_CID_MPEG_VIDEO_H263_MIN_QP:			return "H263 Minimum QP Value";
	case V4L2_CID_MPEG_VIDEO_H263_MAX_QP:			return "H263 Maximum QP Value";
	case V4L2_CID_MPEG_VIDEO_H264_I_FRAME_QP:		return "H264 I-Frame QP Value";
	case V4L2_CID_MPEG_VIDEO_H264_P_FRAME_QP:		return "H264 P-Frame QP Value";
	case V4L2_CID_MPEG_VIDEO_H264_B_FRAME_QP:		return "H264 B-Frame QP Value";
	case V4L2_CID_MPEG_VIDEO_H264_MAX_QP:			return "H264 Maximum QP Value";
	case V4L2_CID_MPEG_VIDEO_H264_MIN_QP:			return "H264 Minimum QP Value";
	case V4L2_CID_MPEG_VIDEO_H264_8X8_TRANSFORM:		return "H264 8x8 Transform Enable";
	case V4L2_CID_MPEG_VIDEO_H264_CPB_SIZE:			return "H264 CPB Buffer Size";
	case V4L2_CID_MPEG_VIDEO_H264_ENTROPY_MODE:		return "H264 Entropy Mode";
	case V4L2_CID_MPEG_VIDEO_H264_I_PERIOD:			return "H264 I-Frame Period";
	case V4L2_CID_MPEG_VIDEO_H264_LEVEL:			return "H264 Level";
	case V4L2_CID_MPEG_VIDEO_H264_LOOP_FILTER_ALPHA:	return "H264 Loop Filter Alpha Offset";
	case V4L2_CID_MPEG_VIDEO_H264_LOOP_FILTER_BETA:		return "H264 Loop Filter Beta Offset";
	case V4L2_CID_MPEG_VIDEO_H264_LOOP_FILTER_MODE:		return "H264 Loop Filter Mode";
	case V4L2_CID_MPEG_VIDEO_H264_PROFILE:			return "H264 Profile";
	case V4L2_CID_MPEG_VIDEO_H264_VUI_EXT_SAR_HEIGHT:	return "Vertical Size of SAR";
	case V4L2_CID_MPEG_VIDEO_H264_VUI_EXT_SAR_WIDTH:	return "Horizontal Size of SAR";
	case V4L2_CID_MPEG_VIDEO_H264_VUI_SAR_ENABLE:		return "Aspect Ratio VUI Enable";
	case V4L2_CID_MPEG_VIDEO_H264_VUI_SAR_IDC:		return "VUI Aspect Ratio IDC";
	case V4L2_CID_MPEG_VIDEO_H264_SEI_FRAME_PACKING:	return "H264 Enable Frame Packing SEI";
	case V4L2_CID_MPEG_VIDEO_H264_SEI_FP_CURRENT_FRAME_0:	return "H264 Set Curr. Frame as Frame0";
	case V4L2_CID_MPEG_VIDEO_H264_SEI_FP_ARRANGEMENT_TYPE:	return "H264 FP Arrangement Type";
	case V4L2_CID_MPEG_VIDEO_H264_FMO:			return "H264 Flexible MB Ordering";
	case V4L2_CID_MPEG_VIDEO_H264_FMO_MAP_TYPE:		return "H264 Map Type for FMO";
	case V4L2_CID_MPEG_VIDEO_H264_FMO_SLICE_GROUP:		return "H264 FMO Number of Slice Groups";
	case V4L2_CID_MPEG_VIDEO_H264_FMO_CHANGE_DIRECTION:	return "H264 FMO Direction of Change";
	case V4L2_CID_MPEG_VIDEO_H264_FMO_CHANGE_RATE:		return "H264 FMO Size of 1st Slice Grp";
	case V4L2_CID_MPEG_VIDEO_H264_FMO_RUN_LENGTH:		return "H264 FMO No. of Consecutive MBs";
	case V4L2_CID_MPEG_VIDEO_H264_ASO:			return "H264 Arbitrary Slice Ordering";
	case V4L2_CID_MPEG_VIDEO_H264_ASO_SLICE_ORDER:		return "H264 ASO Slice Order";
	case V4L2_CID_MPEG_VIDEO_H264_HIERARCHICAL_CODING:	return "Enable H264 Hierarchical Coding";
	case V4L2_CID_MPEG_VIDEO_H264_HIERARCHICAL_CODING_TYPE:	return "H264 Hierarchical Coding Type";
	case V4L2_CID_MPEG_VIDEO_H264_HIERARCHICAL_CODING_LAYER:return "H264 Number of HC Layers";
	case V4L2_CID_MPEG_VIDEO_H264_HIERARCHICAL_CODING_LAYER_QP:
								return "H264 Set QP Value for HC Layers";
	case V4L2_CID_MPEG_VIDEO_MPEG4_I_FRAME_QP:		return "MPEG4 I-Frame QP Value";
	case V4L2_CID_MPEG_VIDEO_MPEG4_P_FRAME_QP:		return "MPEG4 P-Frame QP Value";
	case V4L2_CID_MPEG_VIDEO_MPEG4_B_FRAME_QP:		return "MPEG4 B-Frame QP Value";
	case V4L2_CID_MPEG_VIDEO_MPEG4_MIN_QP:			return "MPEG4 Minimum QP Value";
	case V4L2_CID_MPEG_VIDEO_MPEG4_MAX_QP:			return "MPEG4 Maximum QP Value";
	case V4L2_CID_MPEG_VIDEO_MPEG4_LEVEL:			return "MPEG4 Level";
	case V4L2_CID_MPEG_VIDEO_MPEG4_PROFILE:			return "MPEG4 Profile";
	case V4L2_CID_MPEG_VIDEO_MPEG4_QPEL:			return "Quarter Pixel Search Enable";
	case V4L2_CID_MPEG_VIDEO_MULTI_SLICE_MAX_BYTES:		return "Maximum Bytes in a Slice";
	case V4L2_CID_MPEG_VIDEO_MULTI_SLICE_MAX_MB:		return "Number of MBs in a Slice";
	case V4L2_CID_MPEG_VIDEO_MULTI_SLICE_MODE:		return "Slice Partitioning Method";
	case V4L2_CID_MPEG_VIDEO_VBV_SIZE:			return "VBV Buffer Size";
	case V4L2_CID_MPEG_VIDEO_DEC_PTS:			return "Video Decoder PTS";
	case V4L2_CID_MPEG_VIDEO_DEC_FRAME:			return "Video Decoder Frame Count";
	case V4L2_CID_MPEG_VIDEO_VBV_DELAY:			return "Initial Delay for VBV Control";
	case V4L2_CID_MPEG_VIDEO_REPEAT_SEQ_HEADER:		return "Repeat Sequence Header";

	/* VPX controls */
	case V4L2_CID_MPEG_VIDEO_VPX_NUM_PARTITIONS:		return "VPX Number of Partitions";
	case V4L2_CID_MPEG_VIDEO_VPX_IMD_DISABLE_4X4:		return "VPX Intra Mode Decision Disable";
	case V4L2_CID_MPEG_VIDEO_VPX_NUM_REF_FRAMES:		return "VPX No. of Refs for P Frame";
	case V4L2_CID_MPEG_VIDEO_VPX_FILTER_LEVEL:		return "VPX Loop Filter Level Range";
	case V4L2_CID_MPEG_VIDEO_VPX_FILTER_SHARPNESS:		return "VPX Deblocking Effect Control";
	case V4L2_CID_MPEG_VIDEO_VPX_GOLDEN_FRAME_REF_PERIOD:	return "VPX Golden Frame Refresh Period";
	case V4L2_CID_MPEG_VIDEO_VPX_GOLDEN_FRAME_SEL:		return "VPX Golden Frame Indicator";

	/* CAMERA controls */
	/* Keep the order of the 'case's the same as in videodev2.h! */
	case V4L2_CID_CAMERA_CLASS:		return "Camera Controls";
	case V4L2_CID_EXPOSURE_AUTO:		return "Auto Exposure";
	case V4L2_CID_EXPOSURE_ABSOLUTE:	return "Exposure Time, Absolute";
	case V4L2_CID_EXPOSURE_AUTO_PRIORITY:	return "Exposure, Dynamic Framerate";
	case V4L2_CID_PAN_RELATIVE:		return "Pan, Relative";
	case V4L2_CID_TILT_RELATIVE:		return "Tilt, Relative";
	case V4L2_CID_PAN_RESET:		return "Pan, Reset";
	case V4L2_CID_TILT_RESET:		return "Tilt, Reset";
	case V4L2_CID_PAN_ABSOLUTE:		return "Pan, Absolute";
	case V4L2_CID_TILT_ABSOLUTE:		return "Tilt, Absolute";
	case V4L2_CID_FOCUS_ABSOLUTE:		return "Focus, Absolute";
	case V4L2_CID_FOCUS_RELATIVE:		return "Focus, Relative";
	case V4L2_CID_FOCUS_AUTO:		return "Focus, Automatic Continuous";
	case V4L2_CID_ZOOM_ABSOLUTE:		return "Zoom, Absolute";
	case V4L2_CID_ZOOM_RELATIVE:		return "Zoom, Relative";
	case V4L2_CID_ZOOM_CONTINUOUS:		return "Zoom, Continuous";
	case V4L2_CID_PRIVACY:			return "Privacy";
	case V4L2_CID_IRIS_ABSOLUTE:		return "Iris, Absolute";
	case V4L2_CID_IRIS_RELATIVE:		return "Iris, Relative";
	case V4L2_CID_AUTO_EXPOSURE_BIAS:	return "Auto Exposure, Bias";
	case V4L2_CID_AUTO_N_PRESET_WHITE_BALANCE: return "White Balance, Auto & Preset";
	case V4L2_CID_WIDE_DYNAMIC_RANGE:	return "Wide Dynamic Range";
	case V4L2_CID_IMAGE_STABILIZATION:	return "Image Stabilization";
	case V4L2_CID_ISO_SENSITIVITY:		return "ISO Sensitivity";
	case V4L2_CID_ISO_SENSITIVITY_AUTO:	return "ISO Sensitivity, Auto";
	case V4L2_CID_EXPOSURE_METERING:	return "Exposure, Metering Mode";
	case V4L2_CID_SCENE_MODE:		return "Scene Mode";
	case V4L2_CID_3A_LOCK:			return "3A Lock";
	case V4L2_CID_AUTO_FOCUS_START:		return "Auto Focus, Start";
	case V4L2_CID_AUTO_FOCUS_STOP:		return "Auto Focus, Stop";
	case V4L2_CID_AUTO_FOCUS_STATUS:	return "Auto Focus, Status";
	case V4L2_CID_AUTO_FOCUS_RANGE:		return "Auto Focus, Range";

	/* FM Radio Modulator control */
	/* Keep the order of the 'case's the same as in videodev2.h! */
	case V4L2_CID_FM_TX_CLASS:		return "FM Radio Modulator Controls";
	case V4L2_CID_RDS_TX_DEVIATION:		return "RDS Signal Deviation";
	case V4L2_CID_RDS_TX_PI:		return "RDS Program ID";
	case V4L2_CID_RDS_TX_PTY:		return "RDS Program Type";
	case V4L2_CID_RDS_TX_PS_NAME:		return "RDS PS Name";
	case V4L2_CID_RDS_TX_RADIO_TEXT:	return "RDS Radio Text";
	case V4L2_CID_AUDIO_LIMITER_ENABLED:	return "Audio Limiter Feature Enabled";
	case V4L2_CID_AUDIO_LIMITER_RELEASE_TIME: return "Audio Limiter Release Time";
	case V4L2_CID_AUDIO_LIMITER_DEVIATION:	return "Audio Limiter Deviation";
	case V4L2_CID_AUDIO_COMPRESSION_ENABLED: return "Audio Compression Enabled";
	case V4L2_CID_AUDIO_COMPRESSION_GAIN:	return "Audio Compression Gain";
	case V4L2_CID_AUDIO_COMPRESSION_THRESHOLD: return "Audio Compression Threshold";
	case V4L2_CID_AUDIO_COMPRESSION_ATTACK_TIME: return "Audio Compression Attack Time";
	case V4L2_CID_AUDIO_COMPRESSION_RELEASE_TIME: return "Audio Compression Release Time";
	case V4L2_CID_PILOT_TONE_ENABLED:	return "Pilot Tone Feature Enabled";
	case V4L2_CID_PILOT_TONE_DEVIATION:	return "Pilot Tone Deviation";
	case V4L2_CID_PILOT_TONE_FREQUENCY:	return "Pilot Tone Frequency";
	case V4L2_CID_TUNE_PREEMPHASIS:		return "Pre-Emphasis";
	case V4L2_CID_TUNE_POWER_LEVEL:		return "Tune Power Level";
	case V4L2_CID_TUNE_ANTENNA_CAPACITOR:	return "Tune Antenna Capacitor";

	/* Flash controls */
	case V4L2_CID_FLASH_CLASS:		return "Flash Controls";
	case V4L2_CID_FLASH_LED_MODE:		return "LED Mode";
	case V4L2_CID_FLASH_STROBE_SOURCE:	return "Strobe Source";
	case V4L2_CID_FLASH_STROBE:		return "Strobe";
	case V4L2_CID_FLASH_STROBE_STOP:	return "Stop Strobe";
	case V4L2_CID_FLASH_STROBE_STATUS:	return "Strobe Status";
	case V4L2_CID_FLASH_TIMEOUT:		return "Strobe Timeout";
	case V4L2_CID_FLASH_INTENSITY:		return "Intensity, Flash Mode";
	case V4L2_CID_FLASH_TORCH_INTENSITY:	return "Intensity, Torch Mode";
	case V4L2_CID_FLASH_INDICATOR_INTENSITY: return "Intensity, Indicator";
	case V4L2_CID_FLASH_FAULT:		return "Faults";
	case V4L2_CID_FLASH_CHARGE:		return "Charge";
	case V4L2_CID_FLASH_READY:		return "Ready to Strobe";

	/* JPEG encoder controls */
	/* Keep the order of the 'case's the same as in videodev2.h! */
	case V4L2_CID_JPEG_CLASS:		return "JPEG Compression Controls";
	case V4L2_CID_JPEG_CHROMA_SUBSAMPLING:	return "Chroma Subsampling";
	case V4L2_CID_JPEG_RESTART_INTERVAL:	return "Restart Interval";
	case V4L2_CID_JPEG_COMPRESSION_QUALITY:	return "Compression Quality";
	case V4L2_CID_JPEG_ACTIVE_MARKER:	return "Active Markers";

	/* Image source controls */
	case V4L2_CID_IMAGE_SOURCE_CLASS:	return "Image Source Controls";
	case V4L2_CID_VBLANK:			return "Vertical Blanking";
	case V4L2_CID_HBLANK:			return "Horizontal Blanking";
	case V4L2_CID_ANALOGUE_GAIN:		return "Analogue Gain";

	/* Image processing controls */
	case V4L2_CID_IMAGE_PROC_CLASS:		return "Image Processing Controls";
	case V4L2_CID_LINK_FREQ:		return "Link Frequency";
	case V4L2_CID_PIXEL_RATE:		return "Pixel Rate";
	case V4L2_CID_TEST_PATTERN:		return "Test Pattern";

	/* DV controls */
	case V4L2_CID_DV_CLASS:			return "Digital Video Controls";
	case V4L2_CID_DV_TX_HOTPLUG:		return "Hotplug Present";
	case V4L2_CID_DV_TX_RXSENSE:		return "RxSense Present";
	case V4L2_CID_DV_TX_EDID_PRESENT:	return "EDID Present";
	case V4L2_CID_DV_TX_MODE:		return "Transmit Mode";
	case V4L2_CID_DV_TX_RGB_RANGE:		return "Tx RGB Quantization Range";
	case V4L2_CID_DV_RX_POWER_PRESENT:	return "Power Present";
	case V4L2_CID_DV_RX_RGB_RANGE:		return "Rx RGB Quantization Range";

	case V4L2_CID_FM_RX_CLASS:		return "FM Radio Receiver Controls";
	case V4L2_CID_TUNE_DEEMPHASIS:		return "De-Emphasis";
	case V4L2_CID_RDS_RECEPTION:		return "RDS Reception";
	default:
		return NULL;
	}
}
EXPORT_SYMBOL(v4l2_ctrl_get_name);

void v4l2_ctrl_fill(u32 id, const char **name, enum v4l2_ctrl_type *type,
		    s32 *min, s32 *max, s32 *step, s32 *def, u32 *flags)
{
	*name = v4l2_ctrl_get_name(id);
	*flags = 0;

	switch (id) {
	case V4L2_CID_AUDIO_MUTE:
	case V4L2_CID_AUDIO_LOUDNESS:
	case V4L2_CID_AUTO_WHITE_BALANCE:
	case V4L2_CID_AUTOGAIN:
	case V4L2_CID_HFLIP:
	case V4L2_CID_VFLIP:
	case V4L2_CID_HUE_AUTO:
	case V4L2_CID_CHROMA_AGC:
	case V4L2_CID_COLOR_KILLER:
	case V4L2_CID_AUTOBRIGHTNESS:
	case V4L2_CID_MPEG_AUDIO_MUTE:
	case V4L2_CID_MPEG_VIDEO_MUTE:
	case V4L2_CID_MPEG_VIDEO_GOP_CLOSURE:
	case V4L2_CID_MPEG_VIDEO_PULLDOWN:
	case V4L2_CID_EXPOSURE_AUTO_PRIORITY:
	case V4L2_CID_FOCUS_AUTO:
	case V4L2_CID_PRIVACY:
	case V4L2_CID_AUDIO_LIMITER_ENABLED:
	case V4L2_CID_AUDIO_COMPRESSION_ENABLED:
	case V4L2_CID_PILOT_TONE_ENABLED:
	case V4L2_CID_ILLUMINATORS_1:
	case V4L2_CID_ILLUMINATORS_2:
	case V4L2_CID_FLASH_STROBE_STATUS:
	case V4L2_CID_FLASH_CHARGE:
	case V4L2_CID_FLASH_READY:
	case V4L2_CID_MPEG_VIDEO_DECODER_MPEG4_DEBLOCK_FILTER:
	case V4L2_CID_MPEG_VIDEO_DECODER_SLICE_INTERFACE:
	case V4L2_CID_MPEG_VIDEO_FRAME_RC_ENABLE:
	case V4L2_CID_MPEG_VIDEO_MB_RC_ENABLE:
	case V4L2_CID_MPEG_VIDEO_H264_8X8_TRANSFORM:
	case V4L2_CID_MPEG_VIDEO_H264_VUI_SAR_ENABLE:
	case V4L2_CID_MPEG_VIDEO_MPEG4_QPEL:
	case V4L2_CID_MPEG_VIDEO_REPEAT_SEQ_HEADER:
	case V4L2_CID_WIDE_DYNAMIC_RANGE:
	case V4L2_CID_IMAGE_STABILIZATION:
	case V4L2_CID_RDS_RECEPTION:
		*type = V4L2_CTRL_TYPE_BOOLEAN;
		*min = 0;
		*max = *step = 1;
		break;
	case V4L2_CID_PAN_RESET:
	case V4L2_CID_TILT_RESET:
	case V4L2_CID_FLASH_STROBE:
	case V4L2_CID_FLASH_STROBE_STOP:
	case V4L2_CID_AUTO_FOCUS_START:
	case V4L2_CID_AUTO_FOCUS_STOP:
		*type = V4L2_CTRL_TYPE_BUTTON;
		*flags |= V4L2_CTRL_FLAG_WRITE_ONLY;
		*min = *max = *step = *def = 0;
		break;
	case V4L2_CID_POWER_LINE_FREQUENCY:
	case V4L2_CID_MPEG_AUDIO_SAMPLING_FREQ:
	case V4L2_CID_MPEG_AUDIO_ENCODING:
	case V4L2_CID_MPEG_AUDIO_L1_BITRATE:
	case V4L2_CID_MPEG_AUDIO_L2_BITRATE:
	case V4L2_CID_MPEG_AUDIO_L3_BITRATE:
	case V4L2_CID_MPEG_AUDIO_AC3_BITRATE:
	case V4L2_CID_MPEG_AUDIO_MODE:
	case V4L2_CID_MPEG_AUDIO_MODE_EXTENSION:
	case V4L2_CID_MPEG_AUDIO_EMPHASIS:
	case V4L2_CID_MPEG_AUDIO_CRC:
	case V4L2_CID_MPEG_AUDIO_DEC_PLAYBACK:
	case V4L2_CID_MPEG_AUDIO_DEC_MULTILINGUAL_PLAYBACK:
	case V4L2_CID_MPEG_VIDEO_ENCODING:
	case V4L2_CID_MPEG_VIDEO_ASPECT:
	case V4L2_CID_MPEG_VIDEO_BITRATE_MODE:
	case V4L2_CID_MPEG_STREAM_TYPE:
	case V4L2_CID_MPEG_STREAM_VBI_FMT:
	case V4L2_CID_EXPOSURE_AUTO:
	case V4L2_CID_AUTO_FOCUS_RANGE:
	case V4L2_CID_COLORFX:
	case V4L2_CID_AUTO_N_PRESET_WHITE_BALANCE:
	case V4L2_CID_TUNE_PREEMPHASIS:
	case V4L2_CID_FLASH_LED_MODE:
	case V4L2_CID_FLASH_STROBE_SOURCE:
	case V4L2_CID_MPEG_VIDEO_HEADER_MODE:
	case V4L2_CID_MPEG_VIDEO_MULTI_SLICE_MODE:
	case V4L2_CID_MPEG_VIDEO_H264_ENTROPY_MODE:
	case V4L2_CID_MPEG_VIDEO_H264_LEVEL:
	case V4L2_CID_MPEG_VIDEO_H264_LOOP_FILTER_MODE:
	case V4L2_CID_MPEG_VIDEO_H264_PROFILE:
	case V4L2_CID_MPEG_VIDEO_H264_VUI_SAR_IDC:
	case V4L2_CID_MPEG_VIDEO_H264_SEI_FP_ARRANGEMENT_TYPE:
	case V4L2_CID_MPEG_VIDEO_H264_FMO_MAP_TYPE:
	case V4L2_CID_MPEG_VIDEO_MPEG4_LEVEL:
	case V4L2_CID_MPEG_VIDEO_MPEG4_PROFILE:
	case V4L2_CID_JPEG_CHROMA_SUBSAMPLING:
	case V4L2_CID_ISO_SENSITIVITY_AUTO:
	case V4L2_CID_EXPOSURE_METERING:
	case V4L2_CID_SCENE_MODE:
	case V4L2_CID_DV_TX_MODE:
	case V4L2_CID_DV_TX_RGB_RANGE:
	case V4L2_CID_DV_RX_RGB_RANGE:
	case V4L2_CID_TEST_PATTERN:
	case V4L2_CID_TUNE_DEEMPHASIS:
	case V4L2_CID_MPEG_VIDEO_VPX_GOLDEN_FRAME_SEL:
		*type = V4L2_CTRL_TYPE_MENU;
		break;
	case V4L2_CID_LINK_FREQ:
		*type = V4L2_CTRL_TYPE_INTEGER_MENU;
		break;
	case V4L2_CID_RDS_TX_PS_NAME:
	case V4L2_CID_RDS_TX_RADIO_TEXT:
		*type = V4L2_CTRL_TYPE_STRING;
		break;
	case V4L2_CID_ISO_SENSITIVITY:
	case V4L2_CID_AUTO_EXPOSURE_BIAS:
	case V4L2_CID_MPEG_VIDEO_VPX_NUM_PARTITIONS:
	case V4L2_CID_MPEG_VIDEO_VPX_NUM_REF_FRAMES:
		*type = V4L2_CTRL_TYPE_INTEGER_MENU;
		break;
	case V4L2_CID_USER_CLASS:
	case V4L2_CID_CAMERA_CLASS:
	case V4L2_CID_MPEG_CLASS:
	case V4L2_CID_FM_TX_CLASS:
	case V4L2_CID_FLASH_CLASS:
	case V4L2_CID_JPEG_CLASS:
	case V4L2_CID_IMAGE_SOURCE_CLASS:
	case V4L2_CID_IMAGE_PROC_CLASS:
	case V4L2_CID_DV_CLASS:
	case V4L2_CID_FM_RX_CLASS:
		*type = V4L2_CTRL_TYPE_CTRL_CLASS;
		/* You can neither read not write these */
		*flags |= V4L2_CTRL_FLAG_READ_ONLY | V4L2_CTRL_FLAG_WRITE_ONLY;
		*min = *max = *step = *def = 0;
		break;
	case V4L2_CID_BG_COLOR:
		*type = V4L2_CTRL_TYPE_INTEGER;
		*step = 1;
		*min = 0;
		/* Max is calculated as RGB888 that is 2^24 */
		*max = 0xFFFFFF;
		break;
	case V4L2_CID_FLASH_FAULT:
	case V4L2_CID_JPEG_ACTIVE_MARKER:
	case V4L2_CID_3A_LOCK:
	case V4L2_CID_AUTO_FOCUS_STATUS:
	case V4L2_CID_DV_TX_HOTPLUG:
	case V4L2_CID_DV_TX_RXSENSE:
	case V4L2_CID_DV_TX_EDID_PRESENT:
	case V4L2_CID_DV_RX_POWER_PRESENT:
		*type = V4L2_CTRL_TYPE_BITMASK;
		break;
	case V4L2_CID_MIN_BUFFERS_FOR_CAPTURE:
	case V4L2_CID_MIN_BUFFERS_FOR_OUTPUT:
		*type = V4L2_CTRL_TYPE_INTEGER;
		*flags |= V4L2_CTRL_FLAG_READ_ONLY;
		break;
	case V4L2_CID_MPEG_VIDEO_DEC_FRAME:
	case V4L2_CID_MPEG_VIDEO_DEC_PTS:
		*flags |= V4L2_CTRL_FLAG_VOLATILE;
		/* Fall through */
	case V4L2_CID_PIXEL_RATE:
		*type = V4L2_CTRL_TYPE_INTEGER64;
		*flags |= V4L2_CTRL_FLAG_READ_ONLY;
		*min = *max = *step = *def = 0;
		break;
	default:
		*type = V4L2_CTRL_TYPE_INTEGER;
		break;
	}
	switch (id) {
	case V4L2_CID_MPEG_AUDIO_ENCODING:
	case V4L2_CID_MPEG_AUDIO_MODE:
	case V4L2_CID_MPEG_VIDEO_BITRATE_MODE:
	case V4L2_CID_MPEG_VIDEO_B_FRAMES:
	case V4L2_CID_MPEG_STREAM_TYPE:
		*flags |= V4L2_CTRL_FLAG_UPDATE;
		break;
	case V4L2_CID_AUDIO_VOLUME:
	case V4L2_CID_AUDIO_BALANCE:
	case V4L2_CID_AUDIO_BASS:
	case V4L2_CID_AUDIO_TREBLE:
	case V4L2_CID_BRIGHTNESS:
	case V4L2_CID_CONTRAST:
	case V4L2_CID_SATURATION:
	case V4L2_CID_HUE:
	case V4L2_CID_RED_BALANCE:
	case V4L2_CID_BLUE_BALANCE:
	case V4L2_CID_GAMMA:
	case V4L2_CID_SHARPNESS:
	case V4L2_CID_CHROMA_GAIN:
	case V4L2_CID_RDS_TX_DEVIATION:
	case V4L2_CID_AUDIO_LIMITER_RELEASE_TIME:
	case V4L2_CID_AUDIO_LIMITER_DEVIATION:
	case V4L2_CID_AUDIO_COMPRESSION_GAIN:
	case V4L2_CID_AUDIO_COMPRESSION_THRESHOLD:
	case V4L2_CID_AUDIO_COMPRESSION_ATTACK_TIME:
	case V4L2_CID_AUDIO_COMPRESSION_RELEASE_TIME:
	case V4L2_CID_PILOT_TONE_DEVIATION:
	case V4L2_CID_PILOT_TONE_FREQUENCY:
	case V4L2_CID_TUNE_POWER_LEVEL:
	case V4L2_CID_TUNE_ANTENNA_CAPACITOR:
		*flags |= V4L2_CTRL_FLAG_SLIDER;
		break;
	case V4L2_CID_PAN_RELATIVE:
	case V4L2_CID_TILT_RELATIVE:
	case V4L2_CID_FOCUS_RELATIVE:
	case V4L2_CID_IRIS_RELATIVE:
	case V4L2_CID_ZOOM_RELATIVE:
		*flags |= V4L2_CTRL_FLAG_WRITE_ONLY;
		break;
	case V4L2_CID_FLASH_STROBE_STATUS:
	case V4L2_CID_AUTO_FOCUS_STATUS:
	case V4L2_CID_FLASH_READY:
	case V4L2_CID_DV_TX_HOTPLUG:
	case V4L2_CID_DV_TX_RXSENSE:
	case V4L2_CID_DV_TX_EDID_PRESENT:
	case V4L2_CID_DV_RX_POWER_PRESENT:
		*flags |= V4L2_CTRL_FLAG_READ_ONLY;
		break;
	}
}
EXPORT_SYMBOL(v4l2_ctrl_fill);

/* Helper function to determine whether the control type is compatible with
   VIDIOC_G/S_CTRL. */
static bool type_is_int(const struct v4l2_ctrl *ctrl)
{
	switch (ctrl->type) {
	case V4L2_CTRL_TYPE_INTEGER64:
	case V4L2_CTRL_TYPE_STRING:
		/* Nope, these need v4l2_ext_control */
		return false;
	default:
		return true;
	}
}

static void fill_event(struct v4l2_event *ev, struct v4l2_ctrl *ctrl, u32 changes)
{
	memset(ev->reserved, 0, sizeof(ev->reserved));
	ev->type = V4L2_EVENT_CTRL;
	ev->id = ctrl->id;
	ev->u.ctrl.changes = changes;
	ev->u.ctrl.type = ctrl->type;
	ev->u.ctrl.flags = ctrl->flags;
	if (ctrl->type == V4L2_CTRL_TYPE_STRING)
		ev->u.ctrl.value64 = 0;
	else
		ev->u.ctrl.value64 = ctrl->cur.val64;
	ev->u.ctrl.minimum = ctrl->minimum;
	ev->u.ctrl.maximum = ctrl->maximum;
	if (ctrl->type == V4L2_CTRL_TYPE_MENU
	    || ctrl->type == V4L2_CTRL_TYPE_INTEGER_MENU)
		ev->u.ctrl.step = 1;
	else
		ev->u.ctrl.step = ctrl->step;
	ev->u.ctrl.default_value = ctrl->default_value;
}

static void send_event(struct v4l2_fh *fh, struct v4l2_ctrl *ctrl, u32 changes)
{
	struct v4l2_event ev;
	struct v4l2_subscribed_event *sev;

	if (list_empty(&ctrl->ev_subs))
		return;
	fill_event(&ev, ctrl, changes);

	list_for_each_entry(sev, &ctrl->ev_subs, node)
		if (sev->fh != fh ||
		    (sev->flags & V4L2_EVENT_SUB_FL_ALLOW_FEEDBACK))
			v4l2_event_queue_fh(sev->fh, &ev);
}

/* Helper function: copy the current control value back to the caller */
static int cur_to_user(struct v4l2_ext_control *c,
		       struct v4l2_ctrl *ctrl)
{
	u32 len;

	switch (ctrl->type) {
	case V4L2_CTRL_TYPE_STRING:
		len = strlen(ctrl->cur.string);
		if (c->size < len + 1) {
			c->size = len + 1;
			return -ENOSPC;
		}
		return copy_to_user(c->string, ctrl->cur.string,
						len + 1) ? -EFAULT : 0;
	case V4L2_CTRL_TYPE_INTEGER64:
		c->value64 = ctrl->cur.val64;
		break;
	default:
		c->value = ctrl->cur.val;
		break;
	}
	return 0;
}

/* Helper function: copy the caller-provider value as the new control value */
static int user_to_new(struct v4l2_ext_control *c,
		       struct v4l2_ctrl *ctrl)
{
	int ret;
	u32 size;

	ctrl->is_new = 1;
	switch (ctrl->type) {
	case V4L2_CTRL_TYPE_INTEGER64:
		ctrl->val64 = c->value64;
		break;
	case V4L2_CTRL_TYPE_STRING:
		size = c->size;
		if (size == 0)
			return -ERANGE;
		if (size > ctrl->maximum + 1)
			size = ctrl->maximum + 1;
		ret = copy_from_user(ctrl->string, c->string, size);
		if (!ret) {
			char last = ctrl->string[size - 1];

			ctrl->string[size - 1] = 0;
			/* If the string was longer than ctrl->maximum,
			   then return an error. */
			if (strlen(ctrl->string) == ctrl->maximum && last)
				return -ERANGE;
		}
		return ret ? -EFAULT : 0;
	default:
		ctrl->val = c->value;
		break;
	}
	return 0;
}

/* Helper function: copy the new control value back to the caller */
static int new_to_user(struct v4l2_ext_control *c,
		       struct v4l2_ctrl *ctrl)
{
	u32 len;

	switch (ctrl->type) {
	case V4L2_CTRL_TYPE_STRING:
		len = strlen(ctrl->string);
		if (c->size < len + 1) {
			c->size = ctrl->maximum + 1;
			return -ENOSPC;
		}
		return copy_to_user(c->string, ctrl->string,
						len + 1) ? -EFAULT : 0;
	case V4L2_CTRL_TYPE_INTEGER64:
		c->value64 = ctrl->val64;
		break;
	default:
		c->value = ctrl->val;
		break;
	}
	return 0;
}

/* Copy the new value to the current value. */
static void new_to_cur(struct v4l2_fh *fh, struct v4l2_ctrl *ctrl, u32 ch_flags)
{
	bool changed = false;

	if (ctrl == NULL)
		return;
	switch (ctrl->type) {
	case V4L2_CTRL_TYPE_BUTTON:
		changed = true;
		break;
	case V4L2_CTRL_TYPE_STRING:
		/* strings are always 0-terminated */
		changed = strcmp(ctrl->string, ctrl->cur.string);
		strcpy(ctrl->cur.string, ctrl->string);
		break;
	case V4L2_CTRL_TYPE_INTEGER64:
		changed = ctrl->val64 != ctrl->cur.val64;
		ctrl->cur.val64 = ctrl->val64;
		break;
	default:
		changed = ctrl->val != ctrl->cur.val;
		ctrl->cur.val = ctrl->val;
		break;
	}
	if (ch_flags & V4L2_EVENT_CTRL_CH_FLAGS) {
		/* Note: CH_FLAGS is only set for auto clusters. */
		ctrl->flags &=
			~(V4L2_CTRL_FLAG_INACTIVE | V4L2_CTRL_FLAG_VOLATILE);
		if (!is_cur_manual(ctrl->cluster[0])) {
			ctrl->flags |= V4L2_CTRL_FLAG_INACTIVE;
			if (ctrl->cluster[0]->has_volatiles)
				ctrl->flags |= V4L2_CTRL_FLAG_VOLATILE;
		}
		fh = NULL;
	}
	if (changed || ch_flags) {
		/* If a control was changed that was not one of the controls
		   modified by the application, then send the event to all. */
		if (!ctrl->is_new)
			fh = NULL;
		send_event(fh, ctrl,
			(changed ? V4L2_EVENT_CTRL_CH_VALUE : 0) | ch_flags);
		if (ctrl->call_notify && changed && ctrl->handler->notify)
			ctrl->handler->notify(ctrl, ctrl->handler->notify_priv);
	}
}

/* Copy the current value to the new value */
static void cur_to_new(struct v4l2_ctrl *ctrl)
{
	if (ctrl == NULL)
		return;
	switch (ctrl->type) {
	case V4L2_CTRL_TYPE_STRING:
		/* strings are always 0-terminated */
		strcpy(ctrl->string, ctrl->cur.string);
		break;
	case V4L2_CTRL_TYPE_INTEGER64:
		ctrl->val64 = ctrl->cur.val64;
		break;
	default:
		ctrl->val = ctrl->cur.val;
		break;
	}
}

/* Return non-zero if one or more of the controls in the cluster has a new
   value that differs from the current value. */
static int cluster_changed(struct v4l2_ctrl *master)
{
	int diff = 0;
	int i;

	for (i = 0; !diff && i < master->ncontrols; i++) {
		struct v4l2_ctrl *ctrl = master->cluster[i];

		if (ctrl == NULL)
			continue;
		switch (ctrl->type) {
		case V4L2_CTRL_TYPE_BUTTON:
			/* Button controls are always 'different' */
			return 1;
		case V4L2_CTRL_TYPE_STRING:
			/* strings are always 0-terminated */
			diff = strcmp(ctrl->string, ctrl->cur.string);
			break;
		case V4L2_CTRL_TYPE_INTEGER64:
			diff = ctrl->val64 != ctrl->cur.val64;
			break;
		default:
			diff = ctrl->val != ctrl->cur.val;
			break;
		}
	}
	return diff;
}

/* Control range checking */
static int check_range(enum v4l2_ctrl_type type,
		s32 min, s32 max, u32 step, s32 def)
{
	switch (type) {
	case V4L2_CTRL_TYPE_BOOLEAN:
		if (step != 1 || max > 1 || min < 0)
			return -ERANGE;
		/* fall through */
	case V4L2_CTRL_TYPE_INTEGER:
		if (step <= 0 || min > max || def < min || def > max)
			return -ERANGE;
		return 0;
	case V4L2_CTRL_TYPE_BITMASK:
		if (step || min || !max || (def & ~max))
			return -ERANGE;
		return 0;
	case V4L2_CTRL_TYPE_MENU:
	case V4L2_CTRL_TYPE_INTEGER_MENU:
		if (min > max || def < min || def > max)
			return -ERANGE;
		/* Note: step == menu_skip_mask for menu controls.
		   So here we check if the default value is masked out. */
		if (step && ((1 << def) & step))
			return -EINVAL;
		return 0;
	case V4L2_CTRL_TYPE_STRING:
		if (min > max || min < 0 || step < 1 || def)
			return -ERANGE;
		return 0;
	default:
		return 0;
	}
}

/* Validate a new control */
static int validate_new(const struct v4l2_ctrl *ctrl,
			struct v4l2_ext_control *c)
{
	size_t len;
	u32 offset;
	s32 val;

	switch (ctrl->type) {
	case V4L2_CTRL_TYPE_INTEGER:
		/* Round towards the closest legal value */
		val = c->value + ctrl->step / 2;
		val = clamp(val, ctrl->minimum, ctrl->maximum);
		offset = val - ctrl->minimum;
		offset = ctrl->step * (offset / ctrl->step);
		c->value = ctrl->minimum + offset;
		return 0;

	case V4L2_CTRL_TYPE_BOOLEAN:
		c->value = !!c->value;
		return 0;

	case V4L2_CTRL_TYPE_MENU:
	case V4L2_CTRL_TYPE_INTEGER_MENU:
		if (c->value < ctrl->minimum || c->value > ctrl->maximum)
			return -ERANGE;
		if (ctrl->menu_skip_mask & (1 << c->value))
			return -EINVAL;
		if (ctrl->type == V4L2_CTRL_TYPE_MENU &&
		    ctrl->qmenu[c->value][0] == '\0')
			return -EINVAL;
		return 0;

	case V4L2_CTRL_TYPE_BITMASK:
		c->value &= ctrl->maximum;
		return 0;

	case V4L2_CTRL_TYPE_BUTTON:
	case V4L2_CTRL_TYPE_CTRL_CLASS:
		c->value = 0;
		return 0;

	case V4L2_CTRL_TYPE_INTEGER64:
		return 0;

	case V4L2_CTRL_TYPE_STRING:
		len = strlen(c->string);
		if (len < ctrl->minimum)
			return -ERANGE;
		if ((len - ctrl->minimum) % ctrl->step)
			return -ERANGE;
		return 0;

	default:
		return -EINVAL;
	}
}

static inline u32 node2id(struct list_head *node)
{
	return list_entry(node, struct v4l2_ctrl_ref, node)->ctrl->id;
}

/* Set the handler's error code if it wasn't set earlier already */
static inline int handler_set_err(struct v4l2_ctrl_handler *hdl, int err)
{
	if (hdl->error == 0)
		hdl->error = err;
	return err;
}

/* Initialize the handler */
int v4l2_ctrl_handler_init_class(struct v4l2_ctrl_handler *hdl,
				 unsigned nr_of_controls_hint,
				 struct lock_class_key *key, const char *name)
{
	hdl->lock = &hdl->_lock;
	mutex_init(hdl->lock);
	lockdep_set_class_and_name(hdl->lock, key, name);
	INIT_LIST_HEAD(&hdl->ctrls);
	INIT_LIST_HEAD(&hdl->ctrl_refs);
	hdl->nr_of_buckets = 1 + nr_of_controls_hint / 8;
	hdl->buckets = kcalloc(hdl->nr_of_buckets, sizeof(hdl->buckets[0]),
			       GFP_KERNEL);
	hdl->error = hdl->buckets ? 0 : -ENOMEM;
	return hdl->error;
}
EXPORT_SYMBOL(v4l2_ctrl_handler_init_class);

/* Free all controls and control refs */
void v4l2_ctrl_handler_free(struct v4l2_ctrl_handler *hdl)
{
	struct v4l2_ctrl_ref *ref, *next_ref;
	struct v4l2_ctrl *ctrl, *next_ctrl;
	struct v4l2_subscribed_event *sev, *next_sev;

	if (hdl == NULL || hdl->buckets == NULL)
		return;

	mutex_lock(hdl->lock);
	/* Free all nodes */
	list_for_each_entry_safe(ref, next_ref, &hdl->ctrl_refs, node) {
		list_del(&ref->node);
		kfree(ref);
	}
	/* Free all controls owned by the handler */
	list_for_each_entry_safe(ctrl, next_ctrl, &hdl->ctrls, node) {
		list_del(&ctrl->node);
		list_for_each_entry_safe(sev, next_sev, &ctrl->ev_subs, node)
			list_del(&sev->node);
		kfree(ctrl);
	}
	kfree(hdl->buckets);
	hdl->buckets = NULL;
	hdl->cached = NULL;
	hdl->error = 0;
	mutex_unlock(hdl->lock);
}
EXPORT_SYMBOL(v4l2_ctrl_handler_free);

/* For backwards compatibility: V4L2_CID_PRIVATE_BASE should no longer
   be used except in G_CTRL, S_CTRL, QUERYCTRL and QUERYMENU when dealing
   with applications that do not use the NEXT_CTRL flag.

   We just find the n-th private user control. It's O(N), but that should not
   be an issue in this particular case. */
static struct v4l2_ctrl_ref *find_private_ref(
		struct v4l2_ctrl_handler *hdl, u32 id)
{
	struct v4l2_ctrl_ref *ref;

	id -= V4L2_CID_PRIVATE_BASE;
	list_for_each_entry(ref, &hdl->ctrl_refs, node) {
		/* Search for private user controls that are compatible with
		   VIDIOC_G/S_CTRL. */
		if (V4L2_CTRL_ID2CLASS(ref->ctrl->id) == V4L2_CTRL_CLASS_USER &&
		    V4L2_CTRL_DRIVER_PRIV(ref->ctrl->id)) {
			if (!type_is_int(ref->ctrl))
				continue;
			if (id == 0)
				return ref;
			id--;
		}
	}
	return NULL;
}

/* Find a control with the given ID. */
static struct v4l2_ctrl_ref *find_ref(struct v4l2_ctrl_handler *hdl, u32 id)
{
	struct v4l2_ctrl_ref *ref;
	int bucket;

	id &= V4L2_CTRL_ID_MASK;

	/* Old-style private controls need special handling */
	if (id >= V4L2_CID_PRIVATE_BASE)
		return find_private_ref(hdl, id);
	bucket = id % hdl->nr_of_buckets;

	/* Simple optimization: cache the last control found */
	if (hdl->cached && hdl->cached->ctrl->id == id)
		return hdl->cached;

	/* Not in cache, search the hash */
	ref = hdl->buckets ? hdl->buckets[bucket] : NULL;
	while (ref && ref->ctrl->id != id)
		ref = ref->next;

	if (ref)
		hdl->cached = ref; /* cache it! */
	return ref;
}

/* Find a control with the given ID. Take the handler's lock first. */
static struct v4l2_ctrl_ref *find_ref_lock(
		struct v4l2_ctrl_handler *hdl, u32 id)
{
	struct v4l2_ctrl_ref *ref = NULL;

	if (hdl) {
		mutex_lock(hdl->lock);
		ref = find_ref(hdl, id);
		mutex_unlock(hdl->lock);
	}
	return ref;
}

/* Find a control with the given ID. */
struct v4l2_ctrl *v4l2_ctrl_find(struct v4l2_ctrl_handler *hdl, u32 id)
{
	struct v4l2_ctrl_ref *ref = find_ref_lock(hdl, id);

	return ref ? ref->ctrl : NULL;
}
EXPORT_SYMBOL(v4l2_ctrl_find);

/* Allocate a new v4l2_ctrl_ref and hook it into the handler. */
static int handler_new_ref(struct v4l2_ctrl_handler *hdl,
			   struct v4l2_ctrl *ctrl)
{
	struct v4l2_ctrl_ref *ref;
	struct v4l2_ctrl_ref *new_ref;
	u32 id = ctrl->id;
	u32 class_ctrl = V4L2_CTRL_ID2CLASS(id) | 1;
	int bucket = id % hdl->nr_of_buckets;	/* which bucket to use */

	/* Automatically add the control class if it is not yet present. */
	if (id != class_ctrl && find_ref_lock(hdl, class_ctrl) == NULL)
		if (!v4l2_ctrl_new_std(hdl, NULL, class_ctrl, 0, 0, 0, 0))
			return hdl->error;

	if (hdl->error)
		return hdl->error;

	new_ref = kzalloc(sizeof(*new_ref), GFP_KERNEL);
	if (!new_ref)
		return handler_set_err(hdl, -ENOMEM);
	new_ref->ctrl = ctrl;
	if (ctrl->handler == hdl) {
		/* By default each control starts in a cluster of its own.
		   new_ref->ctrl is basically a cluster array with one
		   element, so that's perfect to use as the cluster pointer.
		   But only do this for the handler that owns the control. */
		ctrl->cluster = &new_ref->ctrl;
		ctrl->ncontrols = 1;
	}

	INIT_LIST_HEAD(&new_ref->node);

	mutex_lock(hdl->lock);

	/* Add immediately at the end of the list if the list is empty, or if
	   the last element in the list has a lower ID.
	   This ensures that when elements are added in ascending order the
	   insertion is an O(1) operation. */
	if (list_empty(&hdl->ctrl_refs) || id > node2id(hdl->ctrl_refs.prev)) {
		list_add_tail(&new_ref->node, &hdl->ctrl_refs);
		goto insert_in_hash;
	}

	/* Find insert position in sorted list */
	list_for_each_entry(ref, &hdl->ctrl_refs, node) {
		if (ref->ctrl->id < id)
			continue;
		/* Don't add duplicates */
		if (ref->ctrl->id == id) {
			kfree(new_ref);
			goto unlock;
		}
		list_add(&new_ref->node, ref->node.prev);
		break;
	}

insert_in_hash:
	/* Insert the control node in the hash */
	new_ref->next = hdl->buckets[bucket];
	hdl->buckets[bucket] = new_ref;

unlock:
	mutex_unlock(hdl->lock);
	return 0;
}

/* Add a new control */
static struct v4l2_ctrl *v4l2_ctrl_new(struct v4l2_ctrl_handler *hdl,
			const struct v4l2_ctrl_ops *ops,
			u32 id, const char *name, enum v4l2_ctrl_type type,
			s32 min, s32 max, u32 step, s32 def,
			u32 flags, const char * const *qmenu,
			const s64 *qmenu_int, void *priv)
{
	struct v4l2_ctrl *ctrl;
	unsigned sz_extra = 0;
	int err;

	if (hdl->error)
		return NULL;

	/* Sanity checks */
	if (id == 0 || name == NULL || id >= V4L2_CID_PRIVATE_BASE ||
	    (type == V4L2_CTRL_TYPE_MENU && qmenu == NULL) ||
	    (type == V4L2_CTRL_TYPE_INTEGER_MENU && qmenu_int == NULL)) {
		handler_set_err(hdl, -ERANGE);
		return NULL;
	}
	err = check_range(type, min, max, step, def);
	if (err) {
		handler_set_err(hdl, err);
		return NULL;
	}
	if (type == V4L2_CTRL_TYPE_BITMASK && ((def & ~max) || min || step)) {
		handler_set_err(hdl, -ERANGE);
		return NULL;
	}

	if (type == V4L2_CTRL_TYPE_BUTTON)
		flags |= V4L2_CTRL_FLAG_WRITE_ONLY;
	else if (type == V4L2_CTRL_TYPE_CTRL_CLASS)
		flags |= V4L2_CTRL_FLAG_READ_ONLY;
	else if (type == V4L2_CTRL_TYPE_STRING)
		sz_extra += 2 * (max + 1);

	ctrl = kzalloc(sizeof(*ctrl) + sz_extra, GFP_KERNEL);
	if (ctrl == NULL) {
		handler_set_err(hdl, -ENOMEM);
		return NULL;
	}

	INIT_LIST_HEAD(&ctrl->node);
	INIT_LIST_HEAD(&ctrl->ev_subs);
	ctrl->handler = hdl;
	ctrl->ops = ops;
	ctrl->id = id;
	ctrl->name = name;
	ctrl->type = type;
	ctrl->flags = flags;
	ctrl->minimum = min;
	ctrl->maximum = max;
	ctrl->step = step;
	if (type == V4L2_CTRL_TYPE_MENU)
		ctrl->qmenu = qmenu;
	else if (type == V4L2_CTRL_TYPE_INTEGER_MENU)
		ctrl->qmenu_int = qmenu_int;
	ctrl->priv = priv;
	ctrl->cur.val = ctrl->val = ctrl->default_value = def;

	if (ctrl->type == V4L2_CTRL_TYPE_STRING) {
		ctrl->cur.string = (char *)&ctrl[1] + sz_extra - (max + 1);
		ctrl->string = (char *)&ctrl[1] + sz_extra - 2 * (max + 1);
		if (ctrl->minimum)
			memset(ctrl->cur.string, ' ', ctrl->minimum);
	}
	if (handler_new_ref(hdl, ctrl)) {
		kfree(ctrl);
		return NULL;
	}
	mutex_lock(hdl->lock);
	list_add_tail(&ctrl->node, &hdl->ctrls);
	mutex_unlock(hdl->lock);
	return ctrl;
}

struct v4l2_ctrl *v4l2_ctrl_new_custom(struct v4l2_ctrl_handler *hdl,
			const struct v4l2_ctrl_config *cfg, void *priv)
{
	bool is_menu;
	struct v4l2_ctrl *ctrl;
	const char *name = cfg->name;
	const char * const *qmenu = cfg->qmenu;
	const s64 *qmenu_int = cfg->qmenu_int;
	enum v4l2_ctrl_type type = cfg->type;
	u32 flags = cfg->flags;
	s32 min = cfg->min;
	s32 max = cfg->max;
	u32 step = cfg->step;
	s32 def = cfg->def;

	if (name == NULL)
		v4l2_ctrl_fill(cfg->id, &name, &type, &min, &max, &step,
								&def, &flags);

	is_menu = (cfg->type == V4L2_CTRL_TYPE_MENU ||
		   cfg->type == V4L2_CTRL_TYPE_INTEGER_MENU);
	if (is_menu)
		WARN_ON(step);
	else
		WARN_ON(cfg->menu_skip_mask);
	if (cfg->type == V4L2_CTRL_TYPE_MENU && qmenu == NULL)
		qmenu = v4l2_ctrl_get_menu(cfg->id);
	else if (cfg->type == V4L2_CTRL_TYPE_INTEGER_MENU &&
		 qmenu_int == NULL) {
		handler_set_err(hdl, -EINVAL);
		return NULL;
	}

	ctrl = v4l2_ctrl_new(hdl, cfg->ops, cfg->id, name,
			type, min, max,
			is_menu ? cfg->menu_skip_mask : step,
			def, flags, qmenu, qmenu_int, priv);
	if (ctrl)
		ctrl->is_private = cfg->is_private;
	return ctrl;
}
EXPORT_SYMBOL(v4l2_ctrl_new_custom);

/* Helper function for standard non-menu controls */
struct v4l2_ctrl *v4l2_ctrl_new_std(struct v4l2_ctrl_handler *hdl,
			const struct v4l2_ctrl_ops *ops,
			u32 id, s32 min, s32 max, u32 step, s32 def)
{
	const char *name;
	enum v4l2_ctrl_type type;
	u32 flags;

	v4l2_ctrl_fill(id, &name, &type, &min, &max, &step, &def, &flags);
	if (type == V4L2_CTRL_TYPE_MENU
	    || type == V4L2_CTRL_TYPE_INTEGER_MENU) {
		handler_set_err(hdl, -EINVAL);
		return NULL;
	}
	return v4l2_ctrl_new(hdl, ops, id, name, type,
			     min, max, step, def, flags, NULL, NULL, NULL);
}
EXPORT_SYMBOL(v4l2_ctrl_new_std);

/* Helper function for standard menu controls */
struct v4l2_ctrl *v4l2_ctrl_new_std_menu(struct v4l2_ctrl_handler *hdl,
			const struct v4l2_ctrl_ops *ops,
			u32 id, s32 max, s32 mask, s32 def)
{
	const char * const *qmenu = NULL;
	const s64 *qmenu_int = NULL;
	unsigned int qmenu_int_len = 0;
	const char *name;
	enum v4l2_ctrl_type type;
	s32 min;
	s32 step;
	u32 flags;

	v4l2_ctrl_fill(id, &name, &type, &min, &max, &step, &def, &flags);

	if (type == V4L2_CTRL_TYPE_MENU)
		qmenu = v4l2_ctrl_get_menu(id);
	else if (type == V4L2_CTRL_TYPE_INTEGER_MENU)
		qmenu_int = v4l2_ctrl_get_int_menu(id, &qmenu_int_len);

	if ((!qmenu && !qmenu_int) || (qmenu_int && max > qmenu_int_len)) {
		handler_set_err(hdl, -EINVAL);
		return NULL;
	}
	return v4l2_ctrl_new(hdl, ops, id, name, type,
			     0, max, mask, def, flags, qmenu, qmenu_int, NULL);
}
EXPORT_SYMBOL(v4l2_ctrl_new_std_menu);

/* Helper function for standard menu controls with driver defined menu */
struct v4l2_ctrl *v4l2_ctrl_new_std_menu_items(struct v4l2_ctrl_handler *hdl,
			const struct v4l2_ctrl_ops *ops, u32 id, s32 max,
			s32 mask, s32 def, const char * const *qmenu)
{
	enum v4l2_ctrl_type type;
	const char *name;
	u32 flags;
	s32 step;
	s32 min;

	/* v4l2_ctrl_new_std_menu_items() should only be called for
	 * standard controls without a standard menu.
	 */
	if (v4l2_ctrl_get_menu(id)) {
		handler_set_err(hdl, -EINVAL);
		return NULL;
	}

	v4l2_ctrl_fill(id, &name, &type, &min, &max, &step, &def, &flags);
	if (type != V4L2_CTRL_TYPE_MENU || qmenu == NULL) {
		handler_set_err(hdl, -EINVAL);
		return NULL;
	}
	return v4l2_ctrl_new(hdl, ops, id, name, type, 0, max, mask, def,
			     flags, qmenu, NULL, NULL);

}
EXPORT_SYMBOL(v4l2_ctrl_new_std_menu_items);

/* Helper function for standard integer menu controls */
struct v4l2_ctrl *v4l2_ctrl_new_int_menu(struct v4l2_ctrl_handler *hdl,
			const struct v4l2_ctrl_ops *ops,
			u32 id, s32 max, s32 def, const s64 *qmenu_int)
{
	const char *name;
	enum v4l2_ctrl_type type;
	s32 min;
	s32 step;
	u32 flags;

	v4l2_ctrl_fill(id, &name, &type, &min, &max, &step, &def, &flags);
	if (type != V4L2_CTRL_TYPE_INTEGER_MENU) {
		handler_set_err(hdl, -EINVAL);
		return NULL;
	}
	return v4l2_ctrl_new(hdl, ops, id, name, type,
			     0, max, 0, def, flags, NULL, qmenu_int, NULL);
}
EXPORT_SYMBOL(v4l2_ctrl_new_int_menu);

/* Add a control from another handler to this handler */
struct v4l2_ctrl *v4l2_ctrl_add_ctrl(struct v4l2_ctrl_handler *hdl,
					  struct v4l2_ctrl *ctrl)
{
	if (hdl == NULL || hdl->error)
		return NULL;
	if (ctrl == NULL) {
		handler_set_err(hdl, -EINVAL);
		return NULL;
	}
	if (ctrl->handler == hdl)
		return ctrl;
	return handler_new_ref(hdl, ctrl) ? NULL : ctrl;
}
EXPORT_SYMBOL(v4l2_ctrl_add_ctrl);

/* Add the controls from another handler to our own. */
int v4l2_ctrl_add_handler(struct v4l2_ctrl_handler *hdl,
			  struct v4l2_ctrl_handler *add,
			  bool (*filter)(const struct v4l2_ctrl *ctrl))
{
	struct v4l2_ctrl_ref *ref;
	int ret = 0;

	/* Do nothing if either handler is NULL or if they are the same */
	if (!hdl || !add || hdl == add)
		return 0;
	if (hdl->error)
		return hdl->error;
	mutex_lock(add->lock);
	list_for_each_entry(ref, &add->ctrl_refs, node) {
		struct v4l2_ctrl *ctrl = ref->ctrl;

		/* Skip handler-private controls. */
		if (ctrl->is_private)
			continue;
		/* And control classes */
		if (ctrl->type == V4L2_CTRL_TYPE_CTRL_CLASS)
			continue;
		/* Filter any unwanted controls */
		if (filter && !filter(ctrl))
			continue;
		ret = handler_new_ref(hdl, ctrl);
		if (ret)
			break;
	}
	mutex_unlock(add->lock);
	return ret;
}
EXPORT_SYMBOL(v4l2_ctrl_add_handler);

bool v4l2_ctrl_radio_filter(const struct v4l2_ctrl *ctrl)
{
	if (V4L2_CTRL_ID2CLASS(ctrl->id) == V4L2_CTRL_CLASS_FM_TX)
		return true;
	if (V4L2_CTRL_ID2CLASS(ctrl->id) == V4L2_CTRL_CLASS_FM_RX)
		return true;
	switch (ctrl->id) {
	case V4L2_CID_AUDIO_MUTE:
	case V4L2_CID_AUDIO_VOLUME:
	case V4L2_CID_AUDIO_BALANCE:
	case V4L2_CID_AUDIO_BASS:
	case V4L2_CID_AUDIO_TREBLE:
	case V4L2_CID_AUDIO_LOUDNESS:
		return true;
	default:
		break;
	}
	return false;
}
EXPORT_SYMBOL(v4l2_ctrl_radio_filter);

/* Cluster controls */
void v4l2_ctrl_cluster(unsigned ncontrols, struct v4l2_ctrl **controls)
{
	bool has_volatiles = false;
	int i;

	/* The first control is the master control and it must not be NULL */
	BUG_ON(ncontrols == 0 || controls[0] == NULL);

	for (i = 0; i < ncontrols; i++) {
		if (controls[i]) {
			controls[i]->cluster = controls;
			controls[i]->ncontrols = ncontrols;
			if (controls[i]->flags & V4L2_CTRL_FLAG_VOLATILE)
				has_volatiles = true;
		}
	}
	controls[0]->has_volatiles = has_volatiles;
}
EXPORT_SYMBOL(v4l2_ctrl_cluster);

void v4l2_ctrl_auto_cluster(unsigned ncontrols, struct v4l2_ctrl **controls,
			    u8 manual_val, bool set_volatile)
{
	struct v4l2_ctrl *master = controls[0];
	u32 flag = 0;
	int i;

	v4l2_ctrl_cluster(ncontrols, controls);
	WARN_ON(ncontrols <= 1);
	WARN_ON(manual_val < master->minimum || manual_val > master->maximum);
	WARN_ON(set_volatile && !has_op(master, g_volatile_ctrl));
	master->is_auto = true;
	master->has_volatiles = set_volatile;
	master->manual_mode_value = manual_val;
	master->flags |= V4L2_CTRL_FLAG_UPDATE;

	if (!is_cur_manual(master))
		flag = V4L2_CTRL_FLAG_INACTIVE |
			(set_volatile ? V4L2_CTRL_FLAG_VOLATILE : 0);

	for (i = 1; i < ncontrols; i++)
		if (controls[i])
			controls[i]->flags |= flag;
}
EXPORT_SYMBOL(v4l2_ctrl_auto_cluster);

/* Activate/deactivate a control. */
void v4l2_ctrl_activate(struct v4l2_ctrl *ctrl, bool active)
{
	/* invert since the actual flag is called 'inactive' */
	bool inactive = !active;
	bool old;

	if (ctrl == NULL)
		return;

	if (inactive)
		/* set V4L2_CTRL_FLAG_INACTIVE */
		old = test_and_set_bit(4, &ctrl->flags);
	else
		/* clear V4L2_CTRL_FLAG_INACTIVE */
		old = test_and_clear_bit(4, &ctrl->flags);
	if (old != inactive)
		send_event(NULL, ctrl, V4L2_EVENT_CTRL_CH_FLAGS);
}
EXPORT_SYMBOL(v4l2_ctrl_activate);

/* Grab/ungrab a control.
   Typically used when streaming starts and you want to grab controls,
   preventing the user from changing them.

   Just call this and the framework will block any attempts to change
   these controls. */
void v4l2_ctrl_grab(struct v4l2_ctrl *ctrl, bool grabbed)
{
	bool old;

	if (ctrl == NULL)
		return;

	v4l2_ctrl_lock(ctrl);
	if (grabbed)
		/* set V4L2_CTRL_FLAG_GRABBED */
		old = test_and_set_bit(1, &ctrl->flags);
	else
		/* clear V4L2_CTRL_FLAG_GRABBED */
		old = test_and_clear_bit(1, &ctrl->flags);
	if (old != grabbed)
		send_event(NULL, ctrl, V4L2_EVENT_CTRL_CH_FLAGS);
	v4l2_ctrl_unlock(ctrl);
}
EXPORT_SYMBOL(v4l2_ctrl_grab);

/* Log the control name and value */
static void log_ctrl(const struct v4l2_ctrl *ctrl,
		     const char *prefix, const char *colon)
{
	if (ctrl->flags & (V4L2_CTRL_FLAG_DISABLED | V4L2_CTRL_FLAG_WRITE_ONLY))
		return;
	if (ctrl->type == V4L2_CTRL_TYPE_CTRL_CLASS)
		return;

	printk(KERN_INFO "%s%s%s: ", prefix, colon, ctrl->name);

	switch (ctrl->type) {
	case V4L2_CTRL_TYPE_INTEGER:
		printk(KERN_CONT "%d", ctrl->cur.val);
		break;
	case V4L2_CTRL_TYPE_BOOLEAN:
		printk(KERN_CONT "%s", ctrl->cur.val ? "true" : "false");
		break;
	case V4L2_CTRL_TYPE_MENU:
		printk(KERN_CONT "%s", ctrl->qmenu[ctrl->cur.val]);
		break;
	case V4L2_CTRL_TYPE_INTEGER_MENU:
		printk(KERN_CONT "%lld", ctrl->qmenu_int[ctrl->cur.val]);
		break;
	case V4L2_CTRL_TYPE_BITMASK:
		printk(KERN_CONT "0x%08x", ctrl->cur.val);
		break;
	case V4L2_CTRL_TYPE_INTEGER64:
		printk(KERN_CONT "%lld", ctrl->cur.val64);
		break;
	case V4L2_CTRL_TYPE_STRING:
		printk(KERN_CONT "%s", ctrl->cur.string);
		break;
	default:
		printk(KERN_CONT "unknown type %d", ctrl->type);
		break;
	}
	if (ctrl->flags & (V4L2_CTRL_FLAG_INACTIVE |
			   V4L2_CTRL_FLAG_GRABBED |
			   V4L2_CTRL_FLAG_VOLATILE)) {
		if (ctrl->flags & V4L2_CTRL_FLAG_INACTIVE)
			printk(KERN_CONT " inactive");
		if (ctrl->flags & V4L2_CTRL_FLAG_GRABBED)
			printk(KERN_CONT " grabbed");
		if (ctrl->flags & V4L2_CTRL_FLAG_VOLATILE)
			printk(KERN_CONT " volatile");
	}
	printk(KERN_CONT "\n");
}

/* Log all controls owned by the handler */
void v4l2_ctrl_handler_log_status(struct v4l2_ctrl_handler *hdl,
				  const char *prefix)
{
	struct v4l2_ctrl *ctrl;
	const char *colon = "";
	int len;

	if (hdl == NULL)
		return;
	if (prefix == NULL)
		prefix = "";
	len = strlen(prefix);
	if (len && prefix[len - 1] != ' ')
		colon = ": ";
	mutex_lock(hdl->lock);
	list_for_each_entry(ctrl, &hdl->ctrls, node)
		if (!(ctrl->flags & V4L2_CTRL_FLAG_DISABLED))
			log_ctrl(ctrl, prefix, colon);
	mutex_unlock(hdl->lock);
}
EXPORT_SYMBOL(v4l2_ctrl_handler_log_status);

int v4l2_ctrl_subdev_log_status(struct v4l2_subdev *sd)
{
	v4l2_ctrl_handler_log_status(sd->ctrl_handler, sd->name);
	return 0;
}
EXPORT_SYMBOL(v4l2_ctrl_subdev_log_status);

/* Call s_ctrl for all controls owned by the handler */
int v4l2_ctrl_handler_setup(struct v4l2_ctrl_handler *hdl)
{
	struct v4l2_ctrl *ctrl;
	int ret = 0;

	if (hdl == NULL)
		return 0;
	mutex_lock(hdl->lock);
	list_for_each_entry(ctrl, &hdl->ctrls, node)
		ctrl->done = false;

	list_for_each_entry(ctrl, &hdl->ctrls, node) {
		struct v4l2_ctrl *master = ctrl->cluster[0];
		int i;

		/* Skip if this control was already handled by a cluster. */
		/* Skip button controls and read-only controls. */
		if (ctrl->done || ctrl->type == V4L2_CTRL_TYPE_BUTTON ||
		    (ctrl->flags & V4L2_CTRL_FLAG_READ_ONLY))
			continue;

		for (i = 0; i < master->ncontrols; i++) {
			if (master->cluster[i]) {
				cur_to_new(master->cluster[i]);
				master->cluster[i]->is_new = 1;
				master->cluster[i]->done = true;
			}
		}
		ret = call_op(master, s_ctrl);
		if (ret)
			break;
	}
	mutex_unlock(hdl->lock);
	return ret;
}
EXPORT_SYMBOL(v4l2_ctrl_handler_setup);

/* Implement VIDIOC_QUERYCTRL */
int v4l2_queryctrl(struct v4l2_ctrl_handler *hdl, struct v4l2_queryctrl *qc)
{
	u32 id = qc->id & V4L2_CTRL_ID_MASK;
	struct v4l2_ctrl_ref *ref;
	struct v4l2_ctrl *ctrl;

	if (hdl == NULL)
		return -EINVAL;

	mutex_lock(hdl->lock);

	/* Try to find it */
	ref = find_ref(hdl, id);

	if ((qc->id & V4L2_CTRL_FLAG_NEXT_CTRL) && !list_empty(&hdl->ctrl_refs)) {
		/* Find the next control with ID > qc->id */

		/* Did we reach the end of the control list? */
		if (id >= node2id(hdl->ctrl_refs.prev)) {
			ref = NULL; /* Yes, so there is no next control */
		} else if (ref) {
			/* We found a control with the given ID, so just get
			   the next one in the list. */
			ref = list_entry(ref->node.next, typeof(*ref), node);
		} else {
			/* No control with the given ID exists, so start
			   searching for the next largest ID. We know there
			   is one, otherwise the first 'if' above would have
			   been true. */
			list_for_each_entry(ref, &hdl->ctrl_refs, node)
				if (id < ref->ctrl->id)
					break;
		}
	}
	mutex_unlock(hdl->lock);
	if (!ref)
		return -EINVAL;

	ctrl = ref->ctrl;
	memset(qc, 0, sizeof(*qc));
	if (id >= V4L2_CID_PRIVATE_BASE)
		qc->id = id;
	else
		qc->id = ctrl->id;
	strlcpy(qc->name, ctrl->name, sizeof(qc->name));
	qc->minimum = ctrl->minimum;
	qc->maximum = ctrl->maximum;
	qc->default_value = ctrl->default_value;
	if (ctrl->type == V4L2_CTRL_TYPE_MENU
	    || ctrl->type == V4L2_CTRL_TYPE_INTEGER_MENU)
		qc->step = 1;
	else
		qc->step = ctrl->step;
	qc->flags = ctrl->flags;
	qc->type = ctrl->type;
	return 0;
}
EXPORT_SYMBOL(v4l2_queryctrl);

int v4l2_subdev_queryctrl(struct v4l2_subdev *sd, struct v4l2_queryctrl *qc)
{
	if (qc->id & V4L2_CTRL_FLAG_NEXT_CTRL)
		return -EINVAL;
	return v4l2_queryctrl(sd->ctrl_handler, qc);
}
EXPORT_SYMBOL(v4l2_subdev_queryctrl);

/* Implement VIDIOC_QUERYMENU */
int v4l2_querymenu(struct v4l2_ctrl_handler *hdl, struct v4l2_querymenu *qm)
{
	struct v4l2_ctrl *ctrl;
	u32 i = qm->index;

	ctrl = v4l2_ctrl_find(hdl, qm->id);
	if (!ctrl)
		return -EINVAL;

	qm->reserved = 0;
	/* Sanity checks */
	switch (ctrl->type) {
	case V4L2_CTRL_TYPE_MENU:
		if (ctrl->qmenu == NULL)
			return -EINVAL;
		break;
	case V4L2_CTRL_TYPE_INTEGER_MENU:
		if (ctrl->qmenu_int == NULL)
			return -EINVAL;
		break;
	default:
		return -EINVAL;
	}

	if (i < ctrl->minimum || i > ctrl->maximum)
		return -EINVAL;

	/* Use mask to see if this menu item should be skipped */
	if (ctrl->menu_skip_mask & (1 << i))
		return -EINVAL;
	/* Empty menu items should also be skipped */
	if (ctrl->type == V4L2_CTRL_TYPE_MENU) {
		if (ctrl->qmenu[i] == NULL || ctrl->qmenu[i][0] == '\0')
			return -EINVAL;
		strlcpy(qm->name, ctrl->qmenu[i], sizeof(qm->name));
	} else {
		qm->value = ctrl->qmenu_int[i];
	}
	return 0;
}
EXPORT_SYMBOL(v4l2_querymenu);

int v4l2_subdev_querymenu(struct v4l2_subdev *sd, struct v4l2_querymenu *qm)
{
	return v4l2_querymenu(sd->ctrl_handler, qm);
}
EXPORT_SYMBOL(v4l2_subdev_querymenu);



/* Some general notes on the atomic requirements of VIDIOC_G/TRY/S_EXT_CTRLS:

   It is not a fully atomic operation, just best-effort only. After all, if
   multiple controls have to be set through multiple i2c writes (for example)
   then some initial writes may succeed while others fail. Thus leaving the
   system in an inconsistent state. The question is how much effort you are
   willing to spend on trying to make something atomic that really isn't.

   From the point of view of an application the main requirement is that
   when you call VIDIOC_S_EXT_CTRLS and some values are invalid then an
   error should be returned without actually affecting any controls.

   If all the values are correct, then it is acceptable to just give up
   in case of low-level errors.

   It is important though that the application can tell when only a partial
   configuration was done. The way we do that is through the error_idx field
   of struct v4l2_ext_controls: if that is equal to the count field then no
   controls were affected. Otherwise all controls before that index were
   successful in performing their 'get' or 'set' operation, the control at
   the given index failed, and you don't know what happened with the controls
   after the failed one. Since if they were part of a control cluster they
   could have been successfully processed (if a cluster member was encountered
   at index < error_idx), they could have failed (if a cluster member was at
   error_idx), or they may not have been processed yet (if the first cluster
   member appeared after error_idx).

   It is all fairly theoretical, though. In practice all you can do is to
   bail out. If error_idx == count, then it is an application bug. If
   error_idx < count then it is only an application bug if the error code was
   EBUSY. That usually means that something started streaming just when you
   tried to set the controls. In all other cases it is a driver/hardware
   problem and all you can do is to retry or bail out.

   Note that these rules do not apply to VIDIOC_TRY_EXT_CTRLS: since that
   never modifies controls the error_idx is just set to whatever control
   has an invalid value.
 */

/* Prepare for the extended g/s/try functions.
   Find the controls in the control array and do some basic checks. */
static int prepare_ext_ctrls(struct v4l2_ctrl_handler *hdl,
			     struct v4l2_ext_controls *cs,
			     struct v4l2_ctrl_helper *helpers)
{
	struct v4l2_ctrl_helper *h;
	bool have_clusters = false;
	u32 i;

	for (i = 0, h = helpers; i < cs->count; i++, h++) {
		struct v4l2_ext_control *c = &cs->controls[i];
		struct v4l2_ctrl_ref *ref;
		struct v4l2_ctrl *ctrl;
		u32 id = c->id & V4L2_CTRL_ID_MASK;

		cs->error_idx = i;

		if (cs->ctrl_class && V4L2_CTRL_ID2CLASS(id) != cs->ctrl_class)
			return -EINVAL;

		/* Old-style private controls are not allowed for
		   extended controls */
		if (id >= V4L2_CID_PRIVATE_BASE)
			return -EINVAL;
		ref = find_ref_lock(hdl, id);
		if (ref == NULL)
			return -EINVAL;
		ctrl = ref->ctrl;
		if (ctrl->flags & V4L2_CTRL_FLAG_DISABLED)
			return -EINVAL;

		if (ctrl->cluster[0]->ncontrols > 1)
			have_clusters = true;
		if (ctrl->cluster[0] != ctrl)
			ref = find_ref_lock(hdl, ctrl->cluster[0]->id);
		/* Store the ref to the master control of the cluster */
		h->mref = ref;
		h->ctrl = ctrl;
		/* Initially set next to 0, meaning that there is no other
		   control in this helper array belonging to the same
		   cluster */
		h->next = 0;
	}

	/* We are done if there were no controls that belong to a multi-
	   control cluster. */
	if (!have_clusters)
		return 0;

	/* The code below figures out in O(n) time which controls in the list
	   belong to the same cluster. */

	/* This has to be done with the handler lock taken. */
	mutex_lock(hdl->lock);

	/* First zero the helper field in the master control references */
	for (i = 0; i < cs->count; i++)
		helpers[i].mref->helper = NULL;
	for (i = 0, h = helpers; i < cs->count; i++, h++) {
		struct v4l2_ctrl_ref *mref = h->mref;

		/* If the mref->helper is set, then it points to an earlier
		   helper that belongs to the same cluster. */
		if (mref->helper) {
			/* Set the next field of mref->helper to the current
			   index: this means that that earlier helper now
			   points to the next helper in the same cluster. */
			mref->helper->next = i;
			/* mref should be set only for the first helper in the
			   cluster, clear the others. */
			h->mref = NULL;
		}
		/* Point the mref helper to the current helper struct. */
		mref->helper = h;
	}
	mutex_unlock(hdl->lock);
	return 0;
}

/* Handles the corner case where cs->count == 0. It checks whether the
   specified control class exists. If that class ID is 0, then it checks
   whether there are any controls at all. */
static int class_check(struct v4l2_ctrl_handler *hdl, u32 ctrl_class)
{
	if (ctrl_class == 0)
		return list_empty(&hdl->ctrl_refs) ? -EINVAL : 0;
	return find_ref_lock(hdl, ctrl_class | 1) ? 0 : -EINVAL;
}



/* Get extended controls. Allocates the helpers array if needed. */
int v4l2_g_ext_ctrls(struct v4l2_ctrl_handler *hdl, struct v4l2_ext_controls *cs)
{
	struct v4l2_ctrl_helper helper[4];
	struct v4l2_ctrl_helper *helpers = helper;
	int ret;
	int i, j;

	cs->error_idx = cs->count;
	cs->ctrl_class = V4L2_CTRL_ID2CLASS(cs->ctrl_class);

	if (hdl == NULL)
		return -EINVAL;

	if (cs->count == 0)
		return class_check(hdl, cs->ctrl_class);

	if (cs->count > ARRAY_SIZE(helper)) {
		helpers = kmalloc_array(cs->count, sizeof(helper[0]),
					GFP_KERNEL);
		if (helpers == NULL)
			return -ENOMEM;
	}

	ret = prepare_ext_ctrls(hdl, cs, helpers);
	cs->error_idx = cs->count;

	for (i = 0; !ret && i < cs->count; i++)
		if (helpers[i].ctrl->flags & V4L2_CTRL_FLAG_WRITE_ONLY)
			ret = -EACCES;

	for (i = 0; !ret && i < cs->count; i++) {
		int (*ctrl_to_user)(struct v4l2_ext_control *c,
				    struct v4l2_ctrl *ctrl) = cur_to_user;
		struct v4l2_ctrl *master;

		if (helpers[i].mref == NULL)
			continue;

		master = helpers[i].mref->ctrl;
		cs->error_idx = i;

		v4l2_ctrl_lock(master);

		/* g_volatile_ctrl will update the new control values */
		if ((master->flags & V4L2_CTRL_FLAG_VOLATILE) ||
			(master->has_volatiles && !is_cur_manual(master))) {
			for (j = 0; j < master->ncontrols; j++)
				cur_to_new(master->cluster[j]);
			ret = call_op(master, g_volatile_ctrl);
			ctrl_to_user = new_to_user;
		}
		/* If OK, then copy the current (for non-volatile controls)
		   or the new (for volatile controls) control values to the
		   caller */
		if (!ret) {
			u32 idx = i;

			do {
				ret = ctrl_to_user(cs->controls + idx,
						   helpers[idx].ctrl);
				idx = helpers[idx].next;
			} while (!ret && idx);
		}
		v4l2_ctrl_unlock(master);
	}

	if (cs->count > ARRAY_SIZE(helper))
		kfree(helpers);
	return ret;
}
EXPORT_SYMBOL(v4l2_g_ext_ctrls);

int v4l2_subdev_g_ext_ctrls(struct v4l2_subdev *sd, struct v4l2_ext_controls *cs)
{
	return v4l2_g_ext_ctrls(sd->ctrl_handler, cs);
}
EXPORT_SYMBOL(v4l2_subdev_g_ext_ctrls);

/* Helper function to get a single control */
static int get_ctrl(struct v4l2_ctrl *ctrl, struct v4l2_ext_control *c)
{
	struct v4l2_ctrl *master = ctrl->cluster[0];
	int ret = 0;
	int i;

	/* String controls are not supported. The new_to_user() and
	 * cur_to_user() calls below would need to be modified not to access
	 * userspace memory when called from get_ctrl().
	 */
	if (ctrl->type == V4L2_CTRL_TYPE_STRING)
		return -EINVAL;

	if (ctrl->flags & V4L2_CTRL_FLAG_WRITE_ONLY)
		return -EACCES;

	v4l2_ctrl_lock(master);
	/* g_volatile_ctrl will update the current control values */
	if (ctrl->flags & V4L2_CTRL_FLAG_VOLATILE) {
		for (i = 0; i < master->ncontrols; i++)
			cur_to_new(master->cluster[i]);
		ret = call_op(master, g_volatile_ctrl);
		new_to_user(c, ctrl);
	} else {
		cur_to_user(c, ctrl);
	}
	v4l2_ctrl_unlock(master);
	return ret;
}

int v4l2_g_ctrl(struct v4l2_ctrl_handler *hdl, struct v4l2_control *control)
{
	struct v4l2_ctrl *ctrl = v4l2_ctrl_find(hdl, control->id);
	struct v4l2_ext_control c;
	int ret;

	if (ctrl == NULL || !type_is_int(ctrl))
		return -EINVAL;
	ret = get_ctrl(ctrl, &c);
	control->value = c.value;
	return ret;
}
EXPORT_SYMBOL(v4l2_g_ctrl);

int v4l2_subdev_g_ctrl(struct v4l2_subdev *sd, struct v4l2_control *control)
{
	return v4l2_g_ctrl(sd->ctrl_handler, control);
}
EXPORT_SYMBOL(v4l2_subdev_g_ctrl);

s32 v4l2_ctrl_g_ctrl(struct v4l2_ctrl *ctrl)
{
	struct v4l2_ext_control c;

	/* It's a driver bug if this happens. */
	WARN_ON(!type_is_int(ctrl));
	c.value = 0;
	get_ctrl(ctrl, &c);
	return c.value;
}
EXPORT_SYMBOL(v4l2_ctrl_g_ctrl);

s64 v4l2_ctrl_g_ctrl_int64(struct v4l2_ctrl *ctrl)
{
	struct v4l2_ext_control c;

	/* It's a driver bug if this happens. */
	WARN_ON(ctrl->type != V4L2_CTRL_TYPE_INTEGER64);
	c.value = 0;
	get_ctrl(ctrl, &c);
	return c.value;
}
EXPORT_SYMBOL(v4l2_ctrl_g_ctrl_int64);


/* Core function that calls try/s_ctrl and ensures that the new value is
   copied to the current value on a set.
   Must be called with ctrl->handler->lock held. */
static int try_or_set_cluster(struct v4l2_fh *fh, struct v4l2_ctrl *master,
			      bool set, u32 ch_flags)
{
	bool update_flag;
	int ret;
	int i;

	/* Go through the cluster and either validate the new value or
	   (if no new value was set), copy the current value to the new
	   value, ensuring a consistent view for the control ops when
	   called. */
	for (i = 0; i < master->ncontrols; i++) {
		struct v4l2_ctrl *ctrl = master->cluster[i];

		if (ctrl == NULL)
			continue;

		if (!ctrl->is_new) {
			cur_to_new(ctrl);
			continue;
		}
		/* Check again: it may have changed since the
		   previous check in try_or_set_ext_ctrls(). */
		if (set && (ctrl->flags & V4L2_CTRL_FLAG_GRABBED))
			return -EBUSY;
	}

	ret = call_op(master, try_ctrl);

	/* Don't set if there is no change */
	if (ret || !set || !cluster_changed(master))
		return ret;
	ret = call_op(master, s_ctrl);
	if (ret)
		return ret;

	/* If OK, then make the new values permanent. */
	update_flag = is_cur_manual(master) != is_new_manual(master);
	for (i = 0; i < master->ncontrols; i++)
		new_to_cur(fh, master->cluster[i], ch_flags |
			((update_flag && i > 0) ? V4L2_EVENT_CTRL_CH_FLAGS : 0));
	return 0;
}

/* Validate controls. */
static int validate_ctrls(struct v4l2_ext_controls *cs,
			  struct v4l2_ctrl_helper *helpers, bool set)
{
	unsigned i;
	int ret = 0;

	cs->error_idx = cs->count;
	for (i = 0; i < cs->count; i++) {
		struct v4l2_ctrl *ctrl = helpers[i].ctrl;

		cs->error_idx = i;

		if (ctrl->flags & V4L2_CTRL_FLAG_READ_ONLY)
			return -EACCES;
		/* This test is also done in try_set_control_cluster() which
		   is called in atomic context, so that has the final say,
		   but it makes sense to do an up-front check as well. Once
		   an error occurs in try_set_control_cluster() some other
		   controls may have been set already and we want to do a
		   best-effort to avoid that. */
		if (set && (ctrl->flags & V4L2_CTRL_FLAG_GRABBED))
			return -EBUSY;
		ret = validate_new(ctrl, &cs->controls[i]);
		if (ret)
			return ret;
	}
	return 0;
}

/* Obtain the current volatile values of an autocluster and mark them
   as new. */
static void update_from_auto_cluster(struct v4l2_ctrl *master)
{
	int i;

	for (i = 0; i < master->ncontrols; i++)
		cur_to_new(master->cluster[i]);
	if (!call_op(master, g_volatile_ctrl))
		for (i = 1; i < master->ncontrols; i++)
			if (master->cluster[i])
				master->cluster[i]->is_new = 1;
}

/* Try or try-and-set controls */
static int try_set_ext_ctrls(struct v4l2_fh *fh, struct v4l2_ctrl_handler *hdl,
			     struct v4l2_ext_controls *cs,
			     bool set)
{
	struct v4l2_ctrl_helper helper[4];
	struct v4l2_ctrl_helper *helpers = helper;
	unsigned i, j;
	int ret;

	cs->error_idx = cs->count;
	cs->ctrl_class = V4L2_CTRL_ID2CLASS(cs->ctrl_class);

	if (hdl == NULL)
		return -EINVAL;

	if (cs->count == 0)
		return class_check(hdl, cs->ctrl_class);

	if (cs->count > ARRAY_SIZE(helper)) {
		helpers = kmalloc_array(cs->count, sizeof(helper[0]),
					GFP_KERNEL);
		if (!helpers)
			return -ENOMEM;
	}
	ret = prepare_ext_ctrls(hdl, cs, helpers);
	if (!ret)
		ret = validate_ctrls(cs, helpers, set);
	if (ret && set)
		cs->error_idx = cs->count;
	for (i = 0; !ret && i < cs->count; i++) {
		struct v4l2_ctrl *master;
		u32 idx = i;

		if (helpers[i].mref == NULL)
			continue;

		cs->error_idx = i;
		master = helpers[i].mref->ctrl;
		v4l2_ctrl_lock(master);

		/* Reset the 'is_new' flags of the cluster */
		for (j = 0; j < master->ncontrols; j++)
			if (master->cluster[j])
				master->cluster[j]->is_new = 0;

		/* For volatile autoclusters that are currently in auto mode
		   we need to discover if it will be set to manual mode.
		   If so, then we have to copy the current volatile values
		   first since those will become the new manual values (which
		   may be overwritten by explicit new values from this set
		   of controls). */
		if (master->is_auto && master->has_volatiles &&
						!is_cur_manual(master)) {
			/* Pick an initial non-manual value */
			s32 new_auto_val = master->manual_mode_value + 1;
			u32 tmp_idx = idx;

			do {
				/* Check if the auto control is part of the
				   list, and remember the new value. */
				if (helpers[tmp_idx].ctrl == master)
					new_auto_val = cs->controls[tmp_idx].value;
				tmp_idx = helpers[tmp_idx].next;
			} while (tmp_idx);
			/* If the new value == the manual value, then copy
			   the current volatile values. */
			if (new_auto_val == master->manual_mode_value)
				update_from_auto_cluster(master);
		}

		/* Copy the new caller-supplied control values.
		   user_to_new() sets 'is_new' to 1. */
		do {
			ret = user_to_new(cs->controls + idx, helpers[idx].ctrl);
			idx = helpers[idx].next;
		} while (!ret && idx);

		if (!ret)
			ret = try_or_set_cluster(fh, master, set, 0);

		/* Copy the new values back to userspace. */
		if (!ret) {
			idx = i;
			do {
				ret = new_to_user(cs->controls + idx,
						helpers[idx].ctrl);
				idx = helpers[idx].next;
			} while (!ret && idx);
		}
		v4l2_ctrl_unlock(master);
	}

	if (cs->count > ARRAY_SIZE(helper))
		kfree(helpers);
	return ret;
}

int v4l2_try_ext_ctrls(struct v4l2_ctrl_handler *hdl, struct v4l2_ext_controls *cs)
{
	return try_set_ext_ctrls(NULL, hdl, cs, false);
}
EXPORT_SYMBOL(v4l2_try_ext_ctrls);

int v4l2_s_ext_ctrls(struct v4l2_fh *fh, struct v4l2_ctrl_handler *hdl,
					struct v4l2_ext_controls *cs)
{
	return try_set_ext_ctrls(fh, hdl, cs, true);
}
EXPORT_SYMBOL(v4l2_s_ext_ctrls);

int v4l2_subdev_try_ext_ctrls(struct v4l2_subdev *sd, struct v4l2_ext_controls *cs)
{
	return try_set_ext_ctrls(NULL, sd->ctrl_handler, cs, false);
}
EXPORT_SYMBOL(v4l2_subdev_try_ext_ctrls);

int v4l2_subdev_s_ext_ctrls(struct v4l2_subdev *sd, struct v4l2_ext_controls *cs)
{
	return try_set_ext_ctrls(NULL, sd->ctrl_handler, cs, true);
}
EXPORT_SYMBOL(v4l2_subdev_s_ext_ctrls);

/* Helper function for VIDIOC_S_CTRL compatibility */
static int set_ctrl(struct v4l2_fh *fh, struct v4l2_ctrl *ctrl,
		    struct v4l2_ext_control *c, u32 ch_flags)
{
	struct v4l2_ctrl *master = ctrl->cluster[0];
	int i;

	/* String controls are not supported. The user_to_new() and
	 * cur_to_user() calls below would need to be modified not to access
	 * userspace memory when called from set_ctrl().
	 */
	if (ctrl->type == V4L2_CTRL_TYPE_STRING)
		return -EINVAL;

	/* Reset the 'is_new' flags of the cluster */
	for (i = 0; i < master->ncontrols; i++)
		if (master->cluster[i])
			master->cluster[i]->is_new = 0;

	/* For autoclusters with volatiles that are switched from auto to
	   manual mode we have to update the current volatile values since
	   those will become the initial manual values after such a switch. */
	if (master->is_auto && master->has_volatiles && ctrl == master &&
	    !is_cur_manual(master) && c->value == master->manual_mode_value)
		update_from_auto_cluster(master);

	user_to_new(c, ctrl);
	return try_or_set_cluster(fh, master, true, ch_flags);
}

/* Helper function for VIDIOC_S_CTRL compatibility */
static int set_ctrl_lock(struct v4l2_fh *fh, struct v4l2_ctrl *ctrl,
			 struct v4l2_ext_control *c)
{
	int ret = validate_new(ctrl, c);

	if (!ret) {
		v4l2_ctrl_lock(ctrl);
		ret = set_ctrl(fh, ctrl, c, 0);
		if (!ret)
			cur_to_user(c, ctrl);
		v4l2_ctrl_unlock(ctrl);
	}
	return ret;
}

int v4l2_s_ctrl(struct v4l2_fh *fh, struct v4l2_ctrl_handler *hdl,
					struct v4l2_control *control)
{
	struct v4l2_ctrl *ctrl = v4l2_ctrl_find(hdl, control->id);
	struct v4l2_ext_control c;
	int ret;

	if (ctrl == NULL || !type_is_int(ctrl))
		return -EINVAL;

	if (ctrl->flags & V4L2_CTRL_FLAG_READ_ONLY)
		return -EACCES;

	c.value = control->value;
	ret = set_ctrl_lock(fh, ctrl, &c);
	control->value = c.value;
	return ret;
}
EXPORT_SYMBOL(v4l2_s_ctrl);

int v4l2_subdev_s_ctrl(struct v4l2_subdev *sd, struct v4l2_control *control)
{
	return v4l2_s_ctrl(NULL, sd->ctrl_handler, control);
}
EXPORT_SYMBOL(v4l2_subdev_s_ctrl);

int v4l2_ctrl_s_ctrl(struct v4l2_ctrl *ctrl, s32 val)
{
	struct v4l2_ext_control c;

	/* It's a driver bug if this happens. */
	WARN_ON(!type_is_int(ctrl));
	c.value = val;
	return set_ctrl_lock(NULL, ctrl, &c);
}
EXPORT_SYMBOL(v4l2_ctrl_s_ctrl);

int v4l2_ctrl_s_ctrl_int64(struct v4l2_ctrl *ctrl, s64 val)
{
	struct v4l2_ext_control c;

	/* It's a driver bug if this happens. */
	WARN_ON(ctrl->type != V4L2_CTRL_TYPE_INTEGER64);
	c.value64 = val;
	return set_ctrl_lock(NULL, ctrl, &c);
}
EXPORT_SYMBOL(v4l2_ctrl_s_ctrl_int64);

void v4l2_ctrl_notify(struct v4l2_ctrl *ctrl, v4l2_ctrl_notify_fnc notify, void *priv)
{
	if (ctrl == NULL)
		return;
	if (notify == NULL) {
		ctrl->call_notify = 0;
		return;
	}
	if (WARN_ON(ctrl->handler->notify && ctrl->handler->notify != notify))
		return;
	ctrl->handler->notify = notify;
	ctrl->handler->notify_priv = priv;
	ctrl->call_notify = 1;
}
EXPORT_SYMBOL(v4l2_ctrl_notify);

int v4l2_ctrl_modify_range(struct v4l2_ctrl *ctrl,
			s32 min, s32 max, u32 step, s32 def)
{
	int ret = check_range(ctrl->type, min, max, step, def);
	struct v4l2_ext_control c;

	switch (ctrl->type) {
	case V4L2_CTRL_TYPE_INTEGER:
	case V4L2_CTRL_TYPE_BOOLEAN:
	case V4L2_CTRL_TYPE_MENU:
	case V4L2_CTRL_TYPE_INTEGER_MENU:
	case V4L2_CTRL_TYPE_BITMASK:
		if (ret)
			return ret;
		break;
	default:
		return -EINVAL;
	}
	v4l2_ctrl_lock(ctrl);
	ctrl->minimum = min;
	ctrl->maximum = max;
	ctrl->step = step;
	ctrl->default_value = def;
	c.value = ctrl->cur.val;
	if (validate_new(ctrl, &c))
		c.value = def;
	if (c.value != ctrl->cur.val)
		ret = set_ctrl(NULL, ctrl, &c, V4L2_EVENT_CTRL_CH_RANGE);
	else
		send_event(NULL, ctrl, V4L2_EVENT_CTRL_CH_RANGE);
	v4l2_ctrl_unlock(ctrl);
	return ret;
}
EXPORT_SYMBOL(v4l2_ctrl_modify_range);

static int v4l2_ctrl_add_event(struct v4l2_subscribed_event *sev, unsigned elems)
{
	struct v4l2_ctrl *ctrl = v4l2_ctrl_find(sev->fh->ctrl_handler, sev->id);

	if (ctrl == NULL)
		return -EINVAL;

	v4l2_ctrl_lock(ctrl);
	list_add_tail(&sev->node, &ctrl->ev_subs);
	if (ctrl->type != V4L2_CTRL_TYPE_CTRL_CLASS &&
	    (sev->flags & V4L2_EVENT_SUB_FL_SEND_INITIAL)) {
		struct v4l2_event ev;
		u32 changes = V4L2_EVENT_CTRL_CH_FLAGS;

		if (!(ctrl->flags & V4L2_CTRL_FLAG_WRITE_ONLY))
			changes |= V4L2_EVENT_CTRL_CH_VALUE;
		fill_event(&ev, ctrl, changes);
		/* Mark the queue as active, allowing this initial
		   event to be accepted. */
		sev->elems = elems;
		v4l2_event_queue_fh(sev->fh, &ev);
	}
	v4l2_ctrl_unlock(ctrl);
	return 0;
}

static void v4l2_ctrl_del_event(struct v4l2_subscribed_event *sev)
{
	struct v4l2_ctrl *ctrl = v4l2_ctrl_find(sev->fh->ctrl_handler, sev->id);

	v4l2_ctrl_lock(ctrl);
	list_del(&sev->node);
	v4l2_ctrl_unlock(ctrl);
}

void v4l2_ctrl_replace(struct v4l2_event *old, const struct v4l2_event *new)
{
	u32 old_changes = old->u.ctrl.changes;

	old->u.ctrl = new->u.ctrl;
	old->u.ctrl.changes |= old_changes;
}
EXPORT_SYMBOL(v4l2_ctrl_replace);

void v4l2_ctrl_merge(const struct v4l2_event *old, struct v4l2_event *new)
{
	new->u.ctrl.changes |= old->u.ctrl.changes;
}
EXPORT_SYMBOL(v4l2_ctrl_merge);

const struct v4l2_subscribed_event_ops v4l2_ctrl_sub_ev_ops = {
	.add = v4l2_ctrl_add_event,
	.del = v4l2_ctrl_del_event,
	.replace = v4l2_ctrl_replace,
	.merge = v4l2_ctrl_merge,
};
EXPORT_SYMBOL(v4l2_ctrl_sub_ev_ops);

int v4l2_ctrl_log_status(struct file *file, void *fh)
{
	struct video_device *vfd = video_devdata(file);
	struct v4l2_fh *vfh = file->private_data;

	if (test_bit(V4L2_FL_USES_V4L2_FH, &vfd->flags) && vfd->v4l2_dev)
		v4l2_ctrl_handler_log_status(vfh->ctrl_handler,
			vfd->v4l2_dev->name);
	return 0;
}
EXPORT_SYMBOL(v4l2_ctrl_log_status);

int v4l2_ctrl_subscribe_event(struct v4l2_fh *fh,
				const struct v4l2_event_subscription *sub)
{
	if (sub->type == V4L2_EVENT_CTRL)
		return v4l2_event_subscribe(fh, sub, 0, &v4l2_ctrl_sub_ev_ops);
	return -EINVAL;
}
EXPORT_SYMBOL(v4l2_ctrl_subscribe_event);

int v4l2_ctrl_subdev_subscribe_event(struct v4l2_subdev *sd, struct v4l2_fh *fh,
				     struct v4l2_event_subscription *sub)
{
	if (!sd->ctrl_handler)
		return -EINVAL;
	return v4l2_ctrl_subscribe_event(fh, sub);
}
EXPORT_SYMBOL(v4l2_ctrl_subdev_subscribe_event);

unsigned int v4l2_ctrl_poll(struct file *file, struct poll_table_struct *wait)
{
	struct v4l2_fh *fh = file->private_data;

	if (v4l2_event_pending(fh))
		return POLLPRI;
	poll_wait(file, &fh->wait, wait);
	return 0;
}
EXPORT_SYMBOL(v4l2_ctrl_poll);<|MERGE_RESOLUTION|>--- conflicted
+++ resolved
@@ -421,12 +421,6 @@
 		"Core",
 		"Simple Scalable",
 		"Advanced Coding Efficiency",
-		NULL,
-	};
-
-	static const char * const vpx_golden_frame_sel[] = {
-		"Use Previous Frame",
-		"Use Previous Specific Frame",
 		NULL,
 	};
 
@@ -571,15 +565,6 @@
  * Returns NULL or an s64 type array containing the menu for given
  * control ID. The total number of the menu items is returned in @len.
  */
-<<<<<<< HEAD
-const s64 const *v4l2_ctrl_get_int_menu(u32 id, u32 *len)
-{
-	static const s64 const qmenu_int_vpx_num_partitions[] = {
-		1, 2, 4, 8,
-	};
-
-	static const s64 const qmenu_int_vpx_num_ref_frames[] = {
-=======
 const s64 *v4l2_ctrl_get_int_menu(u32 id, u32 *len)
 {
 	static const s64 qmenu_int_vpx_num_partitions[] = {
@@ -587,7 +572,6 @@
 	};
 
 	static const s64 qmenu_int_vpx_num_ref_frames[] = {
->>>>>>> d8ec26d7
 		1, 2, 3,
 	};
 
@@ -599,11 +583,7 @@
 	default:
 		*len = 0;
 		return NULL;
-<<<<<<< HEAD
-	};
-=======
-	}
->>>>>>> d8ec26d7
+	}
 }
 EXPORT_SYMBOL(v4l2_ctrl_get_int_menu);
 
