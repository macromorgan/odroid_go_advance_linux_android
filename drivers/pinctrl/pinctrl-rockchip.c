/*
 * Pinctrl driver for Rockchip SoCs
 *
 * Copyright (c) 2013 MundoReader S.L.
 * Author: Heiko Stuebner <heiko@sntech.de>
 *
 * With some ideas taken from pinctrl-samsung:
 * Copyright (c) 2012 Samsung Electronics Co., Ltd.
 *		http://www.samsung.com
 * Copyright (c) 2012 Linaro Ltd
 *		http://www.linaro.org
 *
 * and pinctrl-at91:
 * Copyright (C) 2011-2012 Jean-Christophe PLAGNIOL-VILLARD <plagnioj@jcrosoft.com>
 *
 * This program is free software; you can redistribute it and/or modify
 * it under the terms of the GNU General Public License version 2 as published
 * by the Free Software Foundation.
 *
 * This program is distributed in the hope that it will be useful,
 * but WITHOUT ANY WARRANTY; without even the implied warranty of
 * MERCHANTABILITY or FITNESS FOR A PARTICULAR PURPOSE.  See the
 * GNU General Public License for more details.
 */

#include <linux/init.h>
#include <linux/platform_device.h>
#include <linux/io.h>
#include <linux/bitops.h>
#include <linux/gpio.h>
#include <linux/of_address.h>
#include <linux/of_irq.h>
#include <linux/pinctrl/machine.h>
#include <linux/pinctrl/pinconf.h>
#include <linux/pinctrl/pinctrl.h>
#include <linux/pinctrl/pinmux.h>
#include <linux/pinctrl/pinconf-generic.h>
#include <linux/irqchip/chained_irq.h>
#include <linux/clk.h>
#include <linux/regmap.h>
#include <linux/mfd/syscon.h>
#include <linux/rockchip/cpu.h>
#include <dt-bindings/pinctrl/rockchip.h>

#include "core.h"
#include "pinconf.h"

/* GPIO control registers */
#define GPIO_SWPORT_DR		0x00
#define GPIO_SWPORT_DDR		0x04
#define GPIO_INTEN		0x30
#define GPIO_INTMASK		0x34
#define GPIO_INTTYPE_LEVEL	0x38
#define GPIO_INT_POLARITY	0x3c
#define GPIO_INT_STATUS		0x40
#define GPIO_INT_RAWSTATUS	0x44
#define GPIO_DEBOUNCE		0x48
#define GPIO_PORTS_EOI		0x4c
#define GPIO_EXT_PORT		0x50
#define GPIO_LS_SYNC		0x60

enum rockchip_pinctrl_type {
	PX30,
	RV1108,
	RK1808,
	RK2928,
	RK3066B,
	RK3128,
	RK3188,
	RK3288,
	RK3308,
	RK3368,
	RK3399,
};

/**
 * Encode variants of iomux registers into a type variable
 */
#define IOMUX_GPIO_ONLY		BIT(0)
#define IOMUX_WIDTH_4BIT	BIT(1)
#define IOMUX_SOURCE_PMU	BIT(2)
#define IOMUX_UNROUTED		BIT(3)
#define IOMUX_WIDTH_3BIT	BIT(4)
#define IOMUX_8WIDTH_2BIT	BIT(5)
#define IOMUX_WRITABLE_32BIT	BIT(6)

/**
 * @type: iomux variant using IOMUX_* constants
 * @offset: if initialized to -1 it will be autocalculated, by specifying
 *	    an initial offset value the relevant source offset can be reset
 *	    to a new value for autocalculating the following iomux registers.
 */
struct rockchip_iomux {
	int				type;
	int				offset;
};

/**
 * enum type index corresponding to rockchip_perpin_drv_list arrays index.
 */
enum rockchip_pin_drv_type {
	DRV_TYPE_IO_DEFAULT = 0,
	DRV_TYPE_IO_1V8_OR_3V0,
	DRV_TYPE_IO_1V8_ONLY,
	DRV_TYPE_IO_1V8_3V0_AUTO,
	DRV_TYPE_IO_3V3_ONLY,
	DRV_TYPE_MAX
};

/**
 * enum type index corresponding to rockchip_pull_list arrays index.
 */
enum rockchip_pin_pull_type {
	PULL_TYPE_IO_DEFAULT = 0,
	PULL_TYPE_IO_1V8_ONLY,
	PULL_TYPE_MAX
};

/**
 * enum mux route register type, should be invalid/default/topgrf/pmugrf.
 * INVALID: means do not need to set mux route
 * DEFAULT: means same regmap as pin iomux
 * TOPGRF: means mux route setting in topgrf
 * PMUGRF: means mux route setting in pmugrf
 */
enum rockchip_pin_route_type {
	ROUTE_TYPE_DEFAULT = 0,
	ROUTE_TYPE_TOPGRF = 1,
	ROUTE_TYPE_PMUGRF = 2,

	ROUTE_TYPE_INVALID = -1,
};

/**
 * @drv_type: drive strength variant using rockchip_perpin_drv_type
 * @offset: if initialized to -1 it will be autocalculated, by specifying
 *	    an initial offset value the relevant source offset can be reset
 *	    to a new value for autocalculating the following drive strength
 *	    registers. if used chips own cal_drv func instead to calculate
 *	    registers offset, the variant could be ignored.
 */
struct rockchip_drv {
	enum rockchip_pin_drv_type	drv_type;
	int				offset;
};

/**
 * @reg_base: register base of the gpio bank
 * @reg_pull: optional separate register for additional pull settings
 * @clk: clock of the gpio bank
 * @irq: interrupt of the gpio bank
 * @saved_masks: Saved content of GPIO_INTEN at suspend time.
 * @pin_base: first pin number
 * @nr_pins: number of pins in this bank
 * @name: name of the bank
 * @bank_num: number of the bank, to account for holes
 * @iomux: array describing the 4 iomux sources of the bank
 * @drv: array describing the 4 drive strength sources of the bank
 * @pull_type: array describing the 4 pull type sources of the bank
 * @valid: is all necessary information present
 * @of_node: dt node of this bank
 * @drvdata: common pinctrl basedata
 * @domain: irqdomain of the gpio bank
 * @gpio_chip: gpiolib chip
 * @grange: gpio range
 * @slock: spinlock for the gpio bank
 * @route_mask: bits describing the routing pins of per bank
 */
struct rockchip_pin_bank {
	void __iomem			*reg_base;
	struct regmap			*regmap_pull;
	struct clk			*clk;
	int				irq;
	u32				saved_masks;
	u32				pin_base;
	u8				nr_pins;
	char				*name;
	u8				bank_num;
	struct rockchip_iomux		iomux[4];
	struct rockchip_drv		drv[4];
	enum rockchip_pin_pull_type	pull_type[4];
	bool				valid;
	struct device_node		*of_node;
	struct rockchip_pinctrl		*drvdata;
	struct irq_domain		*domain;
	struct gpio_chip		gpio_chip;
	struct pinctrl_gpio_range	grange;
	raw_spinlock_t			slock;
	u32				toggle_edge_mode;
	u32				recalced_mask;
	u32				route_mask;
};

#define PIN_BANK(id, pins, label)			\
	{						\
		.bank_num	= id,			\
		.nr_pins	= pins,			\
		.name		= label,		\
		.iomux		= {			\
			{ .offset = -1 },		\
			{ .offset = -1 },		\
			{ .offset = -1 },		\
			{ .offset = -1 },		\
		},					\
	}

#define PIN_BANK_IOMUX_FLAGS(id, pins, label, iom0, iom1, iom2, iom3)	\
	{								\
		.bank_num	= id,					\
		.nr_pins	= pins,					\
		.name		= label,				\
		.iomux		= {					\
			{ .type = iom0, .offset = -1 },			\
			{ .type = iom1, .offset = -1 },			\
			{ .type = iom2, .offset = -1 },			\
			{ .type = iom3, .offset = -1 },			\
		},							\
	}

#define PIN_BANK_DRV_FLAGS(id, pins, label, type0, type1, type2, type3) \
	{								\
		.bank_num	= id,					\
		.nr_pins	= pins,					\
		.name		= label,				\
		.iomux		= {					\
			{ .offset = -1 },				\
			{ .offset = -1 },				\
			{ .offset = -1 },				\
			{ .offset = -1 },				\
		},							\
		.drv		= {					\
			{ .drv_type = type0, .offset = -1 },		\
			{ .drv_type = type1, .offset = -1 },		\
			{ .drv_type = type2, .offset = -1 },		\
			{ .drv_type = type3, .offset = -1 },		\
		},							\
	}

#define PIN_BANK_DRV_FLAGS_PULL_FLAGS(id, pins, label, drv0, drv1,	\
				      drv2, drv3, pull0, pull1,		\
				      pull2, pull3)			\
	{								\
		.bank_num	= id,					\
		.nr_pins	= pins,					\
		.name		= label,				\
		.iomux		= {					\
			{ .offset = -1 },				\
			{ .offset = -1 },				\
			{ .offset = -1 },				\
			{ .offset = -1 },				\
		},							\
		.drv		= {					\
			{ .drv_type = drv0, .offset = -1 },		\
			{ .drv_type = drv1, .offset = -1 },		\
			{ .drv_type = drv2, .offset = -1 },		\
			{ .drv_type = drv3, .offset = -1 },		\
		},							\
		.pull_type[0] = pull0,					\
		.pull_type[1] = pull1,					\
		.pull_type[2] = pull2,					\
		.pull_type[3] = pull3,					\
	}

#define PIN_BANK_IOMUX_DRV_FLAGS_OFFSET(id, pins, label, iom0, iom1,	\
					iom2, iom3, drv0, drv1, drv2,	\
					drv3, offset0, offset1,		\
					offset2, offset3)		\
	{								\
		.bank_num	= id,					\
		.nr_pins	= pins,					\
		.name		= label,				\
		.iomux		= {					\
			{ .type = iom0, .offset = -1 },			\
			{ .type = iom1, .offset = -1 },			\
			{ .type = iom2, .offset = -1 },			\
			{ .type = iom3, .offset = -1 },			\
		},							\
		.drv		= {					\
			{ .drv_type = drv0, .offset = offset0 },	\
			{ .drv_type = drv1, .offset = offset1 },	\
			{ .drv_type = drv2, .offset = offset2 },	\
			{ .drv_type = drv3, .offset = offset3 },	\
		},							\
	}

#define PIN_BANK_IOMUX_FLAGS_DRV_FLAGS_OFFSET_PULL_FLAGS(id, pins,	\
					      label, iom0, iom1, iom2,  \
					      iom3, drv0, drv1, drv2,   \
					      drv3, offset0, offset1,   \
					      offset2, offset3, pull0,  \
					      pull1, pull2, pull3)	\
	{								\
		.bank_num	= id,					\
		.nr_pins	= pins,					\
		.name		= label,				\
		.iomux		= {					\
			{ .type = iom0, .offset = -1 },			\
			{ .type = iom1, .offset = -1 },			\
			{ .type = iom2, .offset = -1 },			\
			{ .type = iom3, .offset = -1 },			\
		},							\
		.drv		= {					\
			{ .drv_type = drv0, .offset = offset0 },	\
			{ .drv_type = drv1, .offset = offset1 },	\
			{ .drv_type = drv2, .offset = offset2 },	\
			{ .drv_type = drv3, .offset = offset3 },	\
		},							\
		.pull_type[0] = pull0,					\
		.pull_type[1] = pull1,					\
		.pull_type[2] = pull2,					\
		.pull_type[3] = pull3,					\
	}

#define PIN_BANK_MUX_ROUTE_FLAGS(ID, PIN, FUNC, REG, VAL, FLAG)		\
	{								\
		.bank_num	= ID,					\
		.pin		= PIN,					\
		.func		= FUNC,					\
		.route_offset	= REG,					\
		.route_val	= VAL,					\
		.route_type	= FLAG,					\
	}

#define MR_DEFAULT(ID, PIN, FUNC, REG, VAL)	\
	PIN_BANK_MUX_ROUTE_FLAGS(ID, PIN, FUNC, REG, VAL, ROUTE_TYPE_DEFAULT)

#define MR_TOPGRF(ID, PIN, FUNC, REG, VAL)	\
	PIN_BANK_MUX_ROUTE_FLAGS(ID, PIN, FUNC, REG, VAL, ROUTE_TYPE_TOPGRF)

#define MR_PMUGRF(ID, PIN, FUNC, REG, VAL)	\
	PIN_BANK_MUX_ROUTE_FLAGS(ID, PIN, FUNC, REG, VAL, ROUTE_TYPE_PMUGRF)

/**
 * struct rockchip_mux_recalced_data: represent a pin iomux data.
 * @num: bank number.
 * @pin: pin number.
 * @bit: index at register.
 * @reg: register offset.
 * @mask: mask bit
 */
struct rockchip_mux_recalced_data {
	u8 num;
	u8 pin;
	u32 reg;
	u8 bit;
	u8 mask;
};

/**
 * struct rockchip_mux_recalced_data: represent a pin iomux data.
 * @bank_num: bank number.
 * @pin: index at register or used to calc index.
 * @func: the min pin.
 * @route_type: the register type.
 * @route_offset: the max pin.
 * @route_val: the register offset.
 */
struct rockchip_mux_route_data {
	u8 bank_num;
	u8 pin;
	u8 func;
	enum rockchip_pin_route_type route_type : 8;
	u32 route_offset;
	u32 route_val;
};

/**
 */
struct rockchip_pin_ctrl {
	struct rockchip_pin_bank	*pin_banks;
	u32				nr_banks;
	u32				nr_pins;
	char				*label;
	enum rockchip_pinctrl_type	type;
	int				grf_mux_offset;
	int				pmu_mux_offset;
	int				grf_drv_offset;
	int				pmu_drv_offset;
	struct rockchip_mux_recalced_data *iomux_recalced;
	u32				niomux_recalced;
	struct rockchip_mux_route_data *iomux_routes;
	u32				niomux_routes;

	int	(*ctrl_data_re_init)(struct rockchip_pin_ctrl *ctrl);

	int	(*soc_data_init)(struct rockchip_pinctrl *info);

	void	(*pull_calc_reg)(struct rockchip_pin_bank *bank,
				    int pin_num, struct regmap **regmap,
				    int *reg, u8 *bit);
	void	(*drv_calc_reg)(struct rockchip_pin_bank *bank,
				    int pin_num, struct regmap **regmap,
				    int *reg, u8 *bit);
	int	(*schmitt_calc_reg)(struct rockchip_pin_bank *bank,
				    int pin_num, struct regmap **regmap,
				    int *reg, u8 *bit);
	int	(*slew_rate_calc_reg)(struct rockchip_pin_bank *bank,
				      int pin_num, struct regmap **regmap,
				      int *reg, u8 *bit);
};

struct rockchip_pin_config {
	unsigned int		func;
	unsigned long		*configs;
	unsigned int		nconfigs;
};

/**
 * struct rockchip_pin_group: represent group of pins of a pinmux function.
 * @name: name of the pin group, used to lookup the group.
 * @pins: the pins included in this group.
 * @npins: number of pins included in this group.
 * @func: the mux function number to be programmed when selected.
 * @configs: the config values to be set for each pin
 * @nconfigs: number of configs for each pin
 */
struct rockchip_pin_group {
	const char			*name;
	unsigned int			npins;
	unsigned int			*pins;
	struct rockchip_pin_config	*data;
};

/**
 * struct rockchip_pmx_func: represent a pin function.
 * @name: name of the pin function, used to lookup the function.
 * @groups: one or more names of pin groups that provide this function.
 * @num_groups: number of groups included in @groups.
 */
struct rockchip_pmx_func {
	const char		*name;
	const char		**groups;
	u8			ngroups;
};

struct rockchip_pinctrl {
	struct regmap			*regmap_base;
	int				reg_size;
	struct regmap			*regmap_pull;
	struct regmap			*regmap_pmu;
	struct device			*dev;
	struct rockchip_pin_ctrl	*ctrl;
	struct pinctrl_desc		pctl;
	struct pinctrl_dev		*pctl_dev;
	struct rockchip_pin_group	*groups;
	unsigned int			ngroups;
	struct rockchip_pmx_func	*functions;
	unsigned int			nfunctions;
};

static struct regmap_config rockchip_regmap_config = {
	.reg_bits = 32,
	.val_bits = 32,
	.reg_stride = 4,
};

static inline const struct rockchip_pin_group *pinctrl_name_to_group(
					const struct rockchip_pinctrl *info,
					const char *name)
{
	int i;

	for (i = 0; i < info->ngroups; i++) {
		if (!strcmp(info->groups[i].name, name))
			return &info->groups[i];
	}

	return NULL;
}

/*
 * given a pin number that is local to a pin controller, find out the pin bank
 * and the register base of the pin bank.
 */
static struct rockchip_pin_bank *pin_to_bank(struct rockchip_pinctrl *info,
								unsigned pin)
{
	struct rockchip_pin_bank *b = info->ctrl->pin_banks;

	while (pin >= (b->pin_base + b->nr_pins))
		b++;

	return b;
}

static struct rockchip_pin_bank *bank_num_to_bank(
					struct rockchip_pinctrl *info,
					unsigned num)
{
	struct rockchip_pin_bank *b = info->ctrl->pin_banks;
	int i;

	for (i = 0; i < info->ctrl->nr_banks; i++, b++) {
		if (b->bank_num == num)
			return b;
	}

	return ERR_PTR(-EINVAL);
}

/*
 * Pinctrl_ops handling
 */

static int rockchip_get_groups_count(struct pinctrl_dev *pctldev)
{
	struct rockchip_pinctrl *info = pinctrl_dev_get_drvdata(pctldev);

	return info->ngroups;
}

static const char *rockchip_get_group_name(struct pinctrl_dev *pctldev,
							unsigned selector)
{
	struct rockchip_pinctrl *info = pinctrl_dev_get_drvdata(pctldev);

	return info->groups[selector].name;
}

static int rockchip_get_group_pins(struct pinctrl_dev *pctldev,
				      unsigned selector, const unsigned **pins,
				      unsigned *npins)
{
	struct rockchip_pinctrl *info = pinctrl_dev_get_drvdata(pctldev);

	if (selector >= info->ngroups)
		return -EINVAL;

	*pins = info->groups[selector].pins;
	*npins = info->groups[selector].npins;

	return 0;
}

static int rockchip_dt_node_to_map(struct pinctrl_dev *pctldev,
				 struct device_node *np,
				 struct pinctrl_map **map, unsigned *num_maps)
{
	struct rockchip_pinctrl *info = pinctrl_dev_get_drvdata(pctldev);
	const struct rockchip_pin_group *grp;
	struct pinctrl_map *new_map;
	struct device_node *parent;
	int map_num = 1;
	int i;

	/*
	 * first find the group of this node and check if we need to create
	 * config maps for pins
	 */
	grp = pinctrl_name_to_group(info, np->name);
	if (!grp) {
		dev_err(info->dev, "unable to find group for node %s\n",
			np->name);
		return -EINVAL;
	}

	map_num += grp->npins;
	new_map = devm_kcalloc(pctldev->dev, map_num, sizeof(*new_map),
								GFP_KERNEL);
	if (!new_map)
		return -ENOMEM;

	*map = new_map;
	*num_maps = map_num;

	/* create mux map */
	parent = of_get_parent(np);
	if (!parent) {
		devm_kfree(pctldev->dev, new_map);
		return -EINVAL;
	}
	new_map[0].type = PIN_MAP_TYPE_MUX_GROUP;
	new_map[0].data.mux.function = parent->name;
	new_map[0].data.mux.group = np->name;
	of_node_put(parent);

	/* create config map */
	new_map++;
	for (i = 0; i < grp->npins; i++) {
		new_map[i].type = PIN_MAP_TYPE_CONFIGS_PIN;
		new_map[i].data.configs.group_or_pin =
				pin_get_name(pctldev, grp->pins[i]);
		new_map[i].data.configs.configs = grp->data[i].configs;
		new_map[i].data.configs.num_configs = grp->data[i].nconfigs;
	}

	dev_dbg(pctldev->dev, "maps: function %s group %s num %d\n",
		(*map)->data.mux.function, (*map)->data.mux.group, map_num);

	return 0;
}

static void rockchip_dt_free_map(struct pinctrl_dev *pctldev,
				    struct pinctrl_map *map, unsigned num_maps)
{
}

static const struct pinctrl_ops rockchip_pctrl_ops = {
	.get_groups_count	= rockchip_get_groups_count,
	.get_group_name		= rockchip_get_group_name,
	.get_group_pins		= rockchip_get_group_pins,
	.dt_node_to_map		= rockchip_dt_node_to_map,
	.dt_free_map		= rockchip_dt_free_map,
};

/*
 * Hardware access
 */

static struct rockchip_mux_recalced_data rv1108_mux_recalced_data[] = {
	{
		.num = 1,
		.pin = 0,
		.reg = 0x418,
		.bit = 0,
		.mask = 0x3
	}, {
		.num = 1,
		.pin = 1,
		.reg = 0x418,
		.bit = 2,
		.mask = 0x3
	}, {
		.num = 1,
		.pin = 2,
		.reg = 0x418,
		.bit = 4,
		.mask = 0x3
	}, {
		.num = 1,
		.pin = 3,
		.reg = 0x418,
		.bit = 6,
		.mask = 0x3
	}, {
		.num = 1,
		.pin = 4,
		.reg = 0x418,
		.bit = 8,
		.mask = 0x3
	}, {
		.num = 1,
		.pin = 5,
		.reg = 0x418,
		.bit = 10,
		.mask = 0x3
	}, {
		.num = 1,
		.pin = 6,
		.reg = 0x418,
		.bit = 12,
		.mask = 0x3
	}, {
		.num = 1,
		.pin = 7,
		.reg = 0x418,
		.bit = 14,
		.mask = 0x3
	}, {
		.num = 1,
		.pin = 8,
		.reg = 0x41c,
		.bit = 0,
		.mask = 0x3
	}, {
		.num = 1,
		.pin = 9,
		.reg = 0x41c,
		.bit = 2,
		.mask = 0x3
	},
};

static  struct rockchip_mux_recalced_data rk3128_mux_recalced_data[] = {
	{
		.num = 2,
		.pin = 20,
		.reg = 0xe8,
		.bit = 0,
		.mask = 0x7
	}, {
		.num = 2,
		.pin = 21,
		.reg = 0xe8,
		.bit = 4,
		.mask = 0x7
	}, {
		.num = 2,
		.pin = 22,
		.reg = 0xe8,
		.bit = 8,
		.mask = 0x7
	}, {
		.num = 2,
		.pin = 23,
		.reg = 0xe8,
		.bit = 12,
		.mask = 0x7
	}, {
		.num = 2,
		.pin = 24,
		.reg = 0xd4,
		.bit = 12,
		.mask = 0x7
	},
};

static struct rockchip_mux_recalced_data rk3308_mux_recalced_data[] = {
	{
		.num = 1,
		.pin = 14,
		.reg = 0x28,
		.bit = 12,
		.mask = 0xf
	}, {
		.num = 1,
		.pin = 15,
		.reg = 0x2c,
		.bit = 0,
		.mask = 0x3
	}, {
		.num = 1,
		.pin = 18,
		.reg = 0x30,
		.bit = 4,
		.mask = 0xf
	}, {
		.num = 1,
		.pin = 19,
		.reg = 0x30,
		.bit = 8,
		.mask = 0xf
	}, {
		.num = 1,
		.pin = 20,
		.reg = 0x30,
		.bit = 12,
		.mask = 0xf
	}, {
		.num = 1,
		.pin = 21,
		.reg = 0x34,
		.bit = 0,
		.mask = 0xf
	}, {
		.num = 1,
		.pin = 22,
		.reg = 0x34,
		.bit = 4,
		.mask = 0xf
	}, {
		.num = 1,
		.pin = 23,
		.reg = 0x34,
		.bit = 8,
		.mask = 0xf
	}, {
		.num = 3,
		.pin = 12,
		.reg = 0x68,
		.bit = 8,
		.mask = 0xf
	}, {
		.num = 3,
		.pin = 13,
		.reg = 0x68,
		.bit = 12,
		.mask = 0xf
	},
};

static struct rockchip_mux_recalced_data rk3308b_mux_recalced_data[] = {
	{
		.num = 1,
		.pin = 14,
		.reg = 0x28,
		.bit = 12,
		.mask = 0xf
	}, {
		.num = 1,
		.pin = 15,
		.reg = 0x2c,
		.bit = 0,
		.mask = 0x3
	}, {
		.num = 1,
		.pin = 18,
		.reg = 0x30,
		.bit = 4,
		.mask = 0xf
	}, {
		.num = 1,
		.pin = 19,
		.reg = 0x30,
		.bit = 8,
		.mask = 0xf
	}, {
		.num = 1,
		.pin = 20,
		.reg = 0x30,
		.bit = 12,
		.mask = 0xf
	}, {
		.num = 1,
		.pin = 21,
		.reg = 0x34,
		.bit = 0,
		.mask = 0xf
	}, {
		.num = 1,
		.pin = 22,
		.reg = 0x34,
		.bit = 4,
		.mask = 0xf
	}, {
		.num = 1,
		.pin = 23,
		.reg = 0x34,
		.bit = 8,
		.mask = 0xf
	}, {
		.num = 3,
		.pin = 12,
		.reg = 0x68,
		.bit = 8,
		.mask = 0xf
	}, {
		.num = 3,
		.pin = 13,
		.reg = 0x68,
		.bit = 12,
		.mask = 0xf
	}, {
		.num = 2,
		.pin = 2,
		.reg = 0x608,
		.bit = 0,
		.mask = 0x7
	}, {
		.num = 2,
		.pin = 3,
		.reg = 0x608,
		.bit = 4,
		.mask = 0x7
	}, {
		.num = 2,
		.pin = 16,
		.reg = 0x610,
		.bit = 8,
		.mask = 0x7
	}, {
		.num = 3,
		.pin = 10,
		.reg = 0x610,
		.bit = 0,
		.mask = 0x7
	}, {
		.num = 3,
		.pin = 11,
		.reg = 0x610,
		.bit = 4,
		.mask = 0x7
	},
};

static struct rockchip_mux_recalced_data rk3328_mux_recalced_data[] = {
	{
		.num = 2,
		.pin = 8,
		.reg = 0x24,
		.bit = 0,
		.mask = 0x3
	}, {
		.num = 2,
		.pin = 9,
		.reg = 0x24,
		.bit = 2,
		.mask = 0x3
	}, {
		.num = 2,
		.pin = 10,
		.reg = 0x24,
		.bit = 4,
		.mask = 0x3
	}, {
		.num = 2,
		.pin = 11,
		.reg = 0x24,
		.bit = 6,
		.mask = 0x3
	}, {
		.num = 2,
		.pin = 12,
		.reg = 0x24,
		.bit = 8,
		.mask = 0x3
	}, {
		.num = 2,
		.pin = 13,
		.reg = 0x24,
		.bit = 10,
		.mask = 0x3
	}, {
		.num = 2,
		.pin = 14,
		.reg = 0x24,
		.bit = 12,
		.mask = 0x3
	}, {
		.num = 2,
		.pin = 15,
		.reg = 0x28,
		.bit = 0,
		.mask = 0x7
	}, {
		.num = 2,
		.pin = 23,
		.reg = 0x30,
		.bit = 14,
		.mask = 0x3
	},
};

static void rockchip_get_recalced_mux(struct rockchip_pin_bank *bank, int pin,
				      int *reg, u8 *bit, int *mask)
{
	struct rockchip_pinctrl *info = bank->drvdata;
	struct rockchip_pin_ctrl *ctrl = info->ctrl;
	struct rockchip_mux_recalced_data *data;
	int i;

	for (i = 0; i < ctrl->niomux_recalced; i++) {
		data = &ctrl->iomux_recalced[i];
		if (data->num == bank->bank_num &&
		    data->pin == pin)
			break;
	}

	if (i >= ctrl->niomux_recalced)
		return;

	*reg = data->reg;
	*mask = data->mask;
	*bit = data->bit;
}

static struct rockchip_mux_route_data rk1808_mux_route_data[] = {
	{
		/* i2c2m0_sda */
		.bank_num = 3,
		.pin = 12,
		.func = 2,
		.route_offset = 0x190,
		.route_val = BIT(16 + 3),
	}, {
		/* i2c2m1_sda */
		.bank_num = 1,
		.pin = 13,
		.func = 2,
		.route_offset = 0x190,
		.route_val = BIT(16 + 3) | BIT(3),
	}, {
		/* spi2m0_miso */
		.bank_num = 1,
		.pin = 6,
		.func = 2,
		.route_offset = 0x190,
		.route_val = BIT(16 + 4),
	}, {
		/* spi2m1_miso */
		.bank_num = 2,
		.pin = 4,
		.func = 3,
		.route_offset = 0x190,
		.route_val = BIT(16 + 4) | BIT(4),
	}, {
		/* spi1m0_miso */
		.bank_num = 4,
		.pin = 15,
		.func = 2,
		.route_offset = 0x190,
		.route_val = BIT(16 + 5),
	}, {
		/* spi1m1_miso */
		.bank_num = 3,
		.pin = 26,
		.func = 3,
		.route_offset = 0x190,
		.route_val = BIT(16 + 5) | BIT(5),
	}, {
		/* uart1_rxm0 */
		.bank_num = 4,
		.pin = 8,
		.func = 2,
		.route_offset = 0x190,
		.route_val = BIT(16 + 13),
	}, {
		/* uart1_rxm1 */
		.bank_num = 1,
		.pin = 12,
		.func = 3,
		.route_offset = 0x190,
		.route_val = BIT(16 + 13) | BIT(13),
	}, {
		/* uart2_rxm0 */
		.bank_num = 4,
		.pin = 3,
		.func = 2,
		.route_offset = 0x190,
		.route_val = BIT(16 + 14) | BIT(16 + 15),
	}, {
		/* uart2_rxm1 */
		.bank_num = 2,
		.pin = 25,
		.func = 2,
		.route_offset = 0x190,
		.route_val = BIT(16 + 14) | BIT(16 + 15) | BIT(14),
	}, {
		/* uart2_rxm2 */
		.bank_num = 3,
		.pin = 4,
		.func = 2,
		.route_offset = 0x190,
		.route_val = BIT(16 + 14) | BIT(16 + 15) | BIT(15),
	},
};

static struct rockchip_mux_route_data px30_mux_route_data[] = {
	{
		/* cif-d2m0 */
		.bank_num = 2,
		.pin = 0,
		.func = 1,
		.route_offset = 0x184,
		.route_val = BIT(16 + 7),
	}, {
		/* cif-d2m1 */
		.bank_num = 3,
		.pin = 3,
		.func = 3,
		.route_offset = 0x184,
		.route_val = BIT(16 + 7) | BIT(7),
	}, {
		/* pdm-m0 */
		.bank_num = 3,
		.pin = 22,
		.func = 2,
		.route_offset = 0x184,
		.route_val = BIT(16 + 8),
	}, {
		/* pdm-m1 */
		.bank_num = 2,
		.pin = 22,
		.func = 1,
		.route_offset = 0x184,
		.route_val = BIT(16 + 8) | BIT(8),
	}, {
		/* uart2-rxm0 */
		.bank_num = 1,
		.pin = 27,
		.func = 2,
		.route_offset = 0x184,
		.route_val = BIT(16 + 10),
	}, {
		/* uart2-rxm1 */
		.bank_num = 2,
		.pin = 14,
		.func = 2,
		.route_offset = 0x184,
		.route_val = BIT(16 + 10) | BIT(10),
	}, {
		/* uart3-rxm0 */
		.bank_num = 0,
		.pin = 17,
		.func = 2,
		.route_offset = 0x184,
		.route_val = BIT(16 + 9),
	}, {
		/* uart3-rxm1 */
		.bank_num = 1,
		.pin = 15,
		.func = 2,
		.route_offset = 0x184,
		.route_val = BIT(16 + 9) | BIT(9),
	},
};

static struct rockchip_mux_route_data rk3128_mux_route_data[] = {
	{
		/* spi-0 */
		.bank_num = 1,
		.pin = 10,
		.func = 1,
		.route_offset = 0x144,
		.route_val = BIT(16 + 3) | BIT(16 + 4),
	}, {
		/* spi-1 */
		.bank_num = 1,
		.pin = 27,
		.func = 3,
		.route_offset = 0x144,
		.route_val = BIT(16 + 3) | BIT(16 + 4) | BIT(3),
	}, {
		/* spi-2 */
		.bank_num = 0,
		.pin = 13,
		.func = 2,
		.route_offset = 0x144,
		.route_val = BIT(16 + 3) | BIT(16 + 4) | BIT(4),
	}, {
		/* i2s-0 */
		.bank_num = 1,
		.pin = 5,
		.func = 1,
		.route_offset = 0x144,
		.route_val = BIT(16 + 5),
	}, {
		/* i2s-1 */
		.bank_num = 0,
		.pin = 14,
		.func = 1,
		.route_offset = 0x144,
		.route_val = BIT(16 + 5) | BIT(5),
	}, {
		/* emmc-0 */
		.bank_num = 1,
		.pin = 22,
		.func = 2,
		.route_offset = 0x144,
		.route_val = BIT(16 + 6),
	}, {
		/* emmc-1 */
		.bank_num = 2,
		.pin = 4,
		.func = 2,
		.route_offset = 0x144,
		.route_val = BIT(16 + 6) | BIT(6),
	},
};

static struct rockchip_mux_route_data rk3228_mux_route_data[] = {
	{
		/* pwm0-0 */
		.bank_num = 0,
		.pin = 26,
		.func = 1,
		.route_offset = 0x50,
		.route_val = BIT(16),
	}, {
		/* pwm0-1 */
		.bank_num = 3,
		.pin = 21,
		.func = 1,
		.route_offset = 0x50,
		.route_val = BIT(16) | BIT(0),
	}, {
		/* pwm1-0 */
		.bank_num = 0,
		.pin = 27,
		.func = 1,
		.route_offset = 0x50,
		.route_val = BIT(16 + 1),
	}, {
		/* pwm1-1 */
		.bank_num = 0,
		.pin = 30,
		.func = 2,
		.route_offset = 0x50,
		.route_val = BIT(16 + 1) | BIT(1),
	}, {
		/* pwm2-0 */
		.bank_num = 0,
		.pin = 28,
		.func = 1,
		.route_offset = 0x50,
		.route_val = BIT(16 + 2),
	}, {
		/* pwm2-1 */
		.bank_num = 1,
		.pin = 12,
		.func = 2,
		.route_offset = 0x50,
		.route_val = BIT(16 + 2) | BIT(2),
	}, {
		/* pwm3-0 */
		.bank_num = 3,
		.pin = 26,
		.func = 1,
		.route_offset = 0x50,
		.route_val = BIT(16 + 3),
	}, {
		/* pwm3-1 */
		.bank_num = 1,
		.pin = 11,
		.func = 2,
		.route_offset = 0x50,
		.route_val = BIT(16 + 3) | BIT(3),
	}, {
		/* sdio-0_d0 */
		.bank_num = 1,
		.pin = 1,
		.func = 1,
		.route_offset = 0x50,
		.route_val = BIT(16 + 4),
	}, {
		/* sdio-1_d0 */
		.bank_num = 3,
		.pin = 2,
		.func = 1,
		.route_offset = 0x50,
		.route_val = BIT(16 + 4) | BIT(4),
	}, {
		/* spi-0_rx */
		.bank_num = 0,
		.pin = 13,
		.func = 2,
		.route_offset = 0x50,
		.route_val = BIT(16 + 5),
	}, {
		/* spi-1_rx */
		.bank_num = 2,
		.pin = 0,
		.func = 2,
		.route_offset = 0x50,
		.route_val = BIT(16 + 5) | BIT(5),
	}, {
		/* emmc-0_cmd */
		.bank_num = 1,
		.pin = 22,
		.func = 2,
		.route_offset = 0x50,
		.route_val = BIT(16 + 7),
	}, {
		/* emmc-1_cmd */
		.bank_num = 2,
		.pin = 4,
		.func = 2,
		.route_offset = 0x50,
		.route_val = BIT(16 + 7) | BIT(7),
	}, {
		/* uart2-0_rx */
		.bank_num = 1,
		.pin = 19,
		.func = 2,
		.route_offset = 0x50,
		.route_val = BIT(16 + 8),
	}, {
		/* uart2-1_rx */
		.bank_num = 1,
		.pin = 10,
		.func = 2,
		.route_offset = 0x50,
		.route_val = BIT(16 + 8) | BIT(8),
	}, {
		/* uart1-0_rx */
		.bank_num = 1,
		.pin = 10,
		.func = 1,
		.route_offset = 0x50,
		.route_val = BIT(16 + 11),
	}, {
		/* uart1-1_rx */
		.bank_num = 3,
		.pin = 13,
		.func = 1,
		.route_offset = 0x50,
		.route_val = BIT(16 + 11) | BIT(11),
	},
};

static struct rockchip_mux_route_data rk3288_mux_route_data[] = {
	{
		/* edphdmi_cecinoutt1 */
		.bank_num = 7,
		.pin = 16,
		.func = 2,
		.route_offset = 0x264,
		.route_val = BIT(16 + 12) | BIT(12),
	}, {
		/* edphdmi_cecinout */
		.bank_num = 7,
		.pin = 23,
		.func = 4,
		.route_offset = 0x264,
		.route_val = BIT(16 + 12),
	},
};

static struct rockchip_mux_route_data rk3308_mux_route_data[] = {
	{
		/* rtc_clk */
		.bank_num = 0,
		.pin = 19,
		.func = 1,
		.route_offset = 0x314,
		.route_val = BIT(16 + 0) | BIT(0),
	}, {
		/* uart2_rxm0 */
		.bank_num = 1,
		.pin = 22,
		.func = 2,
		.route_offset = 0x314,
		.route_val = BIT(16 + 2) | BIT(16 + 3),
	}, {
		/* uart2_rxm1 */
		.bank_num = 4,
		.pin = 26,
		.func = 2,
		.route_offset = 0x314,
		.route_val = BIT(16 + 2) | BIT(16 + 3) | BIT(2),
	}, {
		/* i2c3_sdam0 */
		.bank_num = 0,
		.pin = 23,
		.func = 2,
		.route_offset = 0x314,
		.route_val = BIT(16 + 4),
	}, {
		/* i2c3_sdam1 */
		.bank_num = 3,
		.pin = 12,
		.func = 2,
		.route_offset = 0x314,
		.route_val = BIT(16 + 4) | BIT(4),
	}, {
		/* i2s-8ch-1-sclktxm0 */
		.bank_num = 1,
		.pin = 3,
		.func = 2,
		.route_offset = 0x308,
		.route_val = BIT(16 + 3),
	}, {
		/* i2s-8ch-1-sclkrxm0 */
		.bank_num = 1,
		.pin = 4,
		.func = 2,
		.route_offset = 0x308,
		.route_val = BIT(16 + 3),
	}, {
		/* i2s-8ch-1-sclktxm1 */
		.bank_num = 1,
		.pin = 13,
		.func = 2,
		.route_offset = 0x308,
		.route_val = BIT(16 + 3) | BIT(3),
	}, {
		/* i2s-8ch-1-sclkrxm1 */
		.bank_num = 1,
		.pin = 14,
		.func = 2,
		.route_offset = 0x308,
		.route_val = BIT(16 + 3) | BIT(3),
	}, {
		/* pdm-clkm0 */
		.bank_num = 1,
		.pin = 4,
		.func = 3,
		.route_offset = 0x308,
		.route_val = BIT(16 + 12) | BIT(16 + 13),
	}, {
		/* pdm-clkm1 */
		.bank_num = 1,
		.pin = 14,
		.func = 4,
		.route_offset = 0x308,
		.route_val = BIT(16 + 12) | BIT(16 + 13) | BIT(12),
	}, {
		/* pdm-clkm2 */
		.bank_num = 2,
		.pin = 6,
		.func = 2,
		.route_offset = 0x308,
		.route_val = BIT(16 + 12) | BIT(16 + 13) | BIT(13),
	}, {
		/* pdm-clkm-m2 */
		.bank_num = 2,
		.pin = 4,
		.func = 3,
		.route_offset = 0x600,
		.route_val = BIT(16 + 2) | BIT(2),
	},
};

static struct rockchip_mux_route_data rk3308b_mux_route_data[] = {
	{
		/* rtc_clk */
		.bank_num = 0,
		.pin = 19,
		.func = 1,
		.route_offset = 0x314,
		.route_val = BIT(16 + 0) | BIT(0),
	}, {
		/* uart2_rxm0 */
		.bank_num = 1,
		.pin = 22,
		.func = 2,
		.route_offset = 0x314,
		.route_val = BIT(16 + 2) | BIT(16 + 3),
	}, {
		/* uart2_rxm1 */
		.bank_num = 4,
		.pin = 26,
		.func = 2,
		.route_offset = 0x314,
		.route_val = BIT(16 + 2) | BIT(16 + 3) | BIT(2),
	}, {
		/* i2c3_sdam0 */
		.bank_num = 0,
		.pin = 15,
		.func = 2,
		.route_offset = 0x608,
		.route_val = BIT(16 + 8) | BIT(16 + 9),
	}, {
		/* i2c3_sdam1 */
		.bank_num = 3,
		.pin = 12,
		.func = 2,
		.route_offset = 0x608,
		.route_val = BIT(16 + 8) | BIT(16 + 9) | BIT(8),
	}, {
		/* i2c3_sdam2 */
		.bank_num = 2,
		.pin = 0,
		.func = 3,
		.route_offset = 0x608,
		.route_val = BIT(16 + 8) | BIT(16 + 9) | BIT(9),
	}, {
		/* i2s-8ch-1-sclktxm0 */
		.bank_num = 1,
		.pin = 3,
		.func = 2,
		.route_offset = 0x308,
		.route_val = BIT(16 + 3),
	}, {
		/* i2s-8ch-1-sclkrxm0 */
		.bank_num = 1,
		.pin = 4,
		.func = 2,
		.route_offset = 0x308,
		.route_val = BIT(16 + 3),
	}, {
		/* i2s-8ch-1-sclktxm1 */
		.bank_num = 1,
		.pin = 13,
		.func = 2,
		.route_offset = 0x308,
		.route_val = BIT(16 + 3) | BIT(3),
	}, {
		/* i2s-8ch-1-sclkrxm1 */
		.bank_num = 1,
		.pin = 14,
		.func = 2,
		.route_offset = 0x308,
		.route_val = BIT(16 + 3) | BIT(3),
	}, {
		/* pdm-clkm0 */
		.bank_num = 1,
		.pin = 4,
		.func = 3,
		.route_offset = 0x308,
		.route_val =  BIT(16 + 12) | BIT(16 + 13),
	}, {
		/* pdm-clkm1 */
		.bank_num = 1,
		.pin = 14,
		.func = 4,
		.route_offset = 0x308,
		.route_val = BIT(16 + 12) | BIT(16 + 13) | BIT(12),
	}, {
		/* pdm-clkm2 */
		.bank_num = 2,
		.pin = 6,
		.func = 2,
		.route_offset = 0x308,
		.route_val = BIT(16 + 12) | BIT(16 + 13) | BIT(13),
	}, {
		/* pdm-clkm-m2 */
		.bank_num = 2,
		.pin = 4,
		.func = 3,
		.route_offset = 0x600,
		.route_val = BIT(16 + 2) | BIT(2),
	}, {
		/* spi1_miso */
		.bank_num = 3,
		.pin = 10,
		.func = 3,
		.route_offset = 0x314,
		.route_val = BIT(16 + 9),
	}, {
		/* spi1_miso_m1 */
		.bank_num = 2,
		.pin = 4,
		.func = 2,
		.route_offset = 0x314,
		.route_val = BIT(16 + 9) | BIT(9),
	}, {
		/* owire_m0 */
		.bank_num = 0,
		.pin = 11,
		.func = 3,
		.route_offset = 0x314,
		.route_val = BIT(16 + 10) | BIT(16 + 11),
	}, {
		/* owire_m1 */
		.bank_num = 1,
		.pin = 22,
		.func = 7,
		.route_offset = 0x314,
		.route_val = BIT(16 + 10) | BIT(16 + 11) | BIT(10),
	}, {
		/* owire_m2 */
		.bank_num = 2,
		.pin = 2,
		.func = 5,
		.route_offset = 0x314,
		.route_val = BIT(16 + 10) | BIT(16 + 11) | BIT(11),
	}, {
		/* can_rxd_m0 */
		.bank_num = 0,
		.pin = 11,
		.func = 2,
		.route_offset = 0x314,
		.route_val = BIT(16 + 12) | BIT(16 + 13),
	}, {
		/* can_rxd_m1 */
		.bank_num = 1,
		.pin = 22,
		.func = 5,
		.route_offset = 0x314,
		.route_val = BIT(16 + 12) | BIT(16 + 13) | BIT(12),
	}, {
		/* can_rxd_m2 */
		.bank_num = 2,
		.pin = 2,
		.func = 4,
		.route_offset = 0x314,
		.route_val = BIT(16 + 12) | BIT(16 + 13) | BIT(13),
	}, {
		/* mac_rxd0_m0 */
		.bank_num = 1,
		.pin = 20,
		.func = 3,
		.route_offset = 0x314,
		.route_val = BIT(16 + 14),
	}, {
		/* mac_rxd0_m1 */
		.bank_num = 4,
		.pin = 2,
		.func = 2,
		.route_offset = 0x314,
		.route_val = BIT(16 + 14) | BIT(14),
	}, {
		/* uart3_rx */
		.bank_num = 3,
		.pin = 12,
		.func = 4,
		.route_offset = 0x314,
		.route_val = BIT(16 + 15),
	}, {
		/* uart3_rx_m1 */
		.bank_num = 0,
		.pin = 17,
		.func = 3,
		.route_offset = 0x314,
		.route_val = BIT(16 + 15) | BIT(15),
	},
};

static struct rockchip_mux_route_data rk3328_mux_route_data[] = {
	{
		/* uart2dbg_rxm0 */
		.bank_num = 1,
		.pin = 1,
		.func = 2,
		.route_offset = 0x50,
		.route_val = BIT(16) | BIT(16 + 1),
	}, {
		/* uart2dbg_rxm1 */
		.bank_num = 2,
		.pin = 1,
		.func = 1,
		.route_offset = 0x50,
		.route_val = BIT(16) | BIT(16 + 1) | BIT(0),
	}, {
		/* gmac-m1_rxd0 */
		.bank_num = 1,
		.pin = 11,
		.func = 2,
		.route_offset = 0x50,
		.route_val = BIT(16 + 2) | BIT(2),
	}, {
		/* gmac-m1-optimized_rxd3 */
		.bank_num = 1,
		.pin = 14,
		.func = 2,
		.route_offset = 0x50,
		.route_val = BIT(16 + 10) | BIT(10),
	}, {
		/* pdm_sdi0m0 */
		.bank_num = 2,
		.pin = 19,
		.func = 2,
		.route_offset = 0x50,
		.route_val = BIT(16 + 3),
	}, {
		/* pdm_sdi0m1 */
		.bank_num = 1,
		.pin = 23,
		.func = 3,
		.route_offset = 0x50,
		.route_val =  BIT(16 + 3) | BIT(3),
	}, {
		/* spi_rxdm2 */
		.bank_num = 3,
		.pin = 2,
		.func = 4,
		.route_offset = 0x50,
		.route_val =  BIT(16 + 4) | BIT(16 + 5) | BIT(5),
	}, {
		/* i2s2_sdim0 */
		.bank_num = 1,
		.pin = 24,
		.func = 1,
		.route_offset = 0x50,
		.route_val = BIT(16 + 6),
	}, {
		/* i2s2_sdim1 */
		.bank_num = 3,
		.pin = 2,
		.func = 6,
		.route_offset = 0x50,
		.route_val =  BIT(16 + 6) | BIT(6),
	}, {
		/* card_iom1 */
		.bank_num = 2,
		.pin = 22,
		.func = 3,
		.route_offset = 0x50,
		.route_val =  BIT(16 + 7) | BIT(7),
	}, {
		/* tsp_d5m1 */
		.bank_num = 2,
		.pin = 16,
		.func = 3,
		.route_offset = 0x50,
		.route_val =  BIT(16 + 8) | BIT(8),
	}, {
		/* cif_data5m1 */
		.bank_num = 2,
		.pin = 16,
		.func = 4,
		.route_offset = 0x50,
		.route_val =  BIT(16 + 9) | BIT(9),
	},
};

static struct rockchip_mux_route_data rk3399_mux_route_data[] = {
	{
		/* uart2dbga_rx */
		.bank_num = 4,
		.pin = 8,
		.func = 2,
		.route_offset = 0xe21c,
		.route_val = BIT(16 + 10) | BIT(16 + 11),
	}, {
		/* uart2dbgb_rx */
		.bank_num = 4,
		.pin = 16,
		.func = 2,
		.route_offset = 0xe21c,
		.route_val = BIT(16 + 10) | BIT(16 + 11) | BIT(10),
	}, {
		/* uart2dbgc_rx */
		.bank_num = 4,
		.pin = 19,
		.func = 1,
		.route_offset = 0xe21c,
		.route_val = BIT(16 + 10) | BIT(16 + 11) | BIT(11),
	}, {
		/* pcie_clkreqn */
		.bank_num = 2,
		.pin = 26,
		.func = 2,
		.route_offset = 0xe21c,
		.route_val = BIT(16 + 14),
	}, {
		/* pcie_clkreqnb */
		.bank_num = 4,
		.pin = 24,
		.func = 1,
		.route_offset = 0xe21c,
		.route_val = BIT(16 + 14) | BIT(14),
	},
};

static enum rockchip_pin_route_type
rockchip_get_mux_route(struct rockchip_pin_bank *bank, int pin,
		       int mux, u32 *reg, u32 *value)
{
	struct rockchip_pinctrl *info = bank->drvdata;
	struct rockchip_pin_ctrl *ctrl = info->ctrl;
	struct rockchip_mux_route_data *data;
	int i;

	for (i = 0; i < ctrl->niomux_routes; i++) {
		data = &ctrl->iomux_routes[i];
		if ((data->bank_num == bank->bank_num) &&
		    (data->pin == pin) && (data->func == mux))
			break;
	}

	if (i >= ctrl->niomux_routes)
		return ROUTE_TYPE_INVALID;

	*reg = data->route_offset;
	*value = data->route_val;

	return data->route_type;
}

static int rockchip_get_mux(struct rockchip_pin_bank *bank, int pin)
{
	struct rockchip_pinctrl *info = bank->drvdata;
	int iomux_num = (pin / 8);
	struct regmap *regmap;
	unsigned int val;
	int reg, ret, mask, mux_type;
	u8 bit;

	if (iomux_num > 3)
		return -EINVAL;

	if (bank->iomux[iomux_num].type & IOMUX_UNROUTED) {
		dev_err(info->dev, "pin %d is unrouted\n", pin);
		return -EINVAL;
	}

	if (bank->iomux[iomux_num].type & IOMUX_GPIO_ONLY)
		return RK_FUNC_GPIO;

	regmap = (bank->iomux[iomux_num].type & IOMUX_SOURCE_PMU)
				? info->regmap_pmu : info->regmap_base;

	/* get basic quadrupel of mux registers and the correct reg inside */
	mux_type = bank->iomux[iomux_num].type;
	reg = bank->iomux[iomux_num].offset;
	if (mux_type & IOMUX_WIDTH_4BIT) {
		if ((pin % 8) >= 4)
			reg += 0x4;
		bit = (pin % 4) * 4;
		mask = 0xf;
	} else if (mux_type & IOMUX_WIDTH_3BIT) {
		if ((pin % 8) >= 5)
			reg += 0x4;
		bit = (pin % 8 % 5) * 3;
		mask = 0x7;
	} else {
		bit = (pin % 8) * 2;
		mask = 0x3;
	}

	if (bank->recalced_mask & BIT(pin))
		rockchip_get_recalced_mux(bank, pin, &reg, &bit, &mask);

	ret = regmap_read(regmap, reg, &val);
	if (ret)
		return ret;

	return ((val >> bit) & mask);
}

static int rockchip_verify_mux(struct rockchip_pin_bank *bank,
			       int pin, int mux)
{
	struct rockchip_pinctrl *info = bank->drvdata;
	int iomux_num = (pin / 8);

	if (iomux_num > 3)
		return -EINVAL;

	if (bank->iomux[iomux_num].type & IOMUX_UNROUTED) {
		dev_err(info->dev, "pin %d is unrouted\n", pin);
		return -EINVAL;
	}

	if (bank->iomux[iomux_num].type & IOMUX_GPIO_ONLY) {
		if (mux != RK_FUNC_GPIO) {
			dev_err(info->dev,
				"pin %d only supports a gpio mux\n", pin);
			return -ENOTSUPP;
		}
	}

	return 0;
}

/*
 * Set a new mux function for a pin.
 *
 * The register is divided into the upper and lower 16 bit. When changing
 * a value, the previous register value is not read and changed. Instead
 * it seems the changed bits are marked in the upper 16 bit, while the
 * changed value gets set in the same offset in the lower 16 bit.
 * All pin settings seem to be 2 bit wide in both the upper and lower
 * parts.
 * @bank: pin bank to change
 * @pin: pin to change
 * @mux: new mux function to set
 */
static int rockchip_set_mux(struct rockchip_pin_bank *bank, int pin, int mux)
{
	struct rockchip_pinctrl *info = bank->drvdata;
	int iomux_num = (pin / 8);
	struct regmap *regmap;
	int reg, ret, mask, mux_type;
	u8 bit;
	u32 data, rmask;

	ret = rockchip_verify_mux(bank, pin, mux);
	if (ret < 0)
		return ret;

	if (bank->iomux[iomux_num].type & IOMUX_GPIO_ONLY)
		return 0;

	dev_dbg(info->dev, "setting mux of GPIO%d-%d to %d\n",
						bank->bank_num, pin, mux);

	regmap = (bank->iomux[iomux_num].type & IOMUX_SOURCE_PMU)
				? info->regmap_pmu : info->regmap_base;

	/* get basic quadrupel of mux registers and the correct reg inside */
	mux_type = bank->iomux[iomux_num].type;
	reg = bank->iomux[iomux_num].offset;
	if (mux_type & IOMUX_WIDTH_4BIT) {
		if ((pin % 8) >= 4)
			reg += 0x4;
		bit = (pin % 4) * 4;
		mask = 0xf;
	} else if (mux_type & IOMUX_WIDTH_3BIT) {
		if ((pin % 8) >= 5)
			reg += 0x4;
		bit = (pin % 8 % 5) * 3;
		mask = 0x7;
	} else {
		bit = (pin % 8) * 2;
		mask = 0x3;
	}

	if (bank->recalced_mask & BIT(pin))
		rockchip_get_recalced_mux(bank, pin, &reg, &bit, &mask);

	if (mux > mask)
		return -EINVAL;

	if (bank->route_mask & BIT(pin)) {
		u32 route_reg = 0, route_val = 0;

		ret = rockchip_get_mux_route(bank, pin, mux,
					     &route_reg, &route_val);
		switch (ret) {
		case ROUTE_TYPE_DEFAULT:
			regmap_write(regmap, route_reg, route_val);
			break;
		case ROUTE_TYPE_TOPGRF:
			regmap_write(info->regmap_base, route_reg, route_val);
			break;
		case ROUTE_TYPE_PMUGRF:
			regmap_write(info->regmap_pmu, route_reg, route_val);
			break;
		case ROUTE_TYPE_INVALID: /* Fall through */
		default:
			break;
		}
	}

	if (mux_type & IOMUX_WRITABLE_32BIT) {
		ret = regmap_read(regmap, reg, &data);
		if (ret)
			return ret;

		data &= ~(mask << bit);
		data |= (mux & mask) << bit;
		ret = regmap_write(regmap, reg, data);
	} else {
		data = (mask << (bit + 16));
		rmask = data | (data >> 16);
		data |= (mux & mask) << bit;
		ret = regmap_update_bits(regmap, reg, rmask, data);
	}

	return ret;
}

#define PX30_PULL_PMU_OFFSET		0x10
#define PX30_PULL_GRF_OFFSET		0x60
#define PX30_PULL_BITS_PER_PIN		2
#define PX30_PULL_PINS_PER_REG		8
#define PX30_PULL_BANK_STRIDE		16

static void px30_calc_pull_reg_and_bit(struct rockchip_pin_bank *bank,
				       int pin_num, struct regmap **regmap,
				       int *reg, u8 *bit)
{
	struct rockchip_pinctrl *info = bank->drvdata;

	/* The first 32 pins of the first bank are located in PMU */
	if (bank->bank_num == 0) {
		*regmap = info->regmap_pmu;
		*reg = PX30_PULL_PMU_OFFSET;
	} else {
		*regmap = info->regmap_base;
		*reg = PX30_PULL_GRF_OFFSET;

		/* correct the offset, as we're starting with the 2nd bank */
		*reg -= 0x10;
		*reg += bank->bank_num * PX30_PULL_BANK_STRIDE;
	}

	*reg += ((pin_num / PX30_PULL_PINS_PER_REG) * 4);
	*bit = (pin_num % PX30_PULL_PINS_PER_REG);
	*bit *= PX30_PULL_BITS_PER_PIN;
}

#define PX30_DRV_PMU_OFFSET		0x20
#define PX30_DRV_GRF_OFFSET		0xf0
#define PX30_DRV_BITS_PER_PIN		2
#define PX30_DRV_PINS_PER_REG		8
#define PX30_DRV_BANK_STRIDE		16

static void px30_calc_drv_reg_and_bit(struct rockchip_pin_bank *bank,
				      int pin_num, struct regmap **regmap,
				      int *reg, u8 *bit)
{
	struct rockchip_pinctrl *info = bank->drvdata;

	/* The first 32 pins of the first bank are located in PMU */
	if (bank->bank_num == 0) {
		*regmap = info->regmap_pmu;
		*reg = PX30_DRV_PMU_OFFSET;
	} else {
		*regmap = info->regmap_base;
		*reg = PX30_DRV_GRF_OFFSET;

		/* correct the offset, as we're starting with the 2nd bank */
		*reg -= 0x10;
		*reg += bank->bank_num * PX30_DRV_BANK_STRIDE;
	}

	*reg += ((pin_num / PX30_DRV_PINS_PER_REG) * 4);
	*bit = (pin_num % PX30_DRV_PINS_PER_REG);
	*bit *= PX30_DRV_BITS_PER_PIN;
}

#define PX30_SCHMITT_PMU_OFFSET			0x38
#define PX30_SCHMITT_GRF_OFFSET			0xc0
#define PX30_SCHMITT_PINS_PER_PMU_REG		16
#define PX30_SCHMITT_BANK_STRIDE		16
#define PX30_SCHMITT_PINS_PER_GRF_REG		8

static int px30_calc_schmitt_reg_and_bit(struct rockchip_pin_bank *bank,
					 int pin_num,
					 struct regmap **regmap,
					 int *reg, u8 *bit)
{
	struct rockchip_pinctrl *info = bank->drvdata;
	int pins_per_reg;

	if (bank->bank_num == 0) {
		*regmap = info->regmap_pmu;
		*reg = PX30_SCHMITT_PMU_OFFSET;
		pins_per_reg = PX30_SCHMITT_PINS_PER_PMU_REG;
	} else {
		*regmap = info->regmap_base;
		*reg = PX30_SCHMITT_GRF_OFFSET;
		pins_per_reg = PX30_SCHMITT_PINS_PER_GRF_REG;
		*reg += (bank->bank_num  - 1) * PX30_SCHMITT_BANK_STRIDE;
	}

	*reg += ((pin_num / pins_per_reg) * 4);
	*bit = pin_num % pins_per_reg;

	return 0;
}

#define RV1108_PULL_PMU_OFFSET		0x10
#define RV1108_PULL_OFFSET		0x110
#define RV1108_PULL_PINS_PER_REG	8
#define RV1108_PULL_BITS_PER_PIN	2
#define RV1108_PULL_BANK_STRIDE		16

static void rv1108_calc_pull_reg_and_bit(struct rockchip_pin_bank *bank,
					 int pin_num, struct regmap **regmap,
					 int *reg, u8 *bit)
{
	struct rockchip_pinctrl *info = bank->drvdata;

	/* The first 24 pins of the first bank are located in PMU */
	if (bank->bank_num == 0) {
		*regmap = info->regmap_pmu;
		*reg = RV1108_PULL_PMU_OFFSET;
	} else {
		*reg = RV1108_PULL_OFFSET;
		*regmap = info->regmap_base;
		/* correct the offset, as we're starting with the 2nd bank */
		*reg -= 0x10;
		*reg += bank->bank_num * RV1108_PULL_BANK_STRIDE;
	}

	*reg += ((pin_num / RV1108_PULL_PINS_PER_REG) * 4);
	*bit = (pin_num % RV1108_PULL_PINS_PER_REG);
	*bit *= RV1108_PULL_BITS_PER_PIN;
}

#define RV1108_DRV_PMU_OFFSET		0x20
#define RV1108_DRV_GRF_OFFSET		0x210
#define RV1108_DRV_BITS_PER_PIN		2
#define RV1108_DRV_PINS_PER_REG		8
#define RV1108_DRV_BANK_STRIDE		16

static void rv1108_calc_drv_reg_and_bit(struct rockchip_pin_bank *bank,
					int pin_num, struct regmap **regmap,
					int *reg, u8 *bit)
{
	struct rockchip_pinctrl *info = bank->drvdata;

	/* The first 24 pins of the first bank are located in PMU */
	if (bank->bank_num == 0) {
		*regmap = info->regmap_pmu;
		*reg = RV1108_DRV_PMU_OFFSET;
	} else {
		*regmap = info->regmap_base;
		*reg = RV1108_DRV_GRF_OFFSET;

		/* correct the offset, as we're starting with the 2nd bank */
		*reg -= 0x10;
		*reg += bank->bank_num * RV1108_DRV_BANK_STRIDE;
	}

	*reg += ((pin_num / RV1108_DRV_PINS_PER_REG) * 4);
	*bit = pin_num % RV1108_DRV_PINS_PER_REG;
	*bit *= RV1108_DRV_BITS_PER_PIN;
}

#define RV1108_SCHMITT_PMU_OFFSET		0x30
#define RV1108_SCHMITT_GRF_OFFSET		0x388
#define RV1108_SCHMITT_BANK_STRIDE		8
#define RV1108_SCHMITT_PINS_PER_GRF_REG		16
#define RV1108_SCHMITT_PINS_PER_PMU_REG		8

static int rv1108_calc_schmitt_reg_and_bit(struct rockchip_pin_bank *bank,
					   int pin_num,
					   struct regmap **regmap,
					   int *reg, u8 *bit)
{
	struct rockchip_pinctrl *info = bank->drvdata;
	int pins_per_reg;

	if (bank->bank_num == 0) {
		*regmap = info->regmap_pmu;
		*reg = RV1108_SCHMITT_PMU_OFFSET;
		pins_per_reg = RV1108_SCHMITT_PINS_PER_PMU_REG;
	} else {
		*regmap = info->regmap_base;
		*reg = RV1108_SCHMITT_GRF_OFFSET;
		pins_per_reg = RV1108_SCHMITT_PINS_PER_GRF_REG;
		*reg += (bank->bank_num  - 1) * RV1108_SCHMITT_BANK_STRIDE;
	}
	*reg += ((pin_num / pins_per_reg) * 4);
	*bit = pin_num % pins_per_reg;

	return 0;
}

#define RK1808_PULL_PMU_OFFSET		0x10
#define RK1808_PULL_GRF_OFFSET		0x80
#define RK1808_PULL_PINS_PER_REG	8
#define RK1808_PULL_BITS_PER_PIN	2
#define RK1808_PULL_BANK_STRIDE		16

static void rk1808_calc_pull_reg_and_bit(struct rockchip_pin_bank *bank,
					 int pin_num, struct regmap **regmap,
					 int *reg, u8 *bit)
{
	struct rockchip_pinctrl *info = bank->drvdata;

	if (bank->bank_num == 0) {
		*regmap = info->regmap_pmu;
		*reg = RK1808_PULL_PMU_OFFSET;
	} else {
		*reg = RK1808_PULL_GRF_OFFSET;
		*regmap = info->regmap_base;
		*reg += (bank->bank_num - 1) * RK1808_PULL_BANK_STRIDE;
	}

	*reg += ((pin_num / RK1808_PULL_PINS_PER_REG) * 4);
	*bit = (pin_num % RK1808_PULL_PINS_PER_REG);
	*bit *= RK1808_PULL_BITS_PER_PIN;
}

#define RK1808_DRV_PMU_OFFSET		0x20
#define RK1808_DRV_GRF_OFFSET		0x140
#define RK1808_DRV_BITS_PER_PIN		2
#define RK1808_DRV_PINS_PER_REG		8
#define RK1808_DRV_BANK_STRIDE		16

static void rk1808_calc_drv_reg_and_bit(struct rockchip_pin_bank *bank,
					int pin_num,
					struct regmap **regmap,
					int *reg, u8 *bit)
{
	struct rockchip_pinctrl *info = bank->drvdata;

	if (bank->bank_num == 0) {
		*regmap = info->regmap_pmu;
		*reg = RK1808_DRV_PMU_OFFSET;
	} else {
		*regmap = info->regmap_base;
		*reg = RK1808_DRV_GRF_OFFSET;
		*reg += (bank->bank_num - 1) * RK1808_DRV_BANK_STRIDE;
	}

	*reg += ((pin_num / RK1808_DRV_PINS_PER_REG) * 4);
	*bit = pin_num % RK1808_DRV_PINS_PER_REG;
	*bit *= RK1808_DRV_BITS_PER_PIN;
}

#define RK1808_SR_PMU_OFFSET		0x0030
#define RK1808_SR_GRF_OFFSET		0x00c0
#define RK1808_SR_BANK_STRIDE		16
#define RK1808_SR_PINS_PER_REG		8

static int rk1808_calc_slew_rate_reg_and_bit(struct rockchip_pin_bank *bank,
					   int pin_num,
					   struct regmap **regmap,
					   int *reg, u8 *bit)
{
	struct rockchip_pinctrl *info = bank->drvdata;

	if (bank->bank_num == 0) {
		*regmap = info->regmap_pmu;
		*reg = RK1808_SR_PMU_OFFSET;
	} else {
		*regmap = info->regmap_base;
		*reg = RK1808_SR_GRF_OFFSET;
		*reg += (bank->bank_num  - 1) * RK1808_SR_BANK_STRIDE;
	}
	*reg += ((pin_num / RK1808_SR_PINS_PER_REG) * 4);
	*bit = pin_num % RK1808_SR_PINS_PER_REG;

	return 0;
}

#define RK1808_SCHMITT_PMU_OFFSET		0x0040
#define RK1808_SCHMITT_GRF_OFFSET		0x0100
#define RK1808_SCHMITT_BANK_STRIDE		16
#define RK1808_SCHMITT_PINS_PER_REG		8

static int rk1808_calc_schmitt_reg_and_bit(struct rockchip_pin_bank *bank,
					   int pin_num,
					   struct regmap **regmap,
					   int *reg, u8 *bit)
{
	struct rockchip_pinctrl *info = bank->drvdata;

	if (bank->bank_num == 0) {
		*regmap = info->regmap_pmu;
		*reg = RK1808_SCHMITT_PMU_OFFSET;
	} else {
		*regmap = info->regmap_base;
		*reg = RK1808_SCHMITT_GRF_OFFSET;
		*reg += (bank->bank_num  - 1) * RK1808_SCHMITT_BANK_STRIDE;
	}
	*reg += ((pin_num / RK1808_SCHMITT_PINS_PER_REG) * 4);
	*bit = pin_num % RK1808_SCHMITT_PINS_PER_REG;

	return 0;
}

#define RK2928_PULL_OFFSET		0x118
#define RK2928_PULL_PINS_PER_REG	16
#define RK2928_PULL_BANK_STRIDE		8

static void rk2928_calc_pull_reg_and_bit(struct rockchip_pin_bank *bank,
				    int pin_num, struct regmap **regmap,
				    int *reg, u8 *bit)
{
	struct rockchip_pinctrl *info = bank->drvdata;

	*regmap = info->regmap_base;
	*reg = RK2928_PULL_OFFSET;
	*reg += bank->bank_num * RK2928_PULL_BANK_STRIDE;
	*reg += (pin_num / RK2928_PULL_PINS_PER_REG) * 4;

	*bit = pin_num % RK2928_PULL_PINS_PER_REG;
};

#define RK3128_PULL_OFFSET	0x118

static void rk3128_calc_pull_reg_and_bit(struct rockchip_pin_bank *bank,
					 int pin_num, struct regmap **regmap,
					 int *reg, u8 *bit)
{
	struct rockchip_pinctrl *info = bank->drvdata;

	*regmap = info->regmap_base;
	*reg = RK3128_PULL_OFFSET;
	*reg += bank->bank_num * RK2928_PULL_BANK_STRIDE;
	*reg += ((pin_num / RK2928_PULL_PINS_PER_REG) * 4);

	*bit = pin_num % RK2928_PULL_PINS_PER_REG;
}

#define RK3188_PULL_OFFSET		0x164
#define RK3188_PULL_BITS_PER_PIN	2
#define RK3188_PULL_PINS_PER_REG	8
#define RK3188_PULL_BANK_STRIDE		16
#define RK3188_PULL_PMU_OFFSET		0x64

static void rk3188_calc_pull_reg_and_bit(struct rockchip_pin_bank *bank,
				    int pin_num, struct regmap **regmap,
				    int *reg, u8 *bit)
{
	struct rockchip_pinctrl *info = bank->drvdata;

	/* The first 12 pins of the first bank are located elsewhere */
	if (bank->bank_num == 0 && pin_num < 12) {
		*regmap = info->regmap_pmu ? info->regmap_pmu
					   : bank->regmap_pull;
		*reg = info->regmap_pmu ? RK3188_PULL_PMU_OFFSET : 0;
		*reg += ((pin_num / RK3188_PULL_PINS_PER_REG) * 4);
		*bit = pin_num % RK3188_PULL_PINS_PER_REG;
		*bit *= RK3188_PULL_BITS_PER_PIN;
	} else {
		*regmap = info->regmap_pull ? info->regmap_pull
					    : info->regmap_base;
		*reg = info->regmap_pull ? 0 : RK3188_PULL_OFFSET;

		/* correct the offset, as it is the 2nd pull register */
		*reg -= 4;
		*reg += bank->bank_num * RK3188_PULL_BANK_STRIDE;
		*reg += ((pin_num / RK3188_PULL_PINS_PER_REG) * 4);

		/*
		 * The bits in these registers have an inverse ordering
		 * with the lowest pin being in bits 15:14 and the highest
		 * pin in bits 1:0
		 */
		*bit = 7 - (pin_num % RK3188_PULL_PINS_PER_REG);
		*bit *= RK3188_PULL_BITS_PER_PIN;
	}
}

#define RK3288_PULL_OFFSET		0x140
static void rk3288_calc_pull_reg_and_bit(struct rockchip_pin_bank *bank,
				    int pin_num, struct regmap **regmap,
				    int *reg, u8 *bit)
{
	struct rockchip_pinctrl *info = bank->drvdata;

	/* The first 24 pins of the first bank are located in PMU */
	if (bank->bank_num == 0) {
		*regmap = info->regmap_pmu;
		*reg = RK3188_PULL_PMU_OFFSET;

		*reg += ((pin_num / RK3188_PULL_PINS_PER_REG) * 4);
		*bit = pin_num % RK3188_PULL_PINS_PER_REG;
		*bit *= RK3188_PULL_BITS_PER_PIN;
	} else {
		*regmap = info->regmap_base;
		*reg = RK3288_PULL_OFFSET;

		/* correct the offset, as we're starting with the 2nd bank */
		*reg -= 0x10;
		*reg += bank->bank_num * RK3188_PULL_BANK_STRIDE;
		*reg += ((pin_num / RK3188_PULL_PINS_PER_REG) * 4);

		*bit = (pin_num % RK3188_PULL_PINS_PER_REG);
		*bit *= RK3188_PULL_BITS_PER_PIN;
	}
}

#define RK3288_DRV_PMU_OFFSET		0x70
#define RK3288_DRV_GRF_OFFSET		0x1c0
#define RK3288_DRV_BITS_PER_PIN		2
#define RK3288_DRV_PINS_PER_REG		8
#define RK3288_DRV_BANK_STRIDE		16

static void rk3288_calc_drv_reg_and_bit(struct rockchip_pin_bank *bank,
				    int pin_num, struct regmap **regmap,
				    int *reg, u8 *bit)
{
	struct rockchip_pinctrl *info = bank->drvdata;

	/* The first 24 pins of the first bank are located in PMU */
	if (bank->bank_num == 0) {
		*regmap = info->regmap_pmu;
		*reg = RK3288_DRV_PMU_OFFSET;

		*reg += ((pin_num / RK3288_DRV_PINS_PER_REG) * 4);
		*bit = pin_num % RK3288_DRV_PINS_PER_REG;
		*bit *= RK3288_DRV_BITS_PER_PIN;
	} else {
		*regmap = info->regmap_base;
		*reg = RK3288_DRV_GRF_OFFSET;

		/* correct the offset, as we're starting with the 2nd bank */
		*reg -= 0x10;
		*reg += bank->bank_num * RK3288_DRV_BANK_STRIDE;
		*reg += ((pin_num / RK3288_DRV_PINS_PER_REG) * 4);

		*bit = (pin_num % RK3288_DRV_PINS_PER_REG);
		*bit *= RK3288_DRV_BITS_PER_PIN;
	}
}

#define RK3228_PULL_OFFSET		0x100

static void rk3228_calc_pull_reg_and_bit(struct rockchip_pin_bank *bank,
				    int pin_num, struct regmap **regmap,
				    int *reg, u8 *bit)
{
	struct rockchip_pinctrl *info = bank->drvdata;

	*regmap = info->regmap_base;
	*reg = RK3228_PULL_OFFSET;
	*reg += bank->bank_num * RK3188_PULL_BANK_STRIDE;
	*reg += ((pin_num / RK3188_PULL_PINS_PER_REG) * 4);

	*bit = (pin_num % RK3188_PULL_PINS_PER_REG);
	*bit *= RK3188_PULL_BITS_PER_PIN;
}

#define RK3228_DRV_GRF_OFFSET		0x200

static void rk3228_calc_drv_reg_and_bit(struct rockchip_pin_bank *bank,
				    int pin_num, struct regmap **regmap,
				    int *reg, u8 *bit)
{
	struct rockchip_pinctrl *info = bank->drvdata;

	*regmap = info->regmap_base;
	*reg = RK3228_DRV_GRF_OFFSET;
	*reg += bank->bank_num * RK3288_DRV_BANK_STRIDE;
	*reg += ((pin_num / RK3288_DRV_PINS_PER_REG) * 4);

	*bit = (pin_num % RK3288_DRV_PINS_PER_REG);
	*bit *= RK3288_DRV_BITS_PER_PIN;
}

#define RK3308_PULL_OFFSET		0xa0

static void rk3308_calc_pull_reg_and_bit(struct rockchip_pin_bank *bank,
					 int pin_num, struct regmap **regmap,
					 int *reg, u8 *bit)
{
	struct rockchip_pinctrl *info = bank->drvdata;

	*regmap = info->regmap_base;
	*reg = RK3308_PULL_OFFSET;
	*reg += bank->bank_num * RK3188_PULL_BANK_STRIDE;
	*reg += ((pin_num / RK3188_PULL_PINS_PER_REG) * 4);

	*bit = (pin_num % RK3188_PULL_PINS_PER_REG);
	*bit *= RK3188_PULL_BITS_PER_PIN;
}

#define RK3308_DRV_GRF_OFFSET		0x100

static void rk3308_calc_drv_reg_and_bit(struct rockchip_pin_bank *bank,
				       int pin_num, struct regmap **regmap,
				       int *reg, u8 *bit)
{
	struct rockchip_pinctrl *info = bank->drvdata;

	*regmap = info->regmap_base;
	*reg = RK3308_DRV_GRF_OFFSET;
	*reg += bank->bank_num * RK3288_DRV_BANK_STRIDE;
	*reg += ((pin_num / RK3288_DRV_PINS_PER_REG) * 4);

	*bit = (pin_num % RK3288_DRV_PINS_PER_REG);
	*bit *= RK3288_DRV_BITS_PER_PIN;
}

#define RK3368_PULL_GRF_OFFSET		0x100
#define RK3368_PULL_PMU_OFFSET		0x10

static void rk3368_calc_pull_reg_and_bit(struct rockchip_pin_bank *bank,
				    int pin_num, struct regmap **regmap,
				    int *reg, u8 *bit)
{
	struct rockchip_pinctrl *info = bank->drvdata;

	/* The first 32 pins of the first bank are located in PMU */
	if (bank->bank_num == 0) {
		*regmap = info->regmap_pmu;
		*reg = RK3368_PULL_PMU_OFFSET;

		*reg += ((pin_num / RK3188_PULL_PINS_PER_REG) * 4);
		*bit = pin_num % RK3188_PULL_PINS_PER_REG;
		*bit *= RK3188_PULL_BITS_PER_PIN;
	} else {
		*regmap = info->regmap_base;
		*reg = RK3368_PULL_GRF_OFFSET;

		/* correct the offset, as we're starting with the 2nd bank */
		*reg -= 0x10;
		*reg += bank->bank_num * RK3188_PULL_BANK_STRIDE;
		*reg += ((pin_num / RK3188_PULL_PINS_PER_REG) * 4);

		*bit = (pin_num % RK3188_PULL_PINS_PER_REG);
		*bit *= RK3188_PULL_BITS_PER_PIN;
	}
}

#define RK3368_DRV_PMU_OFFSET		0x20
#define RK3368_DRV_GRF_OFFSET		0x200

static void rk3368_calc_drv_reg_and_bit(struct rockchip_pin_bank *bank,
				    int pin_num, struct regmap **regmap,
				    int *reg, u8 *bit)
{
	struct rockchip_pinctrl *info = bank->drvdata;

	/* The first 32 pins of the first bank are located in PMU */
	if (bank->bank_num == 0) {
		*regmap = info->regmap_pmu;
		*reg = RK3368_DRV_PMU_OFFSET;

		*reg += ((pin_num / RK3288_DRV_PINS_PER_REG) * 4);
		*bit = pin_num % RK3288_DRV_PINS_PER_REG;
		*bit *= RK3288_DRV_BITS_PER_PIN;
	} else {
		*regmap = info->regmap_base;
		*reg = RK3368_DRV_GRF_OFFSET;

		/* correct the offset, as we're starting with the 2nd bank */
		*reg -= 0x10;
		*reg += bank->bank_num * RK3288_DRV_BANK_STRIDE;
		*reg += ((pin_num / RK3288_DRV_PINS_PER_REG) * 4);

		*bit = (pin_num % RK3288_DRV_PINS_PER_REG);
		*bit *= RK3288_DRV_BITS_PER_PIN;
	}
}

#define RK3399_PULL_GRF_OFFSET		0xe040
#define RK3399_PULL_PMU_OFFSET		0x40
#define RK3399_DRV_3BITS_PER_PIN	3

static void rk3399_calc_pull_reg_and_bit(struct rockchip_pin_bank *bank,
					 int pin_num, struct regmap **regmap,
					 int *reg, u8 *bit)
{
	struct rockchip_pinctrl *info = bank->drvdata;

	/* The bank0:16 and bank1:32 pins are located in PMU */
	if ((bank->bank_num == 0) || (bank->bank_num == 1)) {
		*regmap = info->regmap_pmu;
		*reg = RK3399_PULL_PMU_OFFSET;

		*reg += bank->bank_num * RK3188_PULL_BANK_STRIDE;

		*reg += ((pin_num / RK3188_PULL_PINS_PER_REG) * 4);
		*bit = pin_num % RK3188_PULL_PINS_PER_REG;
		*bit *= RK3188_PULL_BITS_PER_PIN;
	} else {
		*regmap = info->regmap_base;
		*reg = RK3399_PULL_GRF_OFFSET;

		/* correct the offset, as we're starting with the 3rd bank */
		*reg -= 0x20;
		*reg += bank->bank_num * RK3188_PULL_BANK_STRIDE;
		*reg += ((pin_num / RK3188_PULL_PINS_PER_REG) * 4);

		*bit = (pin_num % RK3188_PULL_PINS_PER_REG);
		*bit *= RK3188_PULL_BITS_PER_PIN;
	}
}

static void rk3399_calc_drv_reg_and_bit(struct rockchip_pin_bank *bank,
					int pin_num, struct regmap **regmap,
					int *reg, u8 *bit)
{
	struct rockchip_pinctrl *info = bank->drvdata;
	int drv_num = (pin_num / 8);

	/*  The bank0:16 and bank1:32 pins are located in PMU */
	if ((bank->bank_num == 0) || (bank->bank_num == 1))
		*regmap = info->regmap_pmu;
	else
		*regmap = info->regmap_base;

	*reg = bank->drv[drv_num].offset;
	if ((bank->drv[drv_num].drv_type == DRV_TYPE_IO_1V8_3V0_AUTO) ||
	    (bank->drv[drv_num].drv_type == DRV_TYPE_IO_3V3_ONLY))
		*bit = (pin_num % 8) * 3;
	else
		*bit = (pin_num % 8) * 2;
}

static int rockchip_perpin_drv_list[DRV_TYPE_MAX][8] = {
	{ 2, 4, 8, 12, -1, -1, -1, -1 },
	{ 3, 6, 9, 12, -1, -1, -1, -1 },
	{ 5, 10, 15, 20, -1, -1, -1, -1 },
	{ 4, 6, 8, 10, 12, 14, 16, 18 },
	{ 4, 7, 10, 13, 16, 19, 22, 26 }
};

static int rockchip_get_drive_perpin(struct rockchip_pin_bank *bank,
				     int pin_num)
{
	struct rockchip_pinctrl *info = bank->drvdata;
	struct rockchip_pin_ctrl *ctrl = info->ctrl;
	struct regmap *regmap;
	int reg, ret;
	u32 data, temp, rmask_bits;
	u8 bit;
	int drv_type = bank->drv[pin_num / 8].drv_type;

	ctrl->drv_calc_reg(bank, pin_num, &regmap, &reg, &bit);

	switch (drv_type) {
	case DRV_TYPE_IO_1V8_3V0_AUTO:
	case DRV_TYPE_IO_3V3_ONLY:
		rmask_bits = RK3399_DRV_3BITS_PER_PIN;
		switch (bit) {
		case 0 ... 12:
			/* regular case, nothing to do */
			break;
		case 15:
			/*
			 * drive-strength offset is special, as it is
			 * spread over 2 registers
			 */
			ret = regmap_read(regmap, reg, &data);
			if (ret)
				return ret;

			ret = regmap_read(regmap, reg + 0x4, &temp);
			if (ret)
				return ret;

			/*
			 * the bit data[15] contains bit 0 of the value
			 * while temp[1:0] contains bits 2 and 1
			 */
			data >>= 15;
			temp &= 0x3;
			temp <<= 1;
			data |= temp;

			return rockchip_perpin_drv_list[drv_type][data];
		case 18 ... 21:
			/* setting fully enclosed in the second register */
			reg += 4;
			bit -= 16;
			break;
		default:
			dev_err(info->dev, "unsupported bit: %d for pinctrl drive type: %d\n",
				bit, drv_type);
			return -EINVAL;
		}

		break;
	case DRV_TYPE_IO_DEFAULT:
	case DRV_TYPE_IO_1V8_OR_3V0:
	case DRV_TYPE_IO_1V8_ONLY:
		rmask_bits = RK3288_DRV_BITS_PER_PIN;
		break;
	default:
		dev_err(info->dev, "unsupported pinctrl drive type: %d\n",
			drv_type);
		return -EINVAL;
	}

	ret = regmap_read(regmap, reg, &data);
	if (ret)
		return ret;

	data >>= bit;
	data &= (1 << rmask_bits) - 1;

	return rockchip_perpin_drv_list[drv_type][data];
}

static int rockchip_set_drive_perpin(struct rockchip_pin_bank *bank,
				     int pin_num, int strength)
{
	struct rockchip_pinctrl *info = bank->drvdata;
	struct rockchip_pin_ctrl *ctrl = info->ctrl;
	struct regmap *regmap;
	int reg, ret, i;
	u32 data, rmask, rmask_bits, temp;
	u8 bit;
	int drv_type = bank->drv[pin_num / 8].drv_type;

	dev_dbg(info->dev, "setting drive of GPIO%d-%d to %d\n",
		bank->bank_num, pin_num, strength);

	ctrl->drv_calc_reg(bank, pin_num, &regmap, &reg, &bit);

	ret = -EINVAL;
	for (i = 0; i < ARRAY_SIZE(rockchip_perpin_drv_list[drv_type]); i++) {
		if (rockchip_perpin_drv_list[drv_type][i] == strength) {
			ret = i;
			break;
		} else if (rockchip_perpin_drv_list[drv_type][i] < 0) {
			ret = rockchip_perpin_drv_list[drv_type][i];
			break;
		}
	}

	if (ret < 0) {
		dev_err(info->dev, "unsupported driver strength %d\n",
			strength);
		return ret;
	}

	switch (drv_type) {
	case DRV_TYPE_IO_1V8_3V0_AUTO:
	case DRV_TYPE_IO_3V3_ONLY:
		rmask_bits = RK3399_DRV_3BITS_PER_PIN;
		switch (bit) {
		case 0 ... 12:
			/* regular case, nothing to do */
			break;
		case 15:
			/*
			 * drive-strength offset is special, as it is spread
			 * over 2 registers, the bit data[15] contains bit 0
			 * of the value while temp[1:0] contains bits 2 and 1
			 */
			data = (ret & 0x1) << 15;
			temp = (ret >> 0x1) & 0x3;

			rmask = BIT(15) | BIT(31);
			data |= BIT(31);
			ret = regmap_update_bits(regmap, reg, rmask, data);
			if (ret)
				return ret;

			rmask = 0x3 | (0x3 << 16);
			temp |= (0x3 << 16);
			reg += 0x4;
			ret = regmap_update_bits(regmap, reg, rmask, temp);

			return ret;
		case 18 ... 21:
			/* setting fully enclosed in the second register */
			reg += 4;
			bit -= 16;
			break;
		default:
			dev_err(info->dev, "unsupported bit: %d for pinctrl drive type: %d\n",
				bit, drv_type);
			return -EINVAL;
		}
		break;
	case DRV_TYPE_IO_DEFAULT:
	case DRV_TYPE_IO_1V8_OR_3V0:
	case DRV_TYPE_IO_1V8_ONLY:
		rmask_bits = RK3288_DRV_BITS_PER_PIN;
		break;
	default:
		dev_err(info->dev, "unsupported pinctrl drive type: %d\n",
			drv_type);
		return -EINVAL;
	}

	/* enable the write to the equivalent lower bits */
	data = ((1 << rmask_bits) - 1) << (bit + 16);
	rmask = data | (data >> 16);
	data |= (ret << bit);

	ret = regmap_update_bits(regmap, reg, rmask, data);

	return ret;
}

static int rockchip_pull_list[PULL_TYPE_MAX][4] = {
	{
		PIN_CONFIG_BIAS_DISABLE,
		PIN_CONFIG_BIAS_PULL_UP,
		PIN_CONFIG_BIAS_PULL_DOWN,
		PIN_CONFIG_BIAS_BUS_HOLD
	},
	{
		PIN_CONFIG_BIAS_DISABLE,
		PIN_CONFIG_BIAS_PULL_DOWN,
		PIN_CONFIG_BIAS_DISABLE,
		PIN_CONFIG_BIAS_PULL_UP
	},
};

static int rockchip_get_pull(struct rockchip_pin_bank *bank, int pin_num)
{
	struct rockchip_pinctrl *info = bank->drvdata;
	struct rockchip_pin_ctrl *ctrl = info->ctrl;
	struct regmap *regmap;
	int reg, ret, pull_type;
	u8 bit;
	u32 data;

	/* rk3066b does support any pulls */
	if (ctrl->type == RK3066B)
		return PIN_CONFIG_BIAS_DISABLE;

	ctrl->pull_calc_reg(bank, pin_num, &regmap, &reg, &bit);

	ret = regmap_read(regmap, reg, &data);
	if (ret)
		return ret;

	switch (ctrl->type) {
	case RK2928:
	case RK3128:
		return !(data & BIT(bit))
				? PIN_CONFIG_BIAS_PULL_PIN_DEFAULT
				: PIN_CONFIG_BIAS_DISABLE;
	case PX30:
	case RV1108:
	case RK1808:
	case RK3188:
	case RK3288:
	case RK3308:
	case RK3368:
	case RK3399:
		pull_type = bank->pull_type[pin_num / 8];
		data >>= bit;
		data &= (1 << RK3188_PULL_BITS_PER_PIN) - 1;

		return rockchip_pull_list[pull_type][data];
	default:
		dev_err(info->dev, "unsupported pinctrl type\n");
		return -EINVAL;
	};
}

static int rockchip_set_pull(struct rockchip_pin_bank *bank,
					int pin_num, int pull)
{
	struct rockchip_pinctrl *info = bank->drvdata;
	struct rockchip_pin_ctrl *ctrl = info->ctrl;
	struct regmap *regmap;
	int reg, ret, i, pull_type;
	u8 bit;
	u32 data, rmask;

	dev_dbg(info->dev, "setting pull of GPIO%d-%d to %d\n",
		 bank->bank_num, pin_num, pull);

	/* rk3066b does support any pulls */
	if (ctrl->type == RK3066B)
		return pull ? -EINVAL : 0;

	ctrl->pull_calc_reg(bank, pin_num, &regmap, &reg, &bit);

	switch (ctrl->type) {
	case RK2928:
	case RK3128:
		data = BIT(bit + 16);
		if (pull == PIN_CONFIG_BIAS_DISABLE)
			data |= BIT(bit);
		ret = regmap_write(regmap, reg, data);
		break;
	case PX30:
	case RV1108:
	case RK1808:
	case RK3188:
	case RK3288:
	case RK3308:
	case RK3368:
	case RK3399:
		pull_type = bank->pull_type[pin_num / 8];
		ret = -EINVAL;
		for (i = 0; i < ARRAY_SIZE(rockchip_pull_list[pull_type]);
			i++) {
			if (rockchip_pull_list[pull_type][i] == pull) {
				ret = i;
				break;
			}
		}

		if (ret < 0) {
			dev_err(info->dev, "unsupported pull setting %d\n",
				pull);
			return ret;
		}

		/* enable the write to the equivalent lower bits */
		data = ((1 << RK3188_PULL_BITS_PER_PIN) - 1) << (bit + 16);
		rmask = data | (data >> 16);
		data |= (ret << bit);

		ret = regmap_update_bits(regmap, reg, rmask, data);
		break;
	default:
		dev_err(info->dev, "unsupported pinctrl type\n");
		return -EINVAL;
	}

	return ret;
}

#define RK3308_SCHMITT_PINS_PER_REG		8
#define RK3308_SCHMITT_BANK_STRIDE		16
#define RK3308_SCHMITT_GRF_OFFSET		0x1a0

static int rk3308_calc_schmitt_reg_and_bit(struct rockchip_pin_bank *bank,
					   int pin_num,
					   struct regmap **regmap,
					   int *reg, u8 *bit)
{
	struct rockchip_pinctrl *info = bank->drvdata;

	*regmap = info->regmap_base;
	*reg = RK3308_SCHMITT_GRF_OFFSET;

	*reg += bank->bank_num * RK3308_SCHMITT_BANK_STRIDE;
	*reg += ((pin_num / RK3308_SCHMITT_PINS_PER_REG) * 4);
	*bit = pin_num % RK3308_SCHMITT_PINS_PER_REG;

	return 0;
}

#define RK3328_SCHMITT_BITS_PER_PIN		1
#define RK3328_SCHMITT_PINS_PER_REG		16
#define RK3328_SCHMITT_BANK_STRIDE		8
#define RK3328_SCHMITT_GRF_OFFSET		0x380

static int rk3328_calc_schmitt_reg_and_bit(struct rockchip_pin_bank *bank,
					   int pin_num,
					   struct regmap **regmap,
					   int *reg, u8 *bit)
{
	struct rockchip_pinctrl *info = bank->drvdata;

	*regmap = info->regmap_base;
	*reg = RK3328_SCHMITT_GRF_OFFSET;

	*reg += bank->bank_num * RK3328_SCHMITT_BANK_STRIDE;
	*reg += ((pin_num / RK3328_SCHMITT_PINS_PER_REG) * 4);
	*bit = pin_num % RK3328_SCHMITT_PINS_PER_REG;

	return 0;
}

static int rockchip_get_schmitt(struct rockchip_pin_bank *bank, int pin_num)
{
	struct rockchip_pinctrl *info = bank->drvdata;
	struct rockchip_pin_ctrl *ctrl = info->ctrl;
	struct regmap *regmap;
	int reg, ret;
	u8 bit;
	u32 data;

	ret = ctrl->schmitt_calc_reg(bank, pin_num, &regmap, &reg, &bit);
	if (ret)
		return ret;

	ret = regmap_read(regmap, reg, &data);
	if (ret)
		return ret;

	data >>= bit;
	return data & 0x1;
}

static int rockchip_set_schmitt(struct rockchip_pin_bank *bank,
				int pin_num, int enable)
{
	struct rockchip_pinctrl *info = bank->drvdata;
	struct rockchip_pin_ctrl *ctrl = info->ctrl;
	struct regmap *regmap;
	int reg, ret;
	u8 bit;
	u32 data, rmask;

	dev_dbg(info->dev, "setting input schmitt of GPIO%d-%d to %d\n",
		bank->bank_num, pin_num, enable);

	ret = ctrl->schmitt_calc_reg(bank, pin_num, &regmap, &reg, &bit);
	if (ret)
		return ret;

	/* enable the write to the equivalent lower bits */
	data = BIT(bit + 16) | (enable << bit);
	rmask = BIT(bit + 16) | BIT(bit);

	return regmap_update_bits(regmap, reg, rmask, data);
}

#define PX30_SLEW_RATE_PMU_OFFSET		0x30
#define PX30_SLEW_RATE_GRF_OFFSET		0x90
#define PX30_SLEW_RATE_PINS_PER_PMU_REG		16
#define PX30_SLEW_RATE_BANK_STRIDE		16
#define PX30_SLEW_RATE_PINS_PER_GRF_REG		8

static int px30_calc_slew_rate_reg_and_bit(struct rockchip_pin_bank *bank,
					   int pin_num,
					   struct regmap **regmap,
					   int *reg, u8 *bit)
{
	struct rockchip_pinctrl *info = bank->drvdata;
	int pins_per_reg;

	if (bank->bank_num == 0) {
		*regmap = info->regmap_pmu;
		*reg = PX30_SLEW_RATE_PMU_OFFSET;
		pins_per_reg = PX30_SLEW_RATE_PINS_PER_PMU_REG;
	} else {
		*regmap = info->regmap_base;
		*reg = PX30_SLEW_RATE_GRF_OFFSET;
		pins_per_reg = PX30_SLEW_RATE_PINS_PER_GRF_REG;
		*reg += (bank->bank_num  - 1) * PX30_SLEW_RATE_BANK_STRIDE;
	}
	*reg += ((pin_num / pins_per_reg) * 4);
	*bit = pin_num % pins_per_reg;

	return 0;
}

static int rockchip_get_slew_rate(struct rockchip_pin_bank *bank, int pin_num)
{
	struct rockchip_pinctrl *info = bank->drvdata;
	struct rockchip_pin_ctrl *ctrl = info->ctrl;
	struct regmap *regmap;
	int reg, ret;
	u8 bit;
	u32 data;

	ret = ctrl->slew_rate_calc_reg(bank, pin_num, &regmap, &reg, &bit);
	if (ret)
		return ret;

	ret = regmap_read(regmap, reg, &data);
	if (ret)
		return ret;

	data >>= bit;
	return data & 0x1;
}

static int rockchip_set_slew_rate(struct rockchip_pin_bank *bank,
				  int pin_num, int speed)
{
	struct rockchip_pinctrl *info = bank->drvdata;
	struct rockchip_pin_ctrl *ctrl = info->ctrl;
	struct regmap *regmap;
	int reg, ret;
	u8 bit;
	u32 data, rmask;

	dev_dbg(info->dev, "setting slew rate of GPIO%d-%d to %d\n",
		bank->bank_num, pin_num, speed);

	ret = ctrl->slew_rate_calc_reg(bank, pin_num, &regmap, &reg, &bit);
	if (ret)
		return ret;

	/* enable the write to the equivalent lower bits */
	data = BIT(bit + 16) | (speed << bit);
	rmask = BIT(bit + 16) | BIT(bit);

	return regmap_update_bits(regmap, reg, rmask, data);
}

/*
 * Pinmux_ops handling
 */

static int rockchip_pmx_get_funcs_count(struct pinctrl_dev *pctldev)
{
	struct rockchip_pinctrl *info = pinctrl_dev_get_drvdata(pctldev);

	return info->nfunctions;
}

static const char *rockchip_pmx_get_func_name(struct pinctrl_dev *pctldev,
					  unsigned selector)
{
	struct rockchip_pinctrl *info = pinctrl_dev_get_drvdata(pctldev);

	return info->functions[selector].name;
}

static int rockchip_pmx_get_groups(struct pinctrl_dev *pctldev,
				unsigned selector, const char * const **groups,
				unsigned * const num_groups)
{
	struct rockchip_pinctrl *info = pinctrl_dev_get_drvdata(pctldev);

	*groups = info->functions[selector].groups;
	*num_groups = info->functions[selector].ngroups;

	return 0;
}

static int rockchip_pmx_set(struct pinctrl_dev *pctldev, unsigned selector,
			    unsigned group)
{
	struct rockchip_pinctrl *info = pinctrl_dev_get_drvdata(pctldev);
	const unsigned int *pins = info->groups[group].pins;
	const struct rockchip_pin_config *data = info->groups[group].data;
	struct rockchip_pin_bank *bank;
	int cnt, ret = 0;

	dev_dbg(info->dev, "enable function %s group %s\n",
		info->functions[selector].name, info->groups[group].name);

	/*
	 * for each pin in the pin group selected, program the corresponding
	 * pin function number in the config register.
	 */
	for (cnt = 0; cnt < info->groups[group].npins; cnt++) {
		bank = pin_to_bank(info, pins[cnt]);
		ret = rockchip_set_mux(bank, pins[cnt] - bank->pin_base,
				       data[cnt].func);
		if (ret)
			break;
	}

	if (ret) {
		/* revert the already done pin settings */
		for (cnt--; cnt >= 0; cnt--)
			rockchip_set_mux(bank, pins[cnt] - bank->pin_base, 0);

		return ret;
	}

	return 0;
}

static int rockchip_gpio_get_direction(struct gpio_chip *chip, unsigned offset)
{
	struct rockchip_pin_bank *bank = gpiochip_get_data(chip);
	u32 data;
	int ret;

	ret = clk_enable(bank->clk);
	if (ret < 0) {
		dev_err(bank->drvdata->dev,
			"failed to enable clock for bank %s\n", bank->name);
		return ret;
	}
	data = readl_relaxed(bank->reg_base + GPIO_SWPORT_DDR);
	clk_disable(bank->clk);

	return !(data & BIT(offset));
}

/*
 * The calls to gpio_direction_output() and gpio_direction_input()
 * leads to this function call (via the pinctrl_gpio_direction_{input|output}()
 * function called from the gpiolib interface).
 */
static int _rockchip_pmx_gpio_set_direction(struct gpio_chip *chip,
					    int pin, bool input)
{
	struct rockchip_pin_bank *bank;
	int ret;
	unsigned long flags;
	u32 data;

	bank = gpiochip_get_data(chip);

	ret = rockchip_set_mux(bank, pin, RK_FUNC_GPIO);
	if (ret < 0)
		return ret;

	clk_enable(bank->clk);
	raw_spin_lock_irqsave(&bank->slock, flags);

	data = readl_relaxed(bank->reg_base + GPIO_SWPORT_DDR);
	/* set bit to 1 for output, 0 for input */
	if (!input)
		data |= BIT(pin);
	else
		data &= ~BIT(pin);
	writel_relaxed(data, bank->reg_base + GPIO_SWPORT_DDR);

	raw_spin_unlock_irqrestore(&bank->slock, flags);
	clk_disable(bank->clk);

	return 0;
}

static int rockchip_pmx_gpio_set_direction(struct pinctrl_dev *pctldev,
					      struct pinctrl_gpio_range *range,
					      unsigned offset, bool input)
{
	struct rockchip_pinctrl *info = pinctrl_dev_get_drvdata(pctldev);
	struct gpio_chip *chip;
	int pin;

	chip = range->gc;
	pin = offset - chip->base;
	dev_dbg(info->dev, "gpio_direction for pin %u as %s-%d to %s\n",
		 offset, range->name, pin, input ? "input" : "output");

	return _rockchip_pmx_gpio_set_direction(chip, offset - chip->base,
						input);
}

static const struct pinmux_ops rockchip_pmx_ops = {
	.get_functions_count	= rockchip_pmx_get_funcs_count,
	.get_function_name	= rockchip_pmx_get_func_name,
	.get_function_groups	= rockchip_pmx_get_groups,
	.set_mux		= rockchip_pmx_set,
	.gpio_set_direction	= rockchip_pmx_gpio_set_direction,
};

/*
 * Pinconf_ops handling
 */

static bool rockchip_pinconf_pull_valid(struct rockchip_pin_ctrl *ctrl,
					enum pin_config_param pull)
{
	switch (ctrl->type) {
	case RK2928:
	case RK3128:
		return (pull == PIN_CONFIG_BIAS_PULL_PIN_DEFAULT ||
					pull == PIN_CONFIG_BIAS_DISABLE);
	case RK3066B:
		return pull ? false : true;
	case PX30:
	case RV1108:
	case RK1808:
	case RK3188:
	case RK3288:
	case RK3308:
	case RK3368:
	case RK3399:
		return (pull != PIN_CONFIG_BIAS_PULL_PIN_DEFAULT);
	}

	return false;
}

static void rockchip_gpio_set(struct gpio_chip *gc, unsigned offset, int value);
static int rockchip_gpio_get(struct gpio_chip *gc, unsigned offset);

/* set the pin config settings for a specified pin */
static int rockchip_pinconf_set(struct pinctrl_dev *pctldev, unsigned int pin,
				unsigned long *configs, unsigned num_configs)
{
	struct rockchip_pinctrl *info = pinctrl_dev_get_drvdata(pctldev);
	struct rockchip_pin_bank *bank = pin_to_bank(info, pin);
	enum pin_config_param param;
	u32 arg;
	int i;
	int rc;

	for (i = 0; i < num_configs; i++) {
		param = pinconf_to_config_param(configs[i]);
		arg = pinconf_to_config_argument(configs[i]);

		switch (param) {
		case PIN_CONFIG_BIAS_DISABLE:
			rc =  rockchip_set_pull(bank, pin - bank->pin_base,
				param);
			if (rc)
				return rc;
			break;
		case PIN_CONFIG_BIAS_PULL_UP:
		case PIN_CONFIG_BIAS_PULL_DOWN:
		case PIN_CONFIG_BIAS_PULL_PIN_DEFAULT:
		case PIN_CONFIG_BIAS_BUS_HOLD:
			if (!rockchip_pinconf_pull_valid(info->ctrl, param))
				return -ENOTSUPP;

			if (!arg)
				return -EINVAL;

			rc = rockchip_set_pull(bank, pin - bank->pin_base,
				param);
			if (rc)
				return rc;
			break;
		case PIN_CONFIG_OUTPUT:
			rockchip_gpio_set(&bank->gpio_chip,
					  pin - bank->pin_base, arg);
			rc = _rockchip_pmx_gpio_set_direction(&bank->gpio_chip,
					  pin - bank->pin_base, false);
			if (rc)
				return rc;
			break;
		case PIN_CONFIG_DRIVE_STRENGTH:
			/* rk3288 is the first with per-pin drive-strength */
			if (!info->ctrl->drv_calc_reg)
				return -ENOTSUPP;

			rc = rockchip_set_drive_perpin(bank,
						pin - bank->pin_base, arg);
			if (rc < 0)
				return rc;
			break;
		case PIN_CONFIG_INPUT_SCHMITT_ENABLE:
			if (!info->ctrl->schmitt_calc_reg)
				return -ENOTSUPP;

			rc = rockchip_set_schmitt(bank,
						  pin - bank->pin_base, arg);
			if (rc < 0)
				return rc;
			break;
		case PIN_CONFIG_SLEW_RATE:
			if (!info->ctrl->slew_rate_calc_reg)
				return -ENOTSUPP;

			rc = rockchip_set_slew_rate(bank,
						    pin - bank->pin_base, arg);
			if (rc < 0)
				return rc;
			break;
		default:
			return -ENOTSUPP;
			break;
		}
	} /* for each config */

	return 0;
}

/* get the pin config settings for a specified pin */
static int rockchip_pinconf_get(struct pinctrl_dev *pctldev, unsigned int pin,
							unsigned long *config)
{
	struct rockchip_pinctrl *info = pinctrl_dev_get_drvdata(pctldev);
	struct rockchip_pin_bank *bank = pin_to_bank(info, pin);
	enum pin_config_param param = pinconf_to_config_param(*config);
	u16 arg;
	int rc;

	switch (param) {
	case PIN_CONFIG_BIAS_DISABLE:
		if (rockchip_get_pull(bank, pin - bank->pin_base) != param)
			return -EINVAL;

		arg = 0;
		break;
	case PIN_CONFIG_BIAS_PULL_UP:
	case PIN_CONFIG_BIAS_PULL_DOWN:
	case PIN_CONFIG_BIAS_PULL_PIN_DEFAULT:
	case PIN_CONFIG_BIAS_BUS_HOLD:
		if (!rockchip_pinconf_pull_valid(info->ctrl, param))
			return -ENOTSUPP;

		if (rockchip_get_pull(bank, pin - bank->pin_base) != param)
			return -EINVAL;

		arg = 1;
		break;
	case PIN_CONFIG_OUTPUT:
		rc = rockchip_get_mux(bank, pin - bank->pin_base);
		if (rc != RK_FUNC_GPIO)
			return -EINVAL;

		rc = rockchip_gpio_get(&bank->gpio_chip, pin - bank->pin_base);
		if (rc < 0)
			return rc;

		arg = rc ? 1 : 0;
		break;
	case PIN_CONFIG_DRIVE_STRENGTH:
		/* rk3288 is the first with per-pin drive-strength */
		if (!info->ctrl->drv_calc_reg)
			return -ENOTSUPP;

		rc = rockchip_get_drive_perpin(bank, pin - bank->pin_base);
		if (rc < 0)
			return rc;

		arg = rc;
		break;
	case PIN_CONFIG_INPUT_SCHMITT_ENABLE:
		if (!info->ctrl->schmitt_calc_reg)
			return -ENOTSUPP;

		rc = rockchip_get_schmitt(bank, pin - bank->pin_base);
		if (rc < 0)
			return rc;

		arg = rc;
		break;
	case PIN_CONFIG_SLEW_RATE:
		if (!info->ctrl->slew_rate_calc_reg)
			return -ENOTSUPP;

		rc = rockchip_get_slew_rate(bank, pin - bank->pin_base);
		if (rc < 0)
			return rc;

		arg = rc;
		break;
	default:
		return -ENOTSUPP;
		break;
	}

	*config = pinconf_to_config_packed(param, arg);

	return 0;
}

static const struct pinconf_ops rockchip_pinconf_ops = {
	.pin_config_get			= rockchip_pinconf_get,
	.pin_config_set			= rockchip_pinconf_set,
	.is_generic			= true,
};

static const struct of_device_id rockchip_bank_match[] = {
	{ .compatible = "rockchip,gpio-bank" },
	{ .compatible = "rockchip,rk3188-gpio-bank0" },
	{},
};

static void rockchip_pinctrl_child_count(struct rockchip_pinctrl *info,
						struct device_node *np)
{
	struct device_node *child;

	for_each_child_of_node(np, child) {
		if (of_match_node(rockchip_bank_match, child))
			continue;

		info->nfunctions++;
		info->ngroups += of_get_child_count(child);
	}
}

static int rockchip_pinctrl_parse_groups(struct device_node *np,
					      struct rockchip_pin_group *grp,
					      struct rockchip_pinctrl *info,
					      u32 index)
{
	struct rockchip_pin_bank *bank;
	int size;
	const __be32 *list;
	int num;
	int i, j;
	int ret;

	dev_dbg(info->dev, "group(%d): %s\n", index, np->name);

	/* Initialise group */
	grp->name = np->name;

	/*
	 * the binding format is rockchip,pins = <bank pin mux CONFIG>,
	 * do sanity check and calculate pins number
	 */
	list = of_get_property(np, "rockchip,pins", &size);
	/* we do not check return since it's safe node passed down */
	size /= sizeof(*list);
	if (!size || size % 4) {
		dev_err(info->dev, "wrong pins number or pins and configs should be by 4\n");
		return -EINVAL;
	}

	grp->npins = size / 4;

	grp->pins = devm_kcalloc(info->dev, grp->npins, sizeof(unsigned int),
						GFP_KERNEL);
	grp->data = devm_kcalloc(info->dev,
					grp->npins,
					sizeof(struct rockchip_pin_config),
					GFP_KERNEL);
	if (!grp->pins || !grp->data)
		return -ENOMEM;

	for (i = 0, j = 0; i < size; i += 4, j++) {
		const __be32 *phandle;
		struct device_node *np_config;

		num = be32_to_cpu(*list++);
		bank = bank_num_to_bank(info, num);
		if (IS_ERR(bank))
			return PTR_ERR(bank);

		grp->pins[j] = bank->pin_base + be32_to_cpu(*list++);
		grp->data[j].func = be32_to_cpu(*list++);

		phandle = list++;
		if (!phandle)
			return -EINVAL;

		np_config = of_find_node_by_phandle(be32_to_cpup(phandle));
		ret = pinconf_generic_parse_dt_config(np_config, NULL,
				&grp->data[j].configs, &grp->data[j].nconfigs);
		if (ret)
			return ret;
	}

	return 0;
}

static int rockchip_pinctrl_parse_functions(struct device_node *np,
						struct rockchip_pinctrl *info,
						u32 index)
{
	struct device_node *child;
	struct rockchip_pmx_func *func;
	struct rockchip_pin_group *grp;
	int ret;
	static u32 grp_index;
	u32 i = 0;

	dev_dbg(info->dev, "parse function(%d): %s\n", index, np->name);

	func = &info->functions[index];

	/* Initialise function */
	func->name = np->name;
	func->ngroups = of_get_child_count(np);
	if (func->ngroups <= 0)
		return 0;

	func->groups = devm_kcalloc(info->dev,
			func->ngroups, sizeof(char *), GFP_KERNEL);
	if (!func->groups)
		return -ENOMEM;

	for_each_child_of_node(np, child) {
		func->groups[i] = child->name;
		grp = &info->groups[grp_index++];
		ret = rockchip_pinctrl_parse_groups(child, grp, info, i++);
		if (ret) {
			of_node_put(child);
			return ret;
		}
	}

	return 0;
}

static int rockchip_pinctrl_parse_dt(struct platform_device *pdev,
					      struct rockchip_pinctrl *info)
{
	struct device *dev = &pdev->dev;
	struct device_node *np = dev->of_node;
	struct device_node *child;
	int ret;
	int i;

	rockchip_pinctrl_child_count(info, np);

	dev_dbg(&pdev->dev, "nfunctions = %d\n", info->nfunctions);
	dev_dbg(&pdev->dev, "ngroups = %d\n", info->ngroups);

	info->functions = devm_kcalloc(dev,
					      info->nfunctions,
					      sizeof(struct rockchip_pmx_func),
					      GFP_KERNEL);
	if (!info->functions)
		return -EINVAL;

	info->groups = devm_kcalloc(dev,
					    info->ngroups,
					    sizeof(struct rockchip_pin_group),
					    GFP_KERNEL);
	if (!info->groups)
		return -EINVAL;

	i = 0;

	for_each_child_of_node(np, child) {
		if (of_match_node(rockchip_bank_match, child))
			continue;

		ret = rockchip_pinctrl_parse_functions(child, info, i++);
		if (ret) {
			dev_err(&pdev->dev, "failed to parse function\n");
			of_node_put(child);
			return ret;
		}
	}

	return 0;
}

static int rockchip_pinctrl_register(struct platform_device *pdev,
					struct rockchip_pinctrl *info)
{
	struct pinctrl_desc *ctrldesc = &info->pctl;
	struct pinctrl_pin_desc *pindesc, *pdesc;
	struct rockchip_pin_bank *pin_bank;
	int pin, bank, ret;
	int k;

	ctrldesc->name = "rockchip-pinctrl";
	ctrldesc->owner = THIS_MODULE;
	ctrldesc->pctlops = &rockchip_pctrl_ops;
	ctrldesc->pmxops = &rockchip_pmx_ops;
	ctrldesc->confops = &rockchip_pinconf_ops;

	pindesc = devm_kcalloc(&pdev->dev,
			       info->ctrl->nr_pins, sizeof(*pindesc),
			       GFP_KERNEL);
	if (!pindesc)
		return -ENOMEM;

	ctrldesc->pins = pindesc;
	ctrldesc->npins = info->ctrl->nr_pins;

	pdesc = pindesc;
	for (bank = 0 , k = 0; bank < info->ctrl->nr_banks; bank++) {
		pin_bank = &info->ctrl->pin_banks[bank];
		for (pin = 0; pin < pin_bank->nr_pins; pin++, k++) {
			pdesc->number = k;
			pdesc->name = kasprintf(GFP_KERNEL, "%s-%d",
						pin_bank->name, pin);
			pdesc++;
		}
	}

	ret = rockchip_pinctrl_parse_dt(pdev, info);
	if (ret)
		return ret;

	info->pctl_dev = devm_pinctrl_register(&pdev->dev, ctrldesc, info);
	if (IS_ERR(info->pctl_dev)) {
		dev_err(&pdev->dev, "could not register pinctrl driver\n");
		return PTR_ERR(info->pctl_dev);
	}

	for (bank = 0; bank < info->ctrl->nr_banks; ++bank) {
		pin_bank = &info->ctrl->pin_banks[bank];
		pin_bank->grange.name = pin_bank->name;
		pin_bank->grange.id = bank;
		pin_bank->grange.pin_base = pin_bank->pin_base;
		pin_bank->grange.base = pin_bank->gpio_chip.base;
		pin_bank->grange.npins = pin_bank->gpio_chip.ngpio;
		pin_bank->grange.gc = &pin_bank->gpio_chip;
		pinctrl_add_gpio_range(info->pctl_dev, &pin_bank->grange);
	}

	return 0;
}

/*
 * GPIO handling
 */

static void rockchip_gpio_set(struct gpio_chip *gc, unsigned offset, int value)
{
	struct rockchip_pin_bank *bank = gpiochip_get_data(gc);
	void __iomem *reg = bank->reg_base + GPIO_SWPORT_DR;
	unsigned long flags;
	u32 data;

	clk_enable(bank->clk);
	raw_spin_lock_irqsave(&bank->slock, flags);

	data = readl(reg);
	data &= ~BIT(offset);
	if (value)
		data |= BIT(offset);
	writel(data, reg);

	raw_spin_unlock_irqrestore(&bank->slock, flags);
	clk_disable(bank->clk);
}

/*
 * Returns the level of the pin for input direction and setting of the DR
 * register for output gpios.
 */
static int rockchip_gpio_get(struct gpio_chip *gc, unsigned offset)
{
	struct rockchip_pin_bank *bank = gpiochip_get_data(gc);
	u32 data;

	clk_enable(bank->clk);
	data = readl(bank->reg_base + GPIO_EXT_PORT);
	clk_disable(bank->clk);
	data >>= offset;
	data &= 1;
	return data;
}

/*
 * gpiolib gpio_direction_input callback function. The setting of the pin
 * mux function as 'gpio input' will be handled by the pinctrl subsystem
 * interface.
 */
static int rockchip_gpio_direction_input(struct gpio_chip *gc, unsigned offset)
{
	return pinctrl_gpio_direction_input(gc->base + offset);
}

/*
 * gpiolib gpio_direction_output callback function. The setting of the pin
 * mux function as 'gpio output' will be handled by the pinctrl subsystem
 * interface.
 */
static int rockchip_gpio_direction_output(struct gpio_chip *gc,
					  unsigned offset, int value)
{
	rockchip_gpio_set(gc, offset, value);
	return pinctrl_gpio_direction_output(gc->base + offset);
}

static void rockchip_gpio_set_debounce(struct gpio_chip *gc,
				       unsigned int offset, bool enable)
{
	struct rockchip_pin_bank *bank = gpiochip_get_data(gc);
	void __iomem *reg = bank->reg_base + GPIO_DEBOUNCE;
	unsigned long flags;
	u32 data;

	clk_enable(bank->clk);
	raw_spin_lock_irqsave(&bank->slock, flags);

	data = readl(reg);
	if (enable)
		data |= BIT(offset);
	else
		data &= ~BIT(offset);
	writel(data, reg);

	raw_spin_unlock_irqrestore(&bank->slock, flags);
	clk_disable(bank->clk);
}

/*
 * gpiolib set_config callback function. The setting of the pin
 * mux function as 'gpio output' will be handled by the pinctrl subsystem
 * interface.
 */
static int rockchip_gpio_set_config(struct gpio_chip *gc, unsigned int offset,
				  unsigned long config)
{
	enum pin_config_param param = pinconf_to_config_param(config);

	switch (param) {
	case PIN_CONFIG_INPUT_DEBOUNCE:
		rockchip_gpio_set_debounce(gc, offset, true);
		/*
		 * Rockchip's gpio could only support up to one period
		 * of the debounce clock(pclk), which is far away from
		 * satisftying the requirement, as pclk is usually near
		 * 100MHz shared by all peripherals. So the fact is it
		 * has crippled debounce capability could only be useful
		 * to prevent any spurious glitches from waking up the system
		 * if the gpio is conguired as wakeup interrupt source. Let's
		 * still return -ENOTSUPP as before, to make sure the caller
		 * of gpiod_set_debounce won't change its behaviour.
		 */
		return -ENOTSUPP;
	default:
		return -ENOTSUPP;
	}
}

/*
 * gpiolib gpio_to_irq callback function. Creates a mapping between a GPIO pin
 * and a virtual IRQ, if not already present.
 */
static int rockchip_gpio_to_irq(struct gpio_chip *gc, unsigned offset)
{
	struct rockchip_pin_bank *bank = gpiochip_get_data(gc);
	unsigned int virq;

	if (!bank->domain)
		return -ENXIO;

	clk_enable(bank->clk);
	virq = irq_create_mapping(bank->domain, offset);
	clk_disable(bank->clk);

	return (virq) ? : -ENXIO;
}

static const struct gpio_chip rockchip_gpiolib_chip = {
	.request = gpiochip_generic_request,
	.free = gpiochip_generic_free,
	.set = rockchip_gpio_set,
	.get = rockchip_gpio_get,
	.get_direction	= rockchip_gpio_get_direction,
	.direction_input = rockchip_gpio_direction_input,
	.direction_output = rockchip_gpio_direction_output,
	.set_config = rockchip_gpio_set_config,
	.to_irq = rockchip_gpio_to_irq,
	.owner = THIS_MODULE,
};

/*
 * Interrupt handling
 */

static void rockchip_irq_demux(struct irq_desc *desc)
{
	struct irq_chip *chip = irq_desc_get_chip(desc);
	struct rockchip_pin_bank *bank = irq_desc_get_handler_data(desc);
	u32 pend;

	dev_dbg(bank->drvdata->dev, "got irq for bank %s\n", bank->name);

	chained_irq_enter(chip, desc);

	pend = readl_relaxed(bank->reg_base + GPIO_INT_STATUS);

	while (pend) {
		unsigned int irq, virq;

		irq = __ffs(pend);
		pend &= ~BIT(irq);
		virq = irq_find_mapping(bank->domain, irq);

		if (!virq) {
			dev_err(bank->drvdata->dev, "unmapped irq %d\n", irq);
			continue;
		}

		dev_dbg(bank->drvdata->dev, "handling irq %d\n", irq);

		/*
		 * Triggering IRQ on both rising and falling edge
		 * needs manual intervention.
		 */
		if (bank->toggle_edge_mode & BIT(irq)) {
			u32 data, data_old, polarity;
			unsigned long flags;

			data = readl_relaxed(bank->reg_base + GPIO_EXT_PORT);
			do {
				raw_spin_lock_irqsave(&bank->slock, flags);

				polarity = readl_relaxed(bank->reg_base +
							 GPIO_INT_POLARITY);
				if (data & BIT(irq))
					polarity &= ~BIT(irq);
				else
					polarity |= BIT(irq);
				writel(polarity,
				       bank->reg_base + GPIO_INT_POLARITY);

				raw_spin_unlock_irqrestore(&bank->slock, flags);

				data_old = data;
				data = readl_relaxed(bank->reg_base +
						     GPIO_EXT_PORT);
			} while ((data & BIT(irq)) != (data_old & BIT(irq)));
		}

		generic_handle_irq(virq);
	}

	chained_irq_exit(chip, desc);
}

static int rockchip_irq_set_type(struct irq_data *d, unsigned int type)
{
	struct irq_chip_generic *gc = irq_data_get_irq_chip_data(d);
	struct rockchip_pin_bank *bank = gc->private;
	u32 mask = BIT(d->hwirq);
	u32 polarity;
	u32 level;
	u32 data;
	u32 inten;
	unsigned long flags;
	int ret;

	/* make sure the pin is configured as gpio input */
	ret = rockchip_set_mux(bank, d->hwirq, RK_FUNC_GPIO);
	if (ret < 0)
		return ret;

	clk_enable(bank->clk);
	raw_spin_lock_irqsave(&bank->slock, flags);

	data = readl_relaxed(bank->reg_base + GPIO_SWPORT_DDR);
	data &= ~mask;
	writel_relaxed(data, bank->reg_base + GPIO_SWPORT_DDR);

	raw_spin_unlock_irqrestore(&bank->slock, flags);

	if (type & IRQ_TYPE_EDGE_BOTH)
		irq_set_handler_locked(d, handle_edge_irq);
	else
		irq_set_handler_locked(d, handle_level_irq);

	raw_spin_lock_irqsave(&bank->slock, flags);
	irq_gc_lock(gc);

	level = readl_relaxed(gc->reg_base + GPIO_INTTYPE_LEVEL);
	polarity = readl_relaxed(gc->reg_base + GPIO_INT_POLARITY);

	switch (type) {
	case IRQ_TYPE_EDGE_BOTH:
		bank->toggle_edge_mode |= mask;
		level |= mask;

		/*
		 * Determine gpio state. If 1 next interrupt should be falling
		 * otherwise rising.
		 */
		data = readl(bank->reg_base + GPIO_EXT_PORT);
		if (data & mask)
			polarity &= ~mask;
		else
			polarity |= mask;
		break;
	case IRQ_TYPE_EDGE_RISING:
		bank->toggle_edge_mode &= ~mask;
		level |= mask;
		polarity |= mask;
		break;
	case IRQ_TYPE_EDGE_FALLING:
		bank->toggle_edge_mode &= ~mask;
		level |= mask;
		polarity &= ~mask;
		break;
	case IRQ_TYPE_LEVEL_HIGH:
		bank->toggle_edge_mode &= ~mask;
		level &= ~mask;
		polarity |= mask;
		break;
	case IRQ_TYPE_LEVEL_LOW:
		bank->toggle_edge_mode &= ~mask;
		level &= ~mask;
		polarity &= ~mask;
		break;
	default:
		irq_gc_unlock(gc);
		raw_spin_unlock_irqrestore(&bank->slock, flags);
		clk_disable(bank->clk);
		return -EINVAL;
	}

	/*
	 * Accroding to the steps of gpio interrupt, write GPIO_INTEN[x] as
	 * 1 to enable GPIO’s interrupt should be done after the level and
	 * polarity configured.
	 */

	inten = readl_relaxed(gc->reg_base + GPIO_INTEN);
	inten &= ~mask;
	writel_relaxed(inten, gc->reg_base + GPIO_INTEN);
	writel_relaxed(level, gc->reg_base + GPIO_INTTYPE_LEVEL);
	writel_relaxed(polarity, gc->reg_base + GPIO_INT_POLARITY);
	inten |= mask;
	writel_relaxed(inten, gc->reg_base + GPIO_INTEN);

	irq_gc_unlock(gc);
	raw_spin_unlock_irqrestore(&bank->slock, flags);
	clk_disable(bank->clk);

	return 0;
}

static void rockchip_irq_suspend(struct irq_data *d)
{
	struct irq_chip_generic *gc = irq_data_get_irq_chip_data(d);
	struct rockchip_pin_bank *bank = gc->private;

	clk_enable(bank->clk);
	bank->saved_masks = irq_reg_readl(gc, GPIO_INTMASK);
	irq_reg_writel(gc, ~gc->wake_active, GPIO_INTMASK);
	clk_disable(bank->clk);
}

static void rockchip_irq_resume(struct irq_data *d)
{
	struct irq_chip_generic *gc = irq_data_get_irq_chip_data(d);
	struct rockchip_pin_bank *bank = gc->private;

	clk_enable(bank->clk);
	irq_reg_writel(gc, bank->saved_masks, GPIO_INTMASK);
	clk_disable(bank->clk);
}

static void rockchip_irq_enable(struct irq_data *d)
{
	struct irq_chip_generic *gc = irq_data_get_irq_chip_data(d);
	struct rockchip_pin_bank *bank = gc->private;

	clk_enable(bank->clk);
	irq_gc_mask_clr_bit(d);
}

static void rockchip_irq_disable(struct irq_data *d)
{
	struct irq_chip_generic *gc = irq_data_get_irq_chip_data(d);
	struct rockchip_pin_bank *bank = gc->private;

	irq_gc_mask_set_bit(d);
	clk_disable(bank->clk);
}

static int rockchip_interrupts_register(struct platform_device *pdev,
						struct rockchip_pinctrl *info)
{
	struct rockchip_pin_ctrl *ctrl = info->ctrl;
	struct rockchip_pin_bank *bank = ctrl->pin_banks;
	unsigned int clr = IRQ_NOREQUEST | IRQ_NOPROBE | IRQ_NOAUTOEN;
	struct irq_chip_generic *gc;
	int ret;
	int i;

	for (i = 0; i < ctrl->nr_banks; ++i, ++bank) {
		if (!bank->valid) {
			dev_warn(&pdev->dev, "bank %s is not valid\n",
				 bank->name);
			continue;
		}

		ret = clk_enable(bank->clk);
		if (ret) {
			dev_err(&pdev->dev, "failed to enable clock for bank %s\n",
				bank->name);
			continue;
		}

		bank->domain = irq_domain_add_linear(bank->of_node, 32,
						&irq_generic_chip_ops, NULL);
		if (!bank->domain) {
			dev_warn(&pdev->dev, "could not initialize irq domain for bank %s\n",
				 bank->name);
			clk_disable(bank->clk);
			continue;
		}

		ret = irq_alloc_domain_generic_chips(bank->domain, 32, 1,
<<<<<<< HEAD
					 bank->name, handle_level_irq,
=======
					 "rockchip_gpio_irq", handle_level_irq,
>>>>>>> 0f68e36e
					 clr, 0, 0);
		if (ret) {
			dev_err(&pdev->dev, "could not alloc generic chips for bank %s\n",
				bank->name);
			irq_domain_remove(bank->domain);
			clk_disable(bank->clk);
			continue;
		}

		gc = irq_get_domain_generic_chip(bank->domain, 0);
		gc->reg_base = bank->reg_base;
		gc->private = bank;
		gc->chip_types[0].regs.mask = GPIO_INTMASK;
		gc->chip_types[0].regs.ack = GPIO_PORTS_EOI;
		gc->chip_types[0].chip.irq_ack = irq_gc_ack_set_bit;
		gc->chip_types[0].chip.irq_mask = irq_gc_mask_set_bit;
		gc->chip_types[0].chip.irq_unmask = irq_gc_mask_clr_bit;
		gc->chip_types[0].chip.irq_enable = rockchip_irq_enable;
		gc->chip_types[0].chip.irq_disable = rockchip_irq_disable;
		gc->chip_types[0].chip.irq_set_wake = irq_gc_set_wake;
		gc->chip_types[0].chip.irq_suspend = rockchip_irq_suspend;
		gc->chip_types[0].chip.irq_resume = rockchip_irq_resume;
		gc->chip_types[0].chip.irq_set_type = rockchip_irq_set_type;
		gc->wake_enabled = IRQ_MSK(bank->nr_pins);

		/*
		 * Linux assumes that all interrupts start out disabled/masked.
		 * Our driver only uses the concept of masked and always keeps
		 * things enabled, so for us that's all masked and all enabled.
		 */
		writel_relaxed(0xffffffff, bank->reg_base + GPIO_INTMASK);
		writel_relaxed(0xffffffff, bank->reg_base + GPIO_INTEN);
		gc->mask_cache = 0xffffffff;

		irq_set_chained_handler_and_data(bank->irq,
						 rockchip_irq_demux, bank);
<<<<<<< HEAD

=======
>>>>>>> 0f68e36e
		clk_disable(bank->clk);
	}

	return 0;
}

static int rockchip_gpiolib_register(struct platform_device *pdev,
						struct rockchip_pinctrl *info)
{
	struct rockchip_pin_ctrl *ctrl = info->ctrl;
	struct rockchip_pin_bank *bank = ctrl->pin_banks;
	struct gpio_chip *gc;
	int ret;
	int i;

	for (i = 0; i < ctrl->nr_banks; ++i, ++bank) {
		if (!bank->valid) {
			dev_warn(&pdev->dev, "bank %s is not valid\n",
				 bank->name);
			continue;
		}

		bank->gpio_chip = rockchip_gpiolib_chip;

		gc = &bank->gpio_chip;
		gc->base = bank->pin_base;
		gc->ngpio = bank->nr_pins;
		gc->parent = &pdev->dev;
		gc->of_node = bank->of_node;
		gc->label = bank->name;

		ret = gpiochip_add_data(gc, bank);
		if (ret) {
			dev_err(&pdev->dev, "failed to register gpio_chip %s, error code: %d\n",
							gc->label, ret);
			goto fail;
		}
	}

	rockchip_interrupts_register(pdev, info);

	return 0;

fail:
	for (--i, --bank; i >= 0; --i, --bank) {
		if (!bank->valid)
			continue;
		gpiochip_remove(&bank->gpio_chip);
	}
	return ret;
}

static int rockchip_gpiolib_unregister(struct platform_device *pdev,
						struct rockchip_pinctrl *info)
{
	struct rockchip_pin_ctrl *ctrl = info->ctrl;
	struct rockchip_pin_bank *bank = ctrl->pin_banks;
	int i;

	for (i = 0; i < ctrl->nr_banks; ++i, ++bank) {
		if (!bank->valid)
			continue;
		gpiochip_remove(&bank->gpio_chip);
	}

	return 0;
}

static int rockchip_get_bank_data(struct rockchip_pin_bank *bank,
				  struct rockchip_pinctrl *info)
{
	struct resource res;
	void __iomem *base;

	if (of_address_to_resource(bank->of_node, 0, &res)) {
		dev_err(info->dev, "cannot find IO resource for bank\n");
		return -ENOENT;
	}

	bank->reg_base = devm_ioremap_resource(info->dev, &res);
	if (IS_ERR(bank->reg_base))
		return PTR_ERR(bank->reg_base);

	/*
	 * special case, where parts of the pull setting-registers are
	 * part of the PMU register space
	 */
	if (of_device_is_compatible(bank->of_node,
				    "rockchip,rk3188-gpio-bank0")) {
		struct device_node *node;

		node = of_parse_phandle(bank->of_node->parent,
					"rockchip,pmu", 0);
		if (!node) {
			if (of_address_to_resource(bank->of_node, 1, &res)) {
				dev_err(info->dev, "cannot find IO resource for bank\n");
				return -ENOENT;
			}

			base = devm_ioremap_resource(info->dev, &res);
			if (IS_ERR(base))
				return PTR_ERR(base);
			rockchip_regmap_config.max_register =
						    resource_size(&res) - 4;
			rockchip_regmap_config.name =
					    "rockchip,rk3188-gpio-bank0-pull";
			bank->regmap_pull = devm_regmap_init_mmio(info->dev,
						    base,
						    &rockchip_regmap_config);
		}
		of_node_put(node);
	}

	bank->irq = irq_of_parse_and_map(bank->of_node, 0);

	bank->clk = of_clk_get(bank->of_node, 0);
	if (IS_ERR(bank->clk))
		return PTR_ERR(bank->clk);

	return clk_prepare(bank->clk);
}

static const struct of_device_id rockchip_pinctrl_dt_match[];

/* Ctrl data specially handle */
static int rk3308b_ctrl_data_re_init(struct rockchip_pin_ctrl *ctrl)
{
	/*
	 * Special for rk3308b, where we need to replace the recalced
	 * and routed arrays.
	 */
	if (soc_is_rk3308b()) {
		ctrl->iomux_recalced = rk3308b_mux_recalced_data;
		ctrl->niomux_recalced = ARRAY_SIZE(rk3308b_mux_recalced_data);
		ctrl->iomux_routes = rk3308b_mux_route_data;
		ctrl->niomux_routes = ARRAY_SIZE(rk3308b_mux_route_data);

	}

	return 0;
}

/* retrieve the soc specific data */
static struct rockchip_pin_ctrl *rockchip_pinctrl_get_soc_data(
						struct rockchip_pinctrl *d,
						struct platform_device *pdev)
{
	const struct of_device_id *match;
	struct device_node *node = pdev->dev.of_node;
	struct device_node *np;
	struct rockchip_pin_ctrl *ctrl;
	struct rockchip_pin_bank *bank;
	int grf_offs, pmu_offs, drv_grf_offs, drv_pmu_offs, i, j;

	match = of_match_node(rockchip_pinctrl_dt_match, node);
	ctrl = (struct rockchip_pin_ctrl *)match->data;

	for_each_child_of_node(node, np) {
		if (!of_find_property(np, "gpio-controller", NULL))
			continue;

		bank = ctrl->pin_banks;
		for (i = 0; i < ctrl->nr_banks; ++i, ++bank) {
			if (!strcmp(bank->name, np->name)) {
				bank->of_node = np;

				if (!rockchip_get_bank_data(bank, d))
					bank->valid = true;

				break;
			}
		}
	}

	/* Ctrl data re-initialize for some Socs */
	if (ctrl->ctrl_data_re_init) {
		if (ctrl->ctrl_data_re_init(ctrl))
			return NULL;
	}

	grf_offs = ctrl->grf_mux_offset;
	pmu_offs = ctrl->pmu_mux_offset;
	drv_pmu_offs = ctrl->pmu_drv_offset;
	drv_grf_offs = ctrl->grf_drv_offset;
	bank = ctrl->pin_banks;
	for (i = 0; i < ctrl->nr_banks; ++i, ++bank) {
		int bank_pins = 0;

		raw_spin_lock_init(&bank->slock);
		bank->drvdata = d;
		bank->pin_base = ctrl->nr_pins;
		ctrl->nr_pins += bank->nr_pins;

		/* calculate iomux and drv offsets */
		for (j = 0; j < 4; j++) {
			struct rockchip_iomux *iom = &bank->iomux[j];
			struct rockchip_drv *drv = &bank->drv[j];
			int inc;

			if (bank_pins >= bank->nr_pins)
				break;

			/* preset iomux offset value, set new start value */
			if (iom->offset >= 0) {
				if (iom->type & IOMUX_SOURCE_PMU)
					pmu_offs = iom->offset;
				else
					grf_offs = iom->offset;
			} else { /* set current iomux offset */
				iom->offset = (iom->type & IOMUX_SOURCE_PMU) ?
							pmu_offs : grf_offs;
			}

			/* preset drv offset value, set new start value */
			if (drv->offset >= 0) {
				if (iom->type & IOMUX_SOURCE_PMU)
					drv_pmu_offs = drv->offset;
				else
					drv_grf_offs = drv->offset;
			} else { /* set current drv offset */
				drv->offset = (iom->type & IOMUX_SOURCE_PMU) ?
						drv_pmu_offs : drv_grf_offs;
			}

			dev_dbg(d->dev, "bank %d, iomux %d has iom_offset 0x%x drv_offset 0x%x\n",
				i, j, iom->offset, drv->offset);

			/*
			 * Increase offset according to iomux width.
			 * 4bit iomux'es are spread over two registers.
			 */
			inc = (iom->type & (IOMUX_WIDTH_4BIT |
					    IOMUX_WIDTH_3BIT |
					    IOMUX_8WIDTH_2BIT)) ? 8 : 4;
			if (iom->type & IOMUX_SOURCE_PMU)
				pmu_offs += inc;
			else
				grf_offs += inc;

			/*
			 * Increase offset according to drv width.
			 * 3bit drive-strenth'es are spread over two registers.
			 */
			if ((drv->drv_type == DRV_TYPE_IO_1V8_3V0_AUTO) ||
			    (drv->drv_type == DRV_TYPE_IO_3V3_ONLY))
				inc = 8;
			else
				inc = 4;

			if (iom->type & IOMUX_SOURCE_PMU)
				drv_pmu_offs += inc;
			else
				drv_grf_offs += inc;

			bank_pins += 8;
		}

		/* calculate the per-bank recalced_mask */
		for (j = 0; j < ctrl->niomux_recalced; j++) {
			int pin = 0;

			if (ctrl->iomux_recalced[j].num == bank->bank_num) {
				pin = ctrl->iomux_recalced[j].pin;
				bank->recalced_mask |= BIT(pin);
			}
		}

		/* calculate the per-bank route_mask */
		for (j = 0; j < ctrl->niomux_routes; j++) {
			int pin = 0;

			if (ctrl->iomux_routes[j].bank_num == bank->bank_num) {
				pin = ctrl->iomux_routes[j].pin;
				bank->route_mask |= BIT(pin);
			}
		}
	}

	return ctrl;
}

#define RK3288_GRF_GPIO6C_IOMUX		0x64
#define GPIO6C6_SEL_WRITE_ENABLE	BIT(28)

static u32 rk3288_grf_gpio6c_iomux;

static int __maybe_unused rockchip_pinctrl_suspend(struct device *dev)
{
	struct rockchip_pinctrl *info = dev_get_drvdata(dev);
	int ret = pinctrl_force_sleep(info->pctl_dev);

	if (ret)
		return ret;

	/*
	 * RK3288 GPIO6_C6 mux would be modified by Maskrom when resume, so save
	 * the setting here, and restore it at resume.
	 */
	if (info->ctrl->type == RK3288) {
		ret = regmap_read(info->regmap_base, RK3288_GRF_GPIO6C_IOMUX,
				  &rk3288_grf_gpio6c_iomux);
		if (ret) {
			pinctrl_force_default(info->pctl_dev);
			return ret;
		}
	}

	return 0;
}

static int __maybe_unused rockchip_pinctrl_resume(struct device *dev)
{
	struct rockchip_pinctrl *info = dev_get_drvdata(dev);
	int ret = regmap_write(info->regmap_base, RK3288_GRF_GPIO6C_IOMUX,
			       rk3288_grf_gpio6c_iomux |
			       GPIO6C6_SEL_WRITE_ENABLE);

	if (ret)
		return ret;

	return pinctrl_force_default(info->pctl_dev);
}

static SIMPLE_DEV_PM_OPS(rockchip_pinctrl_dev_pm_ops, rockchip_pinctrl_suspend,
			 rockchip_pinctrl_resume);

/* SoC data specially handle */

/* rk3308b SoC data initialize */
#define RK3308B_GRF_SOC_CON13			0x608
#define RK3308B_GRF_SOC_CON15			0x610

/* RK3308B_GRF_SOC_CON13 */
#define RK3308B_GRF_I2C3_IOFUNC_SRC_CTRL	(BIT(16 + 10) | BIT(10))
#define RK3308B_GRF_GPIO2A3_SEL_SRC_CTRL	(BIT(16 + 7)  | BIT(7))
#define RK3308B_GRF_GPIO2A2_SEL_SRC_CTRL	(BIT(16 + 3)  | BIT(3))

/* RK3308B_GRF_SOC_CON15 */
#define RK3308B_GRF_GPIO2C0_SEL_SRC_CTRL	(BIT(16 + 11) | BIT(11))
#define RK3308B_GRF_GPIO3B3_SEL_SRC_CTRL	(BIT(16 + 7)  | BIT(7))
#define RK3308B_GRF_GPIO3B2_SEL_SRC_CTRL	(BIT(16 + 3)  | BIT(3))

static int rk3308b_soc_data_init(struct rockchip_pinctrl *info)
{
	int ret;

	/*
	 * Enable the special ctrl of selected sources.
	 */
	if (soc_is_rk3308b()) {
		ret = regmap_write(info->regmap_base, RK3308B_GRF_SOC_CON13,
				   RK3308B_GRF_I2C3_IOFUNC_SRC_CTRL |
				   RK3308B_GRF_GPIO2A3_SEL_SRC_CTRL |
				   RK3308B_GRF_GPIO2A2_SEL_SRC_CTRL);
		if (ret)
			return ret;

		ret = regmap_write(info->regmap_base, RK3308B_GRF_SOC_CON15,
				   RK3308B_GRF_GPIO2C0_SEL_SRC_CTRL |
				   RK3308B_GRF_GPIO3B3_SEL_SRC_CTRL |
				   RK3308B_GRF_GPIO3B2_SEL_SRC_CTRL);
		if (ret)
			return ret;
	}

	return 0;
}

static int rockchip_pinctrl_probe(struct platform_device *pdev)
{
	struct rockchip_pinctrl *info;
	struct device *dev = &pdev->dev;
	struct rockchip_pin_ctrl *ctrl;
	struct device_node *np = pdev->dev.of_node, *node;
	struct resource *res;
	void __iomem *base;
	int ret;

	if (!dev->of_node) {
		dev_err(dev, "device tree node not found\n");
		return -ENODEV;
	}

	info = devm_kzalloc(dev, sizeof(*info), GFP_KERNEL);
	if (!info)
		return -ENOMEM;

	info->dev = dev;

	ctrl = rockchip_pinctrl_get_soc_data(info, pdev);
	if (!ctrl) {
		dev_err(dev, "driver data not available\n");
		return -EINVAL;
	}
	info->ctrl = ctrl;

	node = of_parse_phandle(np, "rockchip,grf", 0);
	if (node) {
		info->regmap_base = syscon_node_to_regmap(node);
		if (IS_ERR(info->regmap_base))
			return PTR_ERR(info->regmap_base);
	} else {
		res = platform_get_resource(pdev, IORESOURCE_MEM, 0);
		base = devm_ioremap_resource(&pdev->dev, res);
		if (IS_ERR(base))
			return PTR_ERR(base);

		rockchip_regmap_config.max_register = resource_size(res) - 4;
		rockchip_regmap_config.name = "rockchip,pinctrl";
		info->regmap_base = devm_regmap_init_mmio(&pdev->dev, base,
						    &rockchip_regmap_config);

		/* to check for the old dt-bindings */
		info->reg_size = resource_size(res);

		/* Honor the old binding, with pull registers as 2nd resource */
		if (ctrl->type == RK3188 && info->reg_size < 0x200) {
			res = platform_get_resource(pdev, IORESOURCE_MEM, 1);
			base = devm_ioremap_resource(&pdev->dev, res);
			if (IS_ERR(base))
				return PTR_ERR(base);

			rockchip_regmap_config.max_register =
							resource_size(res) - 4;
			rockchip_regmap_config.name = "rockchip,pinctrl-pull";
			info->regmap_pull = devm_regmap_init_mmio(&pdev->dev,
						    base,
						    &rockchip_regmap_config);
		}
	}

	/* try to find the optional reference to the pmu syscon */
	node = of_parse_phandle(np, "rockchip,pmu", 0);
	if (node) {
		info->regmap_pmu = syscon_node_to_regmap(node);
		if (IS_ERR(info->regmap_pmu))
			return PTR_ERR(info->regmap_pmu);
	}

	/* Special handle for some Socs */
	if (ctrl->soc_data_init) {
		ret = ctrl->soc_data_init(info);
		if (ret)
			return ret;
	}

	ret = rockchip_gpiolib_register(pdev, info);
	if (ret)
		return ret;

	ret = rockchip_pinctrl_register(pdev, info);
	if (ret) {
		rockchip_gpiolib_unregister(pdev, info);
		return ret;
	}

	platform_set_drvdata(pdev, info);

	return 0;
}

static struct rockchip_pin_bank px30_pin_banks[] = {
	PIN_BANK_IOMUX_FLAGS(0, 32, "gpio0", IOMUX_SOURCE_PMU,
					     IOMUX_SOURCE_PMU,
					     IOMUX_SOURCE_PMU,
					     IOMUX_SOURCE_PMU
			    ),
	PIN_BANK_IOMUX_FLAGS(1, 32, "gpio1", IOMUX_WIDTH_4BIT,
					     IOMUX_WIDTH_4BIT,
					     IOMUX_WIDTH_4BIT,
					     IOMUX_WIDTH_4BIT
			    ),
	PIN_BANK_IOMUX_FLAGS(2, 32, "gpio2", IOMUX_WIDTH_4BIT,
					     IOMUX_WIDTH_4BIT,
					     IOMUX_WIDTH_4BIT,
					     IOMUX_WIDTH_4BIT
			    ),
	PIN_BANK_IOMUX_FLAGS(3, 32, "gpio3", IOMUX_WIDTH_4BIT,
					     IOMUX_WIDTH_4BIT,
					     IOMUX_WIDTH_4BIT,
					     IOMUX_WIDTH_4BIT
			    ),
};

static struct rockchip_pin_ctrl px30_pin_ctrl = {
		.pin_banks		= px30_pin_banks,
		.nr_banks		= ARRAY_SIZE(px30_pin_banks),
		.label			= "PX30-GPIO",
		.type			= PX30,
		.grf_mux_offset		= 0x0,
		.pmu_mux_offset		= 0x0,
		.iomux_routes		= px30_mux_route_data,
		.niomux_routes		= ARRAY_SIZE(px30_mux_route_data),
		.pull_calc_reg		= px30_calc_pull_reg_and_bit,
		.drv_calc_reg		= px30_calc_drv_reg_and_bit,
		.schmitt_calc_reg	= px30_calc_schmitt_reg_and_bit,
		.slew_rate_calc_reg	= px30_calc_slew_rate_reg_and_bit,
};

static struct rockchip_pin_bank rv1108_pin_banks[] = {
	PIN_BANK_IOMUX_FLAGS(0, 32, "gpio0", IOMUX_SOURCE_PMU,
					     IOMUX_SOURCE_PMU,
					     IOMUX_SOURCE_PMU,
					     IOMUX_SOURCE_PMU),
	PIN_BANK_IOMUX_FLAGS(1, 32, "gpio1", 0, 0, 0, 0),
	PIN_BANK_IOMUX_FLAGS(2, 32, "gpio2", 0, 0, 0, 0),
	PIN_BANK_IOMUX_FLAGS(3, 32, "gpio3", 0, 0, 0, 0),
};

static struct rockchip_pin_ctrl rv1108_pin_ctrl = {
	.pin_banks		= rv1108_pin_banks,
	.nr_banks		= ARRAY_SIZE(rv1108_pin_banks),
	.label			= "RV1108-GPIO",
	.type			= RV1108,
	.grf_mux_offset		= 0x10,
	.pmu_mux_offset		= 0x0,
	.iomux_recalced		= rv1108_mux_recalced_data,
	.niomux_recalced	= ARRAY_SIZE(rv1108_mux_recalced_data),
	.pull_calc_reg		= rv1108_calc_pull_reg_and_bit,
	.drv_calc_reg		= rv1108_calc_drv_reg_and_bit,
	.schmitt_calc_reg	= rv1108_calc_schmitt_reg_and_bit,
};

static struct rockchip_pin_bank rk1808_pin_banks[] = {
	PIN_BANK_IOMUX_FLAGS(0, 32, "gpio0", IOMUX_SOURCE_PMU,
					     IOMUX_SOURCE_PMU,
					     IOMUX_SOURCE_PMU,
					     IOMUX_SOURCE_PMU),
	PIN_BANK_IOMUX_FLAGS(1, 32, "gpio1", IOMUX_WIDTH_4BIT,
					     IOMUX_WIDTH_4BIT,
					     IOMUX_WIDTH_4BIT,
					     IOMUX_WIDTH_4BIT),
	PIN_BANK_IOMUX_FLAGS(2, 32, "gpio2", IOMUX_WIDTH_4BIT,
					     IOMUX_WIDTH_4BIT,
					     IOMUX_WIDTH_4BIT,
					     IOMUX_WIDTH_4BIT),
	PIN_BANK_IOMUX_FLAGS(3, 32, "gpio3", IOMUX_WIDTH_4BIT,
					     IOMUX_WIDTH_4BIT,
					     IOMUX_WIDTH_4BIT,
					     IOMUX_WIDTH_4BIT),
	PIN_BANK_IOMUX_FLAGS(4, 32, "gpio4", IOMUX_WIDTH_4BIT,
					     IOMUX_WIDTH_4BIT,
					     IOMUX_WIDTH_4BIT,
					     IOMUX_WIDTH_4BIT),
};

static struct rockchip_pin_ctrl rk1808_pin_ctrl = {
	.pin_banks		= rk1808_pin_banks,
	.nr_banks		= ARRAY_SIZE(rk1808_pin_banks),
	.label			= "RK1808-GPIO",
	.type			= RK1808,
	.iomux_routes		= rk1808_mux_route_data,
	.niomux_routes		= ARRAY_SIZE(rk1808_mux_route_data),
	.grf_mux_offset		= 0x0,
	.pmu_mux_offset		= 0x0,
	.pull_calc_reg		= rk1808_calc_pull_reg_and_bit,
	.drv_calc_reg		= rk1808_calc_drv_reg_and_bit,
	.schmitt_calc_reg	= rk1808_calc_schmitt_reg_and_bit,
	.slew_rate_calc_reg	= rk1808_calc_slew_rate_reg_and_bit,
};

static struct rockchip_pin_bank rk2928_pin_banks[] = {
	PIN_BANK(0, 32, "gpio0"),
	PIN_BANK(1, 32, "gpio1"),
	PIN_BANK(2, 32, "gpio2"),
	PIN_BANK(3, 32, "gpio3"),
};

static struct rockchip_pin_ctrl rk2928_pin_ctrl = {
		.pin_banks		= rk2928_pin_banks,
		.nr_banks		= ARRAY_SIZE(rk2928_pin_banks),
		.label			= "RK2928-GPIO",
		.type			= RK2928,
		.grf_mux_offset		= 0xa8,
		.pull_calc_reg		= rk2928_calc_pull_reg_and_bit,
};

static struct rockchip_pin_bank rk3036_pin_banks[] = {
	PIN_BANK(0, 32, "gpio0"),
	PIN_BANK(1, 32, "gpio1"),
	PIN_BANK(2, 32, "gpio2"),
};

static struct rockchip_pin_ctrl rk3036_pin_ctrl = {
		.pin_banks		= rk3036_pin_banks,
		.nr_banks		= ARRAY_SIZE(rk3036_pin_banks),
		.label			= "RK3036-GPIO",
		.type			= RK2928,
		.grf_mux_offset		= 0xa8,
		.pull_calc_reg		= rk2928_calc_pull_reg_and_bit,
};

static struct rockchip_pin_bank rk3066a_pin_banks[] = {
	PIN_BANK(0, 32, "gpio0"),
	PIN_BANK(1, 32, "gpio1"),
	PIN_BANK(2, 32, "gpio2"),
	PIN_BANK(3, 32, "gpio3"),
	PIN_BANK(4, 32, "gpio4"),
	PIN_BANK(6, 16, "gpio6"),
};

static struct rockchip_pin_ctrl rk3066a_pin_ctrl = {
		.pin_banks		= rk3066a_pin_banks,
		.nr_banks		= ARRAY_SIZE(rk3066a_pin_banks),
		.label			= "RK3066a-GPIO",
		.type			= RK2928,
		.grf_mux_offset		= 0xa8,
		.pull_calc_reg		= rk2928_calc_pull_reg_and_bit,
};

static struct rockchip_pin_bank rk3066b_pin_banks[] = {
	PIN_BANK(0, 32, "gpio0"),
	PIN_BANK(1, 32, "gpio1"),
	PIN_BANK(2, 32, "gpio2"),
	PIN_BANK(3, 32, "gpio3"),
};

static struct rockchip_pin_ctrl rk3066b_pin_ctrl = {
		.pin_banks	= rk3066b_pin_banks,
		.nr_banks	= ARRAY_SIZE(rk3066b_pin_banks),
		.label		= "RK3066b-GPIO",
		.type		= RK3066B,
		.grf_mux_offset	= 0x60,
};

static struct rockchip_pin_bank rk3128_pin_banks[] = {
	PIN_BANK(0, 32, "gpio0"),
	PIN_BANK(1, 32, "gpio1"),
	PIN_BANK(2, 32, "gpio2"),
	PIN_BANK(3, 32, "gpio3"),
};

static struct rockchip_pin_ctrl rk3128_pin_ctrl = {
		.pin_banks		= rk3128_pin_banks,
		.nr_banks		= ARRAY_SIZE(rk3128_pin_banks),
		.label			= "RK3128-GPIO",
		.type			= RK3128,
		.grf_mux_offset		= 0xa8,
		.iomux_recalced		= rk3128_mux_recalced_data,
		.niomux_recalced	= ARRAY_SIZE(rk3128_mux_recalced_data),
		.iomux_routes		= rk3128_mux_route_data,
		.niomux_routes		= ARRAY_SIZE(rk3128_mux_route_data),
		.pull_calc_reg		= rk3128_calc_pull_reg_and_bit,
};

static struct rockchip_pin_bank rk3188_pin_banks[] = {
	PIN_BANK_IOMUX_FLAGS(0, 32, "gpio0", IOMUX_GPIO_ONLY, 0, 0, 0),
	PIN_BANK(1, 32, "gpio1"),
	PIN_BANK(2, 32, "gpio2"),
	PIN_BANK(3, 32, "gpio3"),
};

static struct rockchip_pin_ctrl rk3188_pin_ctrl = {
		.pin_banks		= rk3188_pin_banks,
		.nr_banks		= ARRAY_SIZE(rk3188_pin_banks),
		.label			= "RK3188-GPIO",
		.type			= RK3188,
		.grf_mux_offset		= 0x60,
		.pull_calc_reg		= rk3188_calc_pull_reg_and_bit,
};

static struct rockchip_pin_bank rk3228_pin_banks[] = {
	PIN_BANK(0, 32, "gpio0"),
	PIN_BANK(1, 32, "gpio1"),
	PIN_BANK(2, 32, "gpio2"),
	PIN_BANK(3, 32, "gpio3"),
};

static struct rockchip_pin_ctrl rk3228_pin_ctrl = {
		.pin_banks		= rk3228_pin_banks,
		.nr_banks		= ARRAY_SIZE(rk3228_pin_banks),
		.label			= "RK3228-GPIO",
		.type			= RK3288,
		.grf_mux_offset		= 0x0,
		.iomux_routes		= rk3228_mux_route_data,
		.niomux_routes		= ARRAY_SIZE(rk3228_mux_route_data),
		.pull_calc_reg		= rk3228_calc_pull_reg_and_bit,
		.drv_calc_reg		= rk3228_calc_drv_reg_and_bit,
};

static struct rockchip_pin_bank rk3288_pin_banks[] = {
	PIN_BANK_IOMUX_FLAGS(0, 24, "gpio0", IOMUX_SOURCE_PMU | IOMUX_WRITABLE_32BIT,
					     IOMUX_SOURCE_PMU | IOMUX_WRITABLE_32BIT,
					     IOMUX_SOURCE_PMU | IOMUX_WRITABLE_32BIT,
					     IOMUX_UNROUTED
			    ),
	PIN_BANK_IOMUX_FLAGS(1, 32, "gpio1", IOMUX_UNROUTED,
					     IOMUX_UNROUTED,
					     IOMUX_UNROUTED,
					     0
			    ),
	PIN_BANK_IOMUX_FLAGS(2, 32, "gpio2", 0, 0, 0, IOMUX_UNROUTED),
	PIN_BANK_IOMUX_FLAGS(3, 32, "gpio3", 0, 0, 0, IOMUX_WIDTH_4BIT),
	PIN_BANK_IOMUX_FLAGS(4, 32, "gpio4", IOMUX_WIDTH_4BIT,
					     IOMUX_WIDTH_4BIT,
					     0,
					     0
			    ),
	PIN_BANK_IOMUX_FLAGS(5, 32, "gpio5", IOMUX_UNROUTED,
					     0,
					     0,
					     IOMUX_UNROUTED
			    ),
	PIN_BANK_IOMUX_FLAGS(6, 32, "gpio6", 0, 0, 0, IOMUX_UNROUTED),
	PIN_BANK_IOMUX_FLAGS(7, 32, "gpio7", 0,
					     0,
					     IOMUX_WIDTH_4BIT,
					     IOMUX_UNROUTED
			    ),
	PIN_BANK(8, 16, "gpio8"),
};

static struct rockchip_pin_ctrl rk3288_pin_ctrl = {
		.pin_banks		= rk3288_pin_banks,
		.nr_banks		= ARRAY_SIZE(rk3288_pin_banks),
		.label			= "RK3288-GPIO",
		.type			= RK3288,
		.grf_mux_offset		= 0x0,
		.pmu_mux_offset		= 0x84,
		.iomux_routes		= rk3288_mux_route_data,
		.niomux_routes		= ARRAY_SIZE(rk3288_mux_route_data),
		.pull_calc_reg		= rk3288_calc_pull_reg_and_bit,
		.drv_calc_reg		= rk3288_calc_drv_reg_and_bit,
};

static struct rockchip_pin_bank rk3308_pin_banks[] = {
	PIN_BANK_IOMUX_FLAGS(0, 32, "gpio0", IOMUX_8WIDTH_2BIT,
					     IOMUX_8WIDTH_2BIT,
					     IOMUX_8WIDTH_2BIT,
					     IOMUX_8WIDTH_2BIT),
	PIN_BANK_IOMUX_FLAGS(1, 32, "gpio1", IOMUX_8WIDTH_2BIT,
					     IOMUX_8WIDTH_2BIT,
					     IOMUX_8WIDTH_2BIT,
					     IOMUX_8WIDTH_2BIT),
	PIN_BANK_IOMUX_FLAGS(2, 32, "gpio2", IOMUX_8WIDTH_2BIT,
					     IOMUX_8WIDTH_2BIT,
					     IOMUX_8WIDTH_2BIT,
					     IOMUX_8WIDTH_2BIT),
	PIN_BANK_IOMUX_FLAGS(3, 32, "gpio3", IOMUX_8WIDTH_2BIT,
					     IOMUX_8WIDTH_2BIT,
					     IOMUX_8WIDTH_2BIT,
					     IOMUX_8WIDTH_2BIT),
	PIN_BANK_IOMUX_FLAGS(4, 32, "gpio4", IOMUX_8WIDTH_2BIT,
					     IOMUX_8WIDTH_2BIT,
					     IOMUX_8WIDTH_2BIT,
					     IOMUX_8WIDTH_2BIT),
};

static struct rockchip_pin_ctrl rk3308_pin_ctrl = {
		.pin_banks		= rk3308_pin_banks,
		.nr_banks		= ARRAY_SIZE(rk3308_pin_banks),
		.label			= "RK3308-GPIO",
		.type			= RK3308,
		.grf_mux_offset		= 0x0,
		.iomux_recalced		= rk3308_mux_recalced_data,
		.niomux_recalced	= ARRAY_SIZE(rk3308_mux_recalced_data),
		.iomux_routes		= rk3308_mux_route_data,
		.niomux_routes		= ARRAY_SIZE(rk3308_mux_route_data),
		.ctrl_data_re_init	= rk3308b_ctrl_data_re_init,
		.soc_data_init		= rk3308b_soc_data_init,
		.pull_calc_reg		= rk3308_calc_pull_reg_and_bit,
		.drv_calc_reg		= rk3308_calc_drv_reg_and_bit,
		.schmitt_calc_reg	= rk3308_calc_schmitt_reg_and_bit,
};

static struct rockchip_pin_bank rk3328_pin_banks[] = {
	PIN_BANK_IOMUX_FLAGS(0, 32, "gpio0", 0, 0, 0, 0),
	PIN_BANK_IOMUX_FLAGS(1, 32, "gpio1", 0, 0, 0, 0),
	PIN_BANK_IOMUX_FLAGS(2, 32, "gpio2", 0,
			     IOMUX_WIDTH_3BIT,
			     IOMUX_WIDTH_3BIT,
			     0),
	PIN_BANK_IOMUX_FLAGS(3, 32, "gpio3",
			     IOMUX_WIDTH_3BIT,
			     IOMUX_WIDTH_3BIT,
			     0,
			     0),
};

static struct rockchip_pin_ctrl rk3328_pin_ctrl = {
		.pin_banks		= rk3328_pin_banks,
		.nr_banks		= ARRAY_SIZE(rk3328_pin_banks),
		.label			= "RK3328-GPIO",
		.type			= RK3288,
		.grf_mux_offset		= 0x0,
		.iomux_recalced		= rk3328_mux_recalced_data,
		.niomux_recalced	= ARRAY_SIZE(rk3328_mux_recalced_data),
		.iomux_routes		= rk3328_mux_route_data,
		.niomux_routes		= ARRAY_SIZE(rk3328_mux_route_data),
		.pull_calc_reg		= rk3228_calc_pull_reg_and_bit,
		.drv_calc_reg		= rk3228_calc_drv_reg_and_bit,
		.schmitt_calc_reg	= rk3328_calc_schmitt_reg_and_bit,
};

static struct rockchip_pin_bank rk3368_pin_banks[] = {
	PIN_BANK_IOMUX_FLAGS(0, 32, "gpio0", IOMUX_SOURCE_PMU,
					     IOMUX_SOURCE_PMU,
					     IOMUX_SOURCE_PMU,
					     IOMUX_SOURCE_PMU
			    ),
	PIN_BANK(1, 32, "gpio1"),
	PIN_BANK(2, 32, "gpio2"),
	PIN_BANK(3, 32, "gpio3"),
};

static struct rockchip_pin_ctrl rk3368_pin_ctrl = {
		.pin_banks		= rk3368_pin_banks,
		.nr_banks		= ARRAY_SIZE(rk3368_pin_banks),
		.label			= "RK3368-GPIO",
		.type			= RK3368,
		.grf_mux_offset		= 0x0,
		.pmu_mux_offset		= 0x0,
		.pull_calc_reg		= rk3368_calc_pull_reg_and_bit,
		.drv_calc_reg		= rk3368_calc_drv_reg_and_bit,
};

static struct rockchip_pin_bank rk3399_pin_banks[] = {
	PIN_BANK_IOMUX_FLAGS_DRV_FLAGS_OFFSET_PULL_FLAGS(0, 32, "gpio0",
							 IOMUX_SOURCE_PMU,
							 IOMUX_SOURCE_PMU,
							 IOMUX_SOURCE_PMU,
							 IOMUX_SOURCE_PMU,
							 DRV_TYPE_IO_1V8_ONLY,
							 DRV_TYPE_IO_1V8_ONLY,
							 DRV_TYPE_IO_DEFAULT,
							 DRV_TYPE_IO_DEFAULT,
							 0x80,
							 0x88,
							 -1,
							 -1,
							 PULL_TYPE_IO_1V8_ONLY,
							 PULL_TYPE_IO_1V8_ONLY,
							 PULL_TYPE_IO_DEFAULT,
							 PULL_TYPE_IO_DEFAULT
							),
	PIN_BANK_IOMUX_DRV_FLAGS_OFFSET(1, 32, "gpio1", IOMUX_SOURCE_PMU,
					IOMUX_SOURCE_PMU,
					IOMUX_SOURCE_PMU,
					IOMUX_SOURCE_PMU,
					DRV_TYPE_IO_1V8_OR_3V0,
					DRV_TYPE_IO_1V8_OR_3V0,
					DRV_TYPE_IO_1V8_OR_3V0,
					DRV_TYPE_IO_1V8_OR_3V0,
					0xa0,
					0xa8,
					0xb0,
					0xb8
					),
	PIN_BANK_DRV_FLAGS_PULL_FLAGS(2, 32, "gpio2", DRV_TYPE_IO_1V8_OR_3V0,
				      DRV_TYPE_IO_1V8_OR_3V0,
				      DRV_TYPE_IO_1V8_ONLY,
				      DRV_TYPE_IO_1V8_ONLY,
				      PULL_TYPE_IO_DEFAULT,
				      PULL_TYPE_IO_DEFAULT,
				      PULL_TYPE_IO_1V8_ONLY,
				      PULL_TYPE_IO_1V8_ONLY
				      ),
	PIN_BANK_DRV_FLAGS(3, 32, "gpio3", DRV_TYPE_IO_3V3_ONLY,
			   DRV_TYPE_IO_3V3_ONLY,
			   DRV_TYPE_IO_3V3_ONLY,
			   DRV_TYPE_IO_1V8_OR_3V0
			   ),
	PIN_BANK_DRV_FLAGS(4, 32, "gpio4", DRV_TYPE_IO_1V8_OR_3V0,
			   DRV_TYPE_IO_1V8_3V0_AUTO,
			   DRV_TYPE_IO_1V8_OR_3V0,
			   DRV_TYPE_IO_1V8_OR_3V0
			   ),
};

static struct rockchip_pin_ctrl rk3399_pin_ctrl = {
		.pin_banks		= rk3399_pin_banks,
		.nr_banks		= ARRAY_SIZE(rk3399_pin_banks),
		.label			= "RK3399-GPIO",
		.type			= RK3399,
		.grf_mux_offset		= 0xe000,
		.pmu_mux_offset		= 0x0,
		.grf_drv_offset		= 0xe100,
		.pmu_drv_offset		= 0x80,
		.iomux_routes		= rk3399_mux_route_data,
		.niomux_routes		= ARRAY_SIZE(rk3399_mux_route_data),
		.pull_calc_reg		= rk3399_calc_pull_reg_and_bit,
		.drv_calc_reg		= rk3399_calc_drv_reg_and_bit,
};

static const struct of_device_id rockchip_pinctrl_dt_match[] = {
	{ .compatible = "rockchip,px30-pinctrl",
		.data = &px30_pin_ctrl },
	{ .compatible = "rockchip,rv1108-pinctrl",
		.data = &rv1108_pin_ctrl },
	{ .compatible = "rockchip,rk1808-pinctrl",
		.data = &rk1808_pin_ctrl },
	{ .compatible = "rockchip,rk2928-pinctrl",
		.data = &rk2928_pin_ctrl },
	{ .compatible = "rockchip,rk3036-pinctrl",
		.data = &rk3036_pin_ctrl },
	{ .compatible = "rockchip,rk3066a-pinctrl",
		.data = &rk3066a_pin_ctrl },
	{ .compatible = "rockchip,rk3066b-pinctrl",
		.data = &rk3066b_pin_ctrl },
	{ .compatible = "rockchip,rk3128-pinctrl",
		.data = (void *)&rk3128_pin_ctrl },
	{ .compatible = "rockchip,rk3188-pinctrl",
		.data = &rk3188_pin_ctrl },
	{ .compatible = "rockchip,rk3228-pinctrl",
		.data = &rk3228_pin_ctrl },
	{ .compatible = "rockchip,rk3288-pinctrl",
		.data = &rk3288_pin_ctrl },
	{ .compatible = "rockchip,rk3308-pinctrl",
		.data = &rk3308_pin_ctrl },
	{ .compatible = "rockchip,rk3328-pinctrl",
		.data = &rk3328_pin_ctrl },
	{ .compatible = "rockchip,rk3368-pinctrl",
		.data = &rk3368_pin_ctrl },
	{ .compatible = "rockchip,rk3399-pinctrl",
		.data = &rk3399_pin_ctrl },
	{},
};

static struct platform_driver rockchip_pinctrl_driver = {
	.probe		= rockchip_pinctrl_probe,
	.driver = {
		.name	= "rockchip-pinctrl",
		.pm = &rockchip_pinctrl_dev_pm_ops,
		.of_match_table = rockchip_pinctrl_dt_match,
	},
};

static int __init rockchip_pinctrl_drv_register(void)
{
	return platform_driver_register(&rockchip_pinctrl_driver);
}
postcore_initcall(rockchip_pinctrl_drv_register);<|MERGE_RESOLUTION|>--- conflicted
+++ resolved
@@ -3926,11 +3926,7 @@
 		}
 
 		ret = irq_alloc_domain_generic_chips(bank->domain, 32, 1,
-<<<<<<< HEAD
 					 bank->name, handle_level_irq,
-=======
-					 "rockchip_gpio_irq", handle_level_irq,
->>>>>>> 0f68e36e
 					 clr, 0, 0);
 		if (ret) {
 			dev_err(&pdev->dev, "could not alloc generic chips for bank %s\n",
@@ -3967,10 +3963,6 @@
 
 		irq_set_chained_handler_and_data(bank->irq,
 						 rockchip_irq_demux, bank);
-<<<<<<< HEAD
-
-=======
->>>>>>> 0f68e36e
 		clk_disable(bank->clk);
 	}
 
