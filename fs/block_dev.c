--- conflicted
+++ resolved
@@ -1333,10 +1333,6 @@
 		}
 		i_size_write(bdev->bd_inode, disk_size);
 	}
-<<<<<<< HEAD
-	bdev->bd_invalidated = 0;
-=======
->>>>>>> 3ad11d7a
 	spin_unlock(&bdev->bd_size_lock);
 
 	if (bdev_size > disk_size) {
@@ -1363,15 +1359,6 @@
 	 * Hidden disks don't have associated bdev so there's no point in
 	 * revalidating them.
 	 */
-<<<<<<< HEAD
-	if (!(disk->flags & GENHD_FL_HIDDEN)) {
-		struct block_device *bdev = bdget_disk(disk, 0);
-
-		if (bdev) {
-			check_disk_size_change(disk, bdev, ret == 0);
-			bdput(bdev);
-		}
-=======
 	if (disk->flags & GENHD_FL_HIDDEN)
 		return;
 
@@ -1379,38 +1366,12 @@
 	if (bdev) {
 		check_disk_size_change(disk, bdev, verbose);
 		bdput(bdev);
->>>>>>> 3ad11d7a
 	}
 }
 EXPORT_SYMBOL(revalidate_disk_size);
 
 void bd_set_nr_sectors(struct block_device *bdev, sector_t sectors)
 {
-<<<<<<< HEAD
-	struct gendisk *disk = bdev->bd_disk;
-	const struct block_device_operations *bdops = disk->fops;
-	unsigned int events;
-
-	events = disk_clear_events(disk, DISK_EVENT_MEDIA_CHANGE |
-				   DISK_EVENT_EJECT_REQUEST);
-	if (!(events & DISK_EVENT_MEDIA_CHANGE))
-		return 0;
-
-	if (__invalidate_device(bdev, true))
-		pr_warn("VFS: busy inodes on changed media %s\n",
-			disk->disk_name);
-	bdev->bd_invalidated = 1;
-	if (bdops->revalidate_disk)
-		bdops->revalidate_disk(bdev->bd_disk);
-	return 1;
-}
-
-EXPORT_SYMBOL(check_disk_change);
-
-void bd_set_nr_sectors(struct block_device *bdev, sector_t sectors)
-{
-=======
->>>>>>> 3ad11d7a
 	spin_lock(&bdev->bd_size_lock);
 	i_size_write(bdev->bd_inode, (loff_t)sectors << SECTOR_SHIFT);
 	spin_unlock(&bdev->bd_size_lock);
