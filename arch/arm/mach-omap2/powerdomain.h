/*
 * OMAP2/3/4 powerdomain control
 *
 * Copyright (C) 2007-2008, 2010 Texas Instruments, Inc.
 * Copyright (C) 2007-2011 Nokia Corporation
 *
 * Paul Walmsley
 *
 * This program is free software; you can redistribute it and/or modify
 * it under the terms of the GNU General Public License version 2 as
 * published by the Free Software Foundation.
 *
 * XXX This should be moved to the mach-omap2/ directory at the earliest
 * opportunity.
 */

#ifndef __ARCH_ARM_MACH_OMAP2_POWERDOMAIN_H
#define __ARCH_ARM_MACH_OMAP2_POWERDOMAIN_H

#include <linux/types.h>
#include <linux/list.h>

#include <linux/atomic.h>

#include <plat/cpu.h>

#include "voltage.h"

/* Powerdomain basic power states */
#define PWRDM_POWER_OFF		0x0
#define PWRDM_POWER_RET		0x1
#define PWRDM_POWER_INACTIVE	0x2
#define PWRDM_POWER_ON		0x3

#define PWRDM_MAX_PWRSTS	4

/* Powerdomain allowable state bitfields */
#define PWRSTS_ON		(1 << PWRDM_POWER_ON)
#define PWRSTS_INACTIVE		(1 << PWRDM_POWER_INACTIVE)
#define PWRSTS_RET		(1 << PWRDM_POWER_RET)
#define PWRSTS_OFF		(1 << PWRDM_POWER_OFF)

#define PWRSTS_OFF_ON		(PWRSTS_OFF | PWRSTS_ON)
#define PWRSTS_OFF_RET		(PWRSTS_OFF | PWRSTS_RET)
#define PWRSTS_RET_ON		(PWRSTS_RET | PWRSTS_ON)
#define PWRSTS_OFF_RET_ON	(PWRSTS_OFF_RET | PWRSTS_ON)


/* Powerdomain flags */
#define PWRDM_HAS_HDWR_SAR	(1 << 0) /* hardware save-and-restore support */
#define PWRDM_HAS_MPU_QUIRK	(1 << 1) /* MPU pwr domain has MEM bank 0 bits
					  * in MEM bank 1 position. This is
					  * true for OMAP3430
					  */
#define PWRDM_HAS_LOWPOWERSTATECHANGE	(1 << 2) /*
						  * support to transition from a
						  * sleep state to a lower sleep
						  * state without waking up the
						  * powerdomain
						  */

/*
 * Number of memory banks that are power-controllable.	On OMAP4430, the
 * maximum is 5.
 */
#define PWRDM_MAX_MEM_BANKS	5

/*
 * Maximum number of clockdomains that can be associated with a powerdomain.
 * CORE powerdomain on OMAP4 is the worst case
 */
#define PWRDM_MAX_CLKDMS	9

/* XXX A completely arbitrary number. What is reasonable here? */
#define PWRDM_TRANSITION_BAILOUT 100000

struct clockdomain;
struct powerdomain;

/**
 * struct powerdomain - OMAP powerdomain
 * @name: Powerdomain name
<<<<<<< HEAD
=======
 * @voltdm: voltagedomain containing this powerdomain
>>>>>>> 090ad104
 * @prcm_offs: the address offset from CM_BASE/PRM_BASE
 * @prcm_partition: (OMAP4 only) the PRCM partition ID containing @prcm_offs
 * @pwrsts: Possible powerdomain power states
 * @pwrsts_logic_ret: Possible logic power states when pwrdm in RETENTION
 * @flags: Powerdomain flags
 * @banks: Number of software-controllable memory banks in this powerdomain
 * @pwrsts_mem_ret: Possible memory bank pwrstates when pwrdm in RETENTION
 * @pwrsts_mem_on: Possible memory bank pwrstates when pwrdm in ON
 * @pwrdm_clkdms: Clockdomains in this powerdomain
 * @node: list_head linking all powerdomains
 * @voltdm_node: list_head linking all powerdomains in a voltagedomain
 * @state:
 * @state_counter:
 * @timer:
 * @state_timer:
 *
 * @prcm_partition possible values are defined in mach-omap2/prcm44xx.h.
 */
struct powerdomain {
	const char *name;
<<<<<<< HEAD
=======
	union {
		const char *name;
		struct voltagedomain *ptr;
	} voltdm;
>>>>>>> 090ad104
	const s16 prcm_offs;
	const u8 pwrsts;
	const u8 pwrsts_logic_ret;
	const u8 flags;
	const u8 banks;
	const u8 pwrsts_mem_ret[PWRDM_MAX_MEM_BANKS];
	const u8 pwrsts_mem_on[PWRDM_MAX_MEM_BANKS];
	const u8 prcm_partition;
	struct clockdomain *pwrdm_clkdms[PWRDM_MAX_CLKDMS];
	struct list_head node;
	struct list_head voltdm_node;
	int state;
	unsigned state_counter[PWRDM_MAX_PWRSTS];
	unsigned ret_logic_off_counter;
	unsigned ret_mem_off_counter[PWRDM_MAX_MEM_BANKS];

#ifdef CONFIG_PM_DEBUG
	s64 timer;
	s64 state_timer[PWRDM_MAX_PWRSTS];
#endif
};

/**
 * struct pwrdm_ops - Arch specific function implementations
 * @pwrdm_set_next_pwrst: Set the target power state for a pd
 * @pwrdm_read_next_pwrst: Read the target power state set for a pd
 * @pwrdm_read_pwrst: Read the current power state of a pd
 * @pwrdm_read_prev_pwrst: Read the prev power state entered by the pd
 * @pwrdm_set_logic_retst: Set the logic state in RET for a pd
 * @pwrdm_set_mem_onst: Set the Memory state in ON for a pd
 * @pwrdm_set_mem_retst: Set the Memory state in RET for a pd
 * @pwrdm_read_logic_pwrst: Read the current logic state of a pd
 * @pwrdm_read_prev_logic_pwrst: Read the previous logic state entered by a pd
 * @pwrdm_read_logic_retst: Read the logic state in RET for a pd
 * @pwrdm_read_mem_pwrst: Read the current memory state of a pd
 * @pwrdm_read_prev_mem_pwrst: Read the previous memory state entered by a pd
 * @pwrdm_read_mem_retst: Read the memory state in RET for a pd
 * @pwrdm_clear_all_prev_pwrst: Clear all previous power states logged for a pd
 * @pwrdm_enable_hdwr_sar: Enable Hardware Save-Restore feature for the pd
 * @pwrdm_disable_hdwr_sar: Disable Hardware Save-Restore feature for a pd
 * @pwrdm_set_lowpwrstchange: Enable pd transitions from a shallow to deep sleep
 * @pwrdm_wait_transition: Wait for a pd state transition to complete
 */
struct pwrdm_ops {
	int	(*pwrdm_set_next_pwrst)(struct powerdomain *pwrdm, u8 pwrst);
	int	(*pwrdm_read_next_pwrst)(struct powerdomain *pwrdm);
	int	(*pwrdm_read_pwrst)(struct powerdomain *pwrdm);
	int	(*pwrdm_read_prev_pwrst)(struct powerdomain *pwrdm);
	int	(*pwrdm_set_logic_retst)(struct powerdomain *pwrdm, u8 pwrst);
	int	(*pwrdm_set_mem_onst)(struct powerdomain *pwrdm, u8 bank, u8 pwrst);
	int	(*pwrdm_set_mem_retst)(struct powerdomain *pwrdm, u8 bank, u8 pwrst);
	int	(*pwrdm_read_logic_pwrst)(struct powerdomain *pwrdm);
	int	(*pwrdm_read_prev_logic_pwrst)(struct powerdomain *pwrdm);
	int	(*pwrdm_read_logic_retst)(struct powerdomain *pwrdm);
	int	(*pwrdm_read_mem_pwrst)(struct powerdomain *pwrdm, u8 bank);
	int	(*pwrdm_read_prev_mem_pwrst)(struct powerdomain *pwrdm, u8 bank);
	int	(*pwrdm_read_mem_retst)(struct powerdomain *pwrdm, u8 bank);
	int	(*pwrdm_clear_all_prev_pwrst)(struct powerdomain *pwrdm);
	int	(*pwrdm_enable_hdwr_sar)(struct powerdomain *pwrdm);
	int	(*pwrdm_disable_hdwr_sar)(struct powerdomain *pwrdm);
	int	(*pwrdm_set_lowpwrstchange)(struct powerdomain *pwrdm);
	int	(*pwrdm_wait_transition)(struct powerdomain *pwrdm);
};

int pwrdm_register_platform_funcs(struct pwrdm_ops *custom_funcs);
int pwrdm_register_pwrdms(struct powerdomain **pwrdm_list);
int pwrdm_complete_init(void);

struct powerdomain *pwrdm_lookup(const char *name);

int pwrdm_for_each(int (*fn)(struct powerdomain *pwrdm, void *user),
			void *user);
int pwrdm_for_each_nolock(int (*fn)(struct powerdomain *pwrdm, void *user),
			void *user);

int pwrdm_add_clkdm(struct powerdomain *pwrdm, struct clockdomain *clkdm);
int pwrdm_del_clkdm(struct powerdomain *pwrdm, struct clockdomain *clkdm);
int pwrdm_for_each_clkdm(struct powerdomain *pwrdm,
			 int (*fn)(struct powerdomain *pwrdm,
				   struct clockdomain *clkdm));
struct voltagedomain *pwrdm_get_voltdm(struct powerdomain *pwrdm);

int pwrdm_get_mem_bank_count(struct powerdomain *pwrdm);

int pwrdm_set_next_pwrst(struct powerdomain *pwrdm, u8 pwrst);
int pwrdm_read_next_pwrst(struct powerdomain *pwrdm);
int pwrdm_read_pwrst(struct powerdomain *pwrdm);
int pwrdm_read_prev_pwrst(struct powerdomain *pwrdm);
int pwrdm_clear_all_prev_pwrst(struct powerdomain *pwrdm);

int pwrdm_set_logic_retst(struct powerdomain *pwrdm, u8 pwrst);
int pwrdm_set_mem_onst(struct powerdomain *pwrdm, u8 bank, u8 pwrst);
int pwrdm_set_mem_retst(struct powerdomain *pwrdm, u8 bank, u8 pwrst);

int pwrdm_read_logic_pwrst(struct powerdomain *pwrdm);
int pwrdm_read_prev_logic_pwrst(struct powerdomain *pwrdm);
int pwrdm_read_logic_retst(struct powerdomain *pwrdm);
int pwrdm_read_mem_pwrst(struct powerdomain *pwrdm, u8 bank);
int pwrdm_read_prev_mem_pwrst(struct powerdomain *pwrdm, u8 bank);
int pwrdm_read_mem_retst(struct powerdomain *pwrdm, u8 bank);

int pwrdm_enable_hdwr_sar(struct powerdomain *pwrdm);
int pwrdm_disable_hdwr_sar(struct powerdomain *pwrdm);
bool pwrdm_has_hdwr_sar(struct powerdomain *pwrdm);

int pwrdm_wait_transition(struct powerdomain *pwrdm);

int pwrdm_state_switch(struct powerdomain *pwrdm);
int pwrdm_clkdm_state_switch(struct clockdomain *clkdm);
int pwrdm_pre_transition(void);
int pwrdm_post_transition(void);
int pwrdm_set_lowpwrstchange(struct powerdomain *pwrdm);
u32 pwrdm_get_context_loss_count(struct powerdomain *pwrdm);
bool pwrdm_can_ever_lose_context(struct powerdomain *pwrdm);

extern void omap242x_powerdomains_init(void);
extern void omap243x_powerdomains_init(void);
extern void omap3xxx_powerdomains_init(void);
extern void omap44xx_powerdomains_init(void);

extern struct pwrdm_ops omap2_pwrdm_operations;
extern struct pwrdm_ops omap3_pwrdm_operations;
extern struct pwrdm_ops omap4_pwrdm_operations;

/* Common Internal functions used across OMAP rev's */
extern u32 omap2_pwrdm_get_mem_bank_onstate_mask(u8 bank);
extern u32 omap2_pwrdm_get_mem_bank_retst_mask(u8 bank);
extern u32 omap2_pwrdm_get_mem_bank_stst_mask(u8 bank);

extern struct powerdomain wkup_omap2_pwrdm;
extern struct powerdomain gfx_omap2_pwrdm;


#endif<|MERGE_RESOLUTION|>--- conflicted
+++ resolved
@@ -80,10 +80,7 @@
 /**
  * struct powerdomain - OMAP powerdomain
  * @name: Powerdomain name
-<<<<<<< HEAD
-=======
  * @voltdm: voltagedomain containing this powerdomain
->>>>>>> 090ad104
  * @prcm_offs: the address offset from CM_BASE/PRM_BASE
  * @prcm_partition: (OMAP4 only) the PRCM partition ID containing @prcm_offs
  * @pwrsts: Possible powerdomain power states
@@ -104,13 +101,10 @@
  */
 struct powerdomain {
 	const char *name;
-<<<<<<< HEAD
-=======
 	union {
 		const char *name;
 		struct voltagedomain *ptr;
 	} voltdm;
->>>>>>> 090ad104
 	const s16 prcm_offs;
 	const u8 pwrsts;
 	const u8 pwrsts_logic_ret;
